=encoding utf-8

=head1 NAME

sympa_toc - Documentation on Sympa - Table of Contents

=head1 DESCRIPTION

B<Sympa> is scalable and highly customizable mailing list manager.
It can cope with big lists (200,000 subscribers) and comes with
a complete (user and admin) Web interface. It is
internationalized, and supports the us, fr, de, es, it, fi, and
chinese locales. A scripting language allows you to extend the
behavior of commands. B<Sympa> can be linked to an LDAP directory
or an RDBMS to create dynamic mailing lists. B<Sympa> provides S/MIME
and HTTPS based authentication and encryption.
Sympa is a modern mailing-list manager. It supports a lot of useful
features.

Below is the list of documentation of Sympa.

=head2 Reference manual

=over

=item I<Sympa Administration Manual>

L<https://www.sympa.community/manual/>.

=back

=head2 Daemons

=over

=item L<archived(8)>

Mailing List Archiving Daemon for Sympa

=item L<bounced(8)>

Mailing List Bounce Processing Daemon for Sympa

=item L<bulk(8)>

Daemon for submitting messages to SMTP engine

=item L<sympa_automatic(8)>

Automatic list creation daemon

=item L<sympa_msg(8)>

Daemon to handle incoming messages

=item L<task_manager(8)>

Daemon to process periodical Sympa tasks

=back

=head2 Web interface

=over

=item L<sympa_soap_server(8)>

Sympa SOAP server

=item L<wwsympa(8)>

WWSympa, Sympa's web interface

=back

=head2 Shell Interface

=head3 Administration tools

=over

=item L<sympa(1)>

Command line utility to manage Sympa

=item L<sympa_newaliases(1)>

Alias database maintenance

<<<<<<< HEAD
=item L<sympa_wizard(1)>

Help Performing Sympa Initial Setup

=======
>>>>>>> 194f8605
=back

=head2 Auxiliary Programs

=over

=item L<alias_manager(8)>

Manage Sympa aliases (Obsoleted)

=item L<ldap_alias_manager(8)>

TBD.

=item L<mysql_alias_manager(8)>

TBD.

=item L<queue(8)>, L<bouncequeue(8)>, L<familyqueue(8)>

TBD.

=item L<sympa_newaliases-wrapper(8)>, L<sympa_soap_server-wrapper(8)>,
L<wwsympa-wrapper(8)>

TBD.

=back

=head2 Configuration files

=over

=item L<auth.conf(5)>

Configuration of authentication mechanisms for web interface of Sympa

=item L<charset.conf(5)>

Configuration file for legacy character set support by Sympa

=item L<crawlers_detection.conf(5)>

User agents to be excluded from session management

=item L<edit_list.conf(5)>

Configuration of privileges to edit list configuration

=item L<ldap_alias_manager.conf(5)>

Configuration of LDAP alias management

=item L<nrcpt_by_domain.conf(5)>

Grouping factor for SMTP sessions by recipient domains

=item L<sympa_config(5)>

Configuration files for Sympa mailing list manager

=item L<sympa_scenario(5)>

Authorization scenario

=item L<topics.conf(5)>

Configuration of list topics

=back

=head2 Internals

=over

=item L<Sympa::Internals(3)>

List of Sympa internal modules

=item L<sympa_database(5)>

Structure of Sympa core database

=back

=head1 AVAILABILITY

Latest version of B<Sympa> is available from
L<https://github.com/sympa-community/sympa/releases>.

=head1 MORE DOCUMENTATION

The full documentation in HTML format can be found in
L<https://www.sympa.community/manual/>.

The mailing lists (with web archives) can be accessed at
L<https://www.sympa.community/community/lists.html>.

=head1 BUGS

Report bugs to Sympa bug tracker.
See L<https://github.com/sympa-community/sympa/issues>.

=head1 SEE ALSO

=cut<|MERGE_RESOLUTION|>--- conflicted
+++ resolved
@@ -87,13 +87,6 @@
 
 Alias database maintenance
 
-<<<<<<< HEAD
-=item L<sympa_wizard(1)>
-
-Help Performing Sympa Initial Setup
-
-=======
->>>>>>> 194f8605
 =back
 
 =head2 Auxiliary Programs
