### Requirements
##

# Minimum version of Perl required.
# Notation suggested on https://metacpan.org/pod/Carton#PERL-VERSIONS
requires 'perl', '5.16.0';

# Used to zip/unzip for archive and shared document download/upload.
# Note: Some environments not providing 'Archive::Zip::Simple*' modules may
#   use a memory-consuming module 'Archive::Zip' for the alternative.
requires 'Archive::Zip::SimpleUnzip', '>= 0.024';
requires 'Archive::Zip::SimpleZip', '>= 0.021';
#requires 'Archive::Zip', '>= 1.05';

# Required to run Sympa web interface
requires 'CGI', '>= 3.51';

# Note: 'CGI::Cookie' is included in CGI.

# Note: 'CGI::Util' is included in CGI.

# WWSympa, Sympa's web interface can run as a FastCGI (i.e. a persistent CGI). If you install this module, you will also need to install FCGI module
# Note: 'CGI::Fast' was included in core of Perl < 5.22 so that dependency
#   upon 'FCGI' might not be enforced.
# Note: 1.08 is at least version with CGI 3.51.
requires 'CGI::Fast', '>= 1.08';

# Used to construct various singleton classes.
requires 'Class::Singleton', '>= 1.03';

# A generic Database Driver, required by Sympa to access Subscriber information and User preferences. An additional Database Driver is required for each database type you wish to connect to.
requires 'DBI', '>= 1.48';

# Note: 'DateTime' is used by DateTime::Format::Mail.

# Used to decode date and time in message headers
requires 'DateTime::Format::Mail', '>= 0.28';

# Used to decode date and time in message headers
requires 'DateTime::TimeZone', '>= 0.59';

# Used to compute MD5 digests for passwords, etc.
requires 'Digest::MD5', '>= 2.00';

# Module for character encoding processing
requires 'Encode';

# WWSympa, Sympa's web interface can run as a FastCGI (i.e. a persistent CGI). If you install this module, you will also need to install the associated FastCGI frontend, e.g. mod_fcgid for Apache.
requires 'FCGI', '>= 0.67';

# Note: 'Fcntl' is core module.

# Note: 'File::Basename' is core module.

# Used to copy file hierarchies
requires 'File::Copy::Recursive', '>= 0.36';

# Required to perform NFS-safe file locking
requires 'File::NFSLock';

# Used to create or remove paths
requires 'File::Path', '>= 2.08';

# Used to parse arguments of command line tools
requires 'Getopt::Long', '>= 2.24';

# Note: 'HTML::Entities' >=3.59 is included in HTML-Parser which
#   'HTML::StripScripts::Parser' depends on.

# Used to compute plaindigest messages from HTML
requires 'HTML::FormatText';

# Note: 'HTML::Parser' is used by HTML::StripScripts::Parser.

# Required for XSS protection on the web interface
requires 'HTML::StripScripts::Parser', '>= 1.03';

# Used to compute plaindigest messages from HTML
requires 'HTML::TreeBuilder';

# Note: 'HTTP::Cookies' is included or depended on by libwww-perl which
#   includes 'LWP::UserAgent'.

# Note: 'HTTP::Request' is included or depended on by libwww-perl which
#   includes 'LWP::UserAgent'.

# Internal use for filehandle processing
requires 'IO::File', '>= 1.10';

# Internal use for string processing
requires 'IO::Scalar';

# Required when including members of a remote list
requires 'LWP::UserAgent';

# Set of various subroutines to handle scalar
# Note: The pure-perl version of Scalar::Util::looks_like_number() was
#   unstable. To force using XS version, check existence of 'List::Util::XS'.
requires 'List::Util::XS', '>= 1.20';

# Internationalization functions
# Note: 1.22 or later is recommended.
requires 'Locale::Messages', '>= 1.20';

# MHonArc is used to build Sympa web archives
requires 'MHonArc::UTF8', '>= 2.6.24';

# Required to compute digest for password and emails
requires 'MIME::Base64', '>= 3.03';

# Used to encode mail body using a different charset
requires 'MIME::Charset', '>= 1.011.3';

# Required to decode/encode SMTP header fields without breaking character encoding
requires 'MIME::EncWords', '>= 1.014';

# Used to compose HTML mail from the web interface
requires 'MIME::Lite::HTML', '>= 1.23';

# Provides libraries for manipulating MIME messages
requires 'MIME::Tools', '>= 5.423';

# Used to parse or build mailboxes in message headers
requires 'Mail::Address', '>= 1.70';

# Used to check netmask within Sympa authorization scenario rules
requires 'Net::CIDR', '>= 0.16';

# Note: 'Scalar::Util' is included in Scalar-List-Utils which includes
#   'List::Util'.

# Used to record system log via syslog
requires 'Sys::Syslog', '>= 0.03';

# Sympa template format, used for web pages and other mail, config file templates. See http://template-toolkit.org/.
requires 'Template', '>= 2.21';

# Used to show progress bar by command line utilities
requires 'Term::ProgressBar', '>= 2.09';

# Used to fold lines in HTML mail composer and system messages, prior to Text::Wrap
requires 'Text::LineFold', '>= 2018.012';

# Used to get time with sub-second precision
requires 'Time::HiRes', '>= 1.29';

# Used to create URI containing non URI-canonical characters.
# Note: '3.28' is the version included in URI-1.35.
requires 'URI::Escape', '>= 3.28';

# Note: 'Unicode::GCString' is included in Unicode-LineBreak which includes
#   'Text::LineFold'.

# Used to parse list configuration templates and instanciate list families
# libxml2-devel is needed to build the Perl code
requires 'XML::LibXML', '>= 1.70';

### Recommendations
##

# Use XS version of some modules to make Sympa faster
# Used to make copy of internal data structures.
recommends 'Clone', '>= 0.31';

# Used to encrypt passwords with the Bcrypt hash algorithm
recommends 'Crypt::Eksblowfish', '>= 0.009';

# Used for configureable hardening of passwords via the password_validation sympa.conf directive.
recommends 'Data::Password', '>= 1.07';

# Useful when running command line utilities in the console not supporting UTF-8 encoding
recommends 'Encode::Locale', '>= 1.02';

# Note: 'Mail::DKIM::Signer' is included in Mail-DKIM.

# Note: 'Mail::DKIM::TextWrap' is included in Mail-DKIM.

# Required in order to use DKIM features (both for signature verification and signature insertion)
recommends 'Mail::DKIM::Verifier', '>= 0.37';

# This is required if you set a value for "dmarc_protection_mode" which requires DNS verification
recommends 'Net::DNS', '>= 0.65';

# This is required if you set "list_check_smtp" sympa.conf parameter, used to check existing aliases before mailing list creation.
recommends 'Net::SMTP';

# Normalizes file names represented by Unicode
# Note: Perl 5.8.1 bundles version 0.23.
# Note: Perl 5.10.1 bundles 1.03 (per Unicode 5.1.0).
recommends 'Unicode::Normalize', '>= 1.03';

recommends 'Unicode::UTF8', '>= 0.58';

### Features
##

feature 'cas', 'CAS Single Sign-On client libraries. Required if you configure Sympa to delegate web authentication to a CAS server.' => sub {
    requires 'AuthCAS', '>= 1.4';
};

feature 'Clone', 'Used to make copy of internal data structures.' => sub {
    requires 'Clone', '>= 0.31';
};

feature 'migrate-from-very-old-version', 'This module provides reversible encryption of user passwords in the database.  Useful when updating from old version with password reversible encryption, or if secure session cookies in non-SSL environments are required.' => sub {
    requires 'Crypt::CipherSaber', '>= 0.50';
};

feature 'Crypt::Eksblowfish', 'Used to encrypt passwords with the Bcrypt hash algorithm.' => sub {
    requires 'Crypt::Eksblowfish', '>= 0.009';
};

feature 'x509-auth', 'Required to extract user certificates for SSL clients and S/MIME messages.' => sub {
    # Note: email() for certificate on versions < 1.909 was broken.
    requires 'Crypt::OpenSSL::X509', '>= 1.909';
};

feature 'smime', 'Required to sign, verify, encrypt and decrypt S/MIME messages.' => sub {
    requires 'Crypt::SMIME', '>= 0.15';
    # Required to extract user certificates for SSL clients and S/MIME messages.
    # Note: value() for extension on versions < 1.808 was broken.
    # Note: email() for certificate on versions < 1.909 was broken.
    requires 'Crypt::OpenSSL::X509', '>= 1.909';
};

feature 'csv', 'CSV database driver, required if you include list members, owners or moderators from CSV file.' => sub {
    requires 'DBD::CSV', '>= 0.22';
};

feature 'odbc', 'ODBC database driver, required if you connect to a database via ODBC.' => sub {
    requires 'DBD::ODBC';
};

feature 'oracle', 'Oracle database driver, required if you connect to a Oracle database.' => sub {
    requires 'DBD::Oracle', '>= 1.02';
};

feature 'pg', 'PostgreSQL database driver, required if you connect to a PostgreSQL database.' => sub {
    # postgresql-devel and postgresql-server. PostgreSQL server should be running for make test to succeed
    requires 'DBD::Pg', '>= 2.00';
};

feature 'sqlite', 'SQLite database driver, required if you connect to a SQLite database.' => sub {
    # sqlite-devel. No need to install a server, the SQLite server code being provided with the client code.
    requires 'DBD::SQLite', '>= 1.31';
};

#feature 'sybase', 'Sybase database driver, required if you connect to a Sybase database.' => sub {
#    requires 'DBD::Sybase', '>= 0.90';
#};

feature 'mysql', 'MySQL / MariaDB database driver, required if you connect to a MySQL (or MariaDB) database.' => sub {
    # mysql-devel and myslq-server. MySQL (or MariaDB) server should be running for make test to succeed
    requires 'DBD::mysql', '>= 4.008';
};

feature 'Data::Password', 'Used for configureable hardening of passwords via the password_validation sympa.conf directive.' => sub {
    requires 'Data::Password', '>= 1.07';
};

feature 'Encode::Locale', 'Useful when running command line utilities in the console not supporting UTF-8 encoding.' => sub {
    requires 'Encode::Locale', '>= 1.02';
};

feature 'remote-list-including', 'Required when including members of a remote list.' => sub {
    requires 'LWP::Protocol::https';
};

feature 'Mail::DKIM::Verifier', 'Required in order to use DKIM features (both for signature verification and signature insertion).' => sub {
    requires 'Mail::DKIM::Verifier', '>= 0.37';
};

feature 'Mail::DKIM::ARC::Signer', 'Required in order to use ARC features to add ARC seals.' => sub {
<<<<<<< HEAD
    requires 'Mail::DKIM::ARC::Signer', '>= 0.57';
=======
    requires 'Mail::DKIM::ARC::Signer', '>= 0.55';
    # Note: Mail::DKIM::ARC::Verifier is also included in Mail-DKIM.
    # Note: Mail::AuthenticationResults::Parser is depended on Mail-DKIM.
>>>>>>> 7ec21031
};

feature 'Net::DNS', 'This is required if you set a value for "dmarc_protection_mode" which requires DNS verification.' => sub {
    requires 'Net::DNS', '>= 0.65';
};

feature 'ipv6', 'Required to support IPv6 with client features.' => sub {
    # Note: Perl 5.14 bundles Socket 0.95 which exports AF_INET6.  Earlier
    #   version also requires Socket6 >= 0.23.
    # Note: Some distributions e.g. RHEL/CentOS 6 do not provide package for
    #   IO::Socket::IP.  If that is the case, use IO::Socket::INET6 instead.
    # Note: Perl 5.20.0 bundles IO::Socket::IP 0.29.
    requires 'IO::Socket::IP', '>= 0.21';
};

feature 'ldap', 'Required to query LDAP directories. Sympa can do LDAP-based authentication ; it can also build mailing lists with LDAP-extracted members.' => sub {
    # openldap-devel is needed to build the Perl code
    requires 'Net::LDAP', '>= 0.40';

    # Note: 'Net::LDAP::Entry' and 'Net::LDAP::Util' are also
    #   included in perl-ldap.
};

feature 'ldap-secure', 'Required to query LDAP directories over TLS.' => sub {
    requires 'Net::LDAP', '>= 0.40';
    requires 'IO::Socket::SSL', '>= 0.90';

    # Note: 'Net::LDAPS' is also included in perl-ldap.
};

feature 'Net::SMTP', 'This is required if you set "list_check_smtp" sympa.conf parameter, used to check existing aliases before mailing list creation.' => sub {
    requires 'Net::SMTP';
};

feature 'soap', 'Required if you want to run the Sympa SOAP server that provides mailing list services via a "web service".' => sub {
    requires 'SOAP::Lite', '>= 0.712';
};

feature 'safe-unicode', 'Sanitises inputs with Unicode text.' => sub {
    # Note: Perl 5.8.1 bundles version 0.23.
    # Note: Perl 5.10.1 bundles 1.03 (per Unicode 5.1.0).
    requires 'Unicode::Normalize', '>= 1.03';
    requires 'Unicode::UTF8', '>= 0.58';
};

on 'test' => sub {
    requires 'Test::Compile';
    requires 'Test::Harness';
    requires 'Test::More';
    requires 'Test::Pod', '>= 1.41';
};

on 'develop' => sub {
    requires 'Test::Fixme';
    requires 'Test::PerlTidy', '== 20130104';
    requires 'Perl::Tidy', '== 20180220';
    requires 'Code::TidyAll';
    requires 'Test::Net::LDAP', '>= 0.06';
};<|MERGE_RESOLUTION|>--- conflicted
+++ resolved
@@ -271,13 +271,9 @@
 };
 
 feature 'Mail::DKIM::ARC::Signer', 'Required in order to use ARC features to add ARC seals.' => sub {
-<<<<<<< HEAD
     requires 'Mail::DKIM::ARC::Signer', '>= 0.57';
-=======
-    requires 'Mail::DKIM::ARC::Signer', '>= 0.55';
     # Note: Mail::DKIM::ARC::Verifier is also included in Mail-DKIM.
     # Note: Mail::AuthenticationResults::Parser is depended on Mail-DKIM.
->>>>>>> 7ec21031
 };
 
 feature 'Net::DNS', 'This is required if you set a value for "dmarc_protection_mode" which requires DNS verification.' => sub {
