--- conflicted
+++ resolved
@@ -209,17 +209,11 @@
 };
 
 feature 'smime', 'Required to sign, verify, encrypt and decrypt S/MIME messages.' => sub {
-    requires 'Convert::ASN1', '>= 0.14';
     requires 'Crypt::SMIME', '>= 0.15';
     # Required to extract user certificates for SSL clients and S/MIME messages.
-<<<<<<< HEAD
     # Note: value() for extension on versions < 1.808 was broken.
     # Note: email() for certificate on versions < 1.909 was broken.
     requires 'Crypt::OpenSSL::X509', '>= 1.909';
-=======
-    # Note: On versions < 1.808, the value() method for extension was broken.
-    requires 'Crypt::OpenSSL::X509', '>= 1.808';
->>>>>>> b17e3bb8
 };
 
 feature 'csv', 'CSV database driver, required if you include list members, owners or moderators from CSV file.' => sub {
