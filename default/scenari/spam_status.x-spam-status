--- conflicted
+++ resolved
@@ -1,11 +1,4 @@
 title.gettext test X-Spam-Status header
 
-<<<<<<< HEAD
 match([header->X-Spam-Status][-1],/^\s*yes/)	smtp,md5,smime  -> spam
-match([header->X-j-chkmail-Status][-1],/Spam Hi/)  	smtp,md5,smime  -> spam
-match([header->X-j-chkmail-Status][-1],/Spam Low/) 	smtp,md5,smime  -> unsure
-true()					       	smtp,md5,smime   -> ham
-=======
-match([header->X-Spam-Status][-1],/^\s*yes/)	smtp,dkim,md5,smime  -> spam
-true()					       	smtp,dkim,md5,smime  -> unsure
->>>>>>> 7678bb35
+true()					       	                      smtp,md5,smime  -> unsure