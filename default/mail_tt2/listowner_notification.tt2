--- conflicted
+++ resolved
@@ -49,20 +49,12 @@
 
 [%|loc(list.name)%]Dear owner of list %1,[%END%]
 
-<<<<<<< HEAD
-A user asked to be added as a subscriber to your list. If this is OK with you, you should click the following URL:[%END%]
-[% IF conf.wwsympa_url -%]
-  [% 'auth' | url_abs([keyauth,'add',list.name],{email => user.email}) %]
-[%- ELSE -%]
-  [% "${conf.email}@${domain}" | mailtourl({subject => "AUTH ${keyauth} ADD ${list.name} ${who} ${gecos}"}) %]
-=======
 [%IF gecos; SET target="${gecos} <${who}>"; ELSE; SET target="<${who}>"; END~%]
 [%|loc(target)%]A user %1 asked to be added as a subscriber to your list. If this is OK with you, you should click the following URL:[%END%]
 [% IF conf.wwsympa_url -%]
   [% 'auth' | url_abs([keyauth,'add',list.name],{email=>user.email}) %]
 [%- ELSE -%]
   [% "${conf.email}@${domain}" | mailtourl({subject=>"AUTH ${keyauth} ADD ${list.name} ${who} ${gecos}"}) %]
->>>>>>> 531b497c
 
 [%|loc(conf.email,domain)%]Or send a message to %1@%2 with the following subject:[%END%]
   AUTH [%keyauth%] ADD [%list.name%] [%who%] [%gecos%]
@@ -80,20 +72,12 @@
 
 [%|loc(list.name)%]Dear owner of list %1,[%END%]
 
-<<<<<<< HEAD
-A user asked to be deleted from your list. If this is OK with you, you should click the following URL:[% END %]
-[% IF conf.wwsympa_url -%]
-  [% 'auth' | url_abs([keyauth,'del',list.name],{email => user.email}) %]
-[%- ELSE -%]
-  [% "${conf.email}@${domain}" | mailtourl({subject => "AUTH ${keyauth} DEL ${list.name} ${who}"}) %]
-=======
 [% SET target = "<${who}>" ~%]
 [%|loc(target)%]A user %1 asked to be deleted from your list. If this is OK with you, you should click the following URL:[%END%]
 [% IF conf.wwsympa_url -%]
   [% 'auth' | url_abs([keyauth,'del',list.name],{email=>user.email}) %]
 [%- ELSE -%]
   [% "${conf.email}@${domain}" | mailtourl({subject=>"AUTH ${keyauth} DEL ${list.name} ${who}"}) %]
->>>>>>> 531b497c
 
 [%|loc(conf.email,domain)%]Or send a message to %1@%2 with the following subject:[%END%]
   AUTH [%keyauth%] DEL [%list.name%] [%who%]
