<!-- copy_template.tt2 -->

<h2>[%|loc%]Copying template[%END%]</h2>
<br />
<p>
    <form id="cp_template" action="[% 'copy_template' | url_rel %]" method="post">
        <fieldset>
            <legend>
                <strong> [%|loc%]Input template[%END%]</strong>
            </legend>
            <label>[%|loc%]Template name: [%END%]</label>
            <strong> [% template_name %] </strong>
            <br />
            <label>[%|loc%]Scope: [%END%]</label>
            [% SWITCH scope -%]
                [% CASE 'distrib' %]
                    <strong> [%|loc%]default[%END%] </strong>
                    [%|loc%](this template is the default included in the distribution)[%END%]
                [% CASE 'site' %]
                    <strong> [%|loc%]site[%END%] </strong>
                    [%|loc%](this template is the default used by all robots unless redefined for a specific robot)[%END%]
                [% CASE 'robot' %]
                    <strong> [%|loc%]robot[%END%] </strong>
                    [%|loc(robot)%](this template is the default for all lists of robot %1 unless it is redefined for a specific list)[%END%]
                [% CASE 'list' %]
                    <strong> [%|loc%]list[%END -%] </strong>
                    [%|loc(list,robot)%](this template is defined for list %1@%2)[%END%]
                [% CASE %]
                    <strong> [% scope %] </strong>
            [% END %]
            <br />
            <label>[%|loc%]Language: [%END%]</label>
            [%- IF tpl_lang == 'default' -%]
                <strong> [%|loc%]default[%END%] </strong>
                [%|loc%](This template is the default for all languages unless it is redefined for a specific language)[%END%]
            [%- ELSE -%]
                <strong class="neutral" lang="[%tpl_lang_lang%]" xml:lang="[%tpl_lang_lang%]">
                    [%~ tpl_lang | optdesc('lang',1) ~%]
                </strong>
            [%- END %]
            <br />
        </fieldset>
        <fieldset>
            <legend>
                <strong> [%|loc%]Output template[%END%]</strong>
            </legend>
            <label for="template_name_out">[%|loc%]New template name: [%END%] </label>
            <input id="template_name_out" type="text" name="template_name_out" value="[% template_name %]" />
            <br />
            <label for="scope_out">[%|loc%]Scope: [%END%] </label>
            <select id="scope_out" name="scope_out">
                <option value="site" [% IF scope == 'site' %]selected[% END %]>[%|loc%]site[%END%]</option>
                [% UNLESS default_robot %]
                    <option value="robot" [% IF scope == 'robot' %]selected[% END %]>[%|loc%]robot[%END%]</option>
                [%END%]
                <option value="list" [% IF scope == 'list' %]selected[% END %]>[%|loc%]list[%END%]</option>
            </select>
            <br />
            <label for="tpl_lang_out">[%|loc%]Language: [%END%] </label>
            <select id="tpl_lang_out" name="tpl_lang_out" class="neutral">
                <option value="default">[%|loc%]default[%END%]</option>
                [% FOREACH lg = languages %]
                    <option lang="[%lg.key%]" xml:lang="[%lg.key%]" value="[%lg.key%]"
                            [%~ IF tpl_lang_lang == lg.key %] selected="selected"[% END %]>
                        [%~ lg.key | optdesc('lang') ~%]
                    </option>
                [%END%]
            </select>
            <br />
            <label for="list_out">[%|loc%]Enter list name: [%END%] </label>
            <input id="list_out" type="text" name="list_out" size="20" value="[% list %]" />
            <br />
            <input type="hidden" name="template_name" value="[% template_name %]" />
            <input type="hidden" name="template_path" value="[% template_path %]" />
            <input type="hidden" name="scope"         value="[% scope %]" />
            <input type="hidden" name="tpl_lang"      value="[% tpl_lang %]" />
            <input type="hidden" name="webormail"     value="[% webormail %]" />
            [% IF scope == 'list' %]
                <input type="hidden" name="list" value="[% list %]" />
            [% END %]
        </fieldset>
        <br/>
        <input class="MainMenuLinks" type="submit" name="action_copy_template" value="[%|loc%]Apply[%END%]">
    </form>
</p>
<br />
<<<<<<< HEAD
  <label>[%|loc%]Language: [%END%]</label>
[%- IF tpl_lang == 'default' -%]
<strong> [%|loc%]default[%END%] </strong>
[%|loc%](This template is the default for all languages unless it is redefined for a specific language)[%END%]
[%- ELSE -%]
<strong class="neutral"
 lang="[%tpl_lang_lang%]" xml:lang="[%tpl_lang_lang%]">
[%~ tpl_lang | optdesc('lang',1) ~%]
</strong>
[%- END %] <br />

</fieldset>
<fieldset>
  <legend><strong> [%|loc%]Output template[%END%]</strong> </legend>
  <label for="template_name_out">[%|loc%]New template name: [%END%] </label><input id="template_name_out" type="text" name="template_name_out" value="[% template_name %]" /><br />
  <label for="scope_out">[%|loc%]Scope: [%END%] </label>
    <select id="scope_out" name="scope_out">
        [% IF is_super_listmaster ~%]
            <option value="site"
             [%~ IF scope == 'site' %] selected[% END %]>
                [%|loc%]site[%END%]
            </option>
            <option value="robot"
             [%~ IF scope == 'robot' %] selected[% END %]>
                [%|loc%]robot[%END%]
            </option>
        [%~ ELSE ~%]
            <option value="robot"
             [%~ IF scope == 'robot' || scope == 'site' %] selected[% END %]>
                [%|loc%]robot[%END%]
            </option>
        [%~ END %]
        <option value="list" [% IF scope == 'list' %]selected[% END %]>[%|loc%]list[%END%]</option>
    </select><br />
  <label for="tpl_lang_out">[%|loc%]Language: [%END%] </label>
    <select id="tpl_lang_out" name="tpl_lang_out" class="neutral">
        <option value="default">[%|loc%]default[%END%]</option>
        [% FOREACH lg = languages %]
            <option lang="[%lg.key%]" xml:lang="[%lg.key%]"
             value="[%lg.key%]"
             [%~ IF tpl_lang_lang == lg.key %] selected="selected"[% END %]>
            [%~ lg.key | optdesc('lang') ~%]
            </option>
        [%END%]
    </select><br />
  <label for="list_out">[%|loc%]Enter list name: [%END%] </label><input id="list_out" type="text" name="list_out" size="20" value="[% list %]" /><br />

    <input type="hidden" name="template_name" value="[% template_name %]" />
    <input type="hidden" name="template_path" value="[% template_path %]" />
    <input type="hidden" name="scope" value="[% scope %]" />
    <input type="hidden" name="tpl_lang" value="[% tpl_lang %]" />
    <input type="hidden" name="webormail" value="[% webormail %]" />
    [% IF scope == 'list' %]
      <input type="hidden" name="list" value="[% list %]" />
    [% END %]
</fieldset>
<br/>
<input class="MainMenuLinks" type="submit" name="action_copy_template" value="[%|loc%]Apply[%END%]">
</form>

</p><br />
=======
>>>>>>> 04d0ffb7
<div class="block">
    <pre>
        [% template_content %]
    </pre>
</div>
<!-- end copy_template.tt2 --><|MERGE_RESOLUTION|>--- conflicted
+++ resolved
@@ -49,10 +49,21 @@
             <br />
             <label for="scope_out">[%|loc%]Scope: [%END%] </label>
             <select id="scope_out" name="scope_out">
-                <option value="site" [% IF scope == 'site' %]selected[% END %]>[%|loc%]site[%END%]</option>
-                [% UNLESS default_robot %]
-                    <option value="robot" [% IF scope == 'robot' %]selected[% END %]>[%|loc%]robot[%END%]</option>
-                [%END%]
+                [% IF is_super_listmaster ~%]
+                    <option value="site"
+                     [%~ IF scope == 'site' %] selected[% END %]>
+                        [%|loc%]site[%END%]
+                    </option>
+                    <option value="robot"
+                     [%~ IF scope == 'robot' %] selected[% END %]>
+                        [%|loc%]robot[%END%]
+                    </option>
+                [%~ ELSE ~%]
+                    <option value="robot"
+                     [%~ IF scope == 'robot' || scope == 'site' %] selected[% END %]>
+                        [%|loc%]robot[%END%]
+                    </option>
+                [%~ END %]
                 <option value="list" [% IF scope == 'list' %]selected[% END %]>[%|loc%]list[%END%]</option>
             </select>
             <br />
@@ -84,70 +95,6 @@
     </form>
 </p>
 <br />
-<<<<<<< HEAD
-  <label>[%|loc%]Language: [%END%]</label>
-[%- IF tpl_lang == 'default' -%]
-<strong> [%|loc%]default[%END%] </strong>
-[%|loc%](This template is the default for all languages unless it is redefined for a specific language)[%END%]
-[%- ELSE -%]
-<strong class="neutral"
- lang="[%tpl_lang_lang%]" xml:lang="[%tpl_lang_lang%]">
-[%~ tpl_lang | optdesc('lang',1) ~%]
-</strong>
-[%- END %] <br />
-
-</fieldset>
-<fieldset>
-  <legend><strong> [%|loc%]Output template[%END%]</strong> </legend>
-  <label for="template_name_out">[%|loc%]New template name: [%END%] </label><input id="template_name_out" type="text" name="template_name_out" value="[% template_name %]" /><br />
-  <label for="scope_out">[%|loc%]Scope: [%END%] </label>
-    <select id="scope_out" name="scope_out">
-        [% IF is_super_listmaster ~%]
-            <option value="site"
-             [%~ IF scope == 'site' %] selected[% END %]>
-                [%|loc%]site[%END%]
-            </option>
-            <option value="robot"
-             [%~ IF scope == 'robot' %] selected[% END %]>
-                [%|loc%]robot[%END%]
-            </option>
-        [%~ ELSE ~%]
-            <option value="robot"
-             [%~ IF scope == 'robot' || scope == 'site' %] selected[% END %]>
-                [%|loc%]robot[%END%]
-            </option>
-        [%~ END %]
-        <option value="list" [% IF scope == 'list' %]selected[% END %]>[%|loc%]list[%END%]</option>
-    </select><br />
-  <label for="tpl_lang_out">[%|loc%]Language: [%END%] </label>
-    <select id="tpl_lang_out" name="tpl_lang_out" class="neutral">
-        <option value="default">[%|loc%]default[%END%]</option>
-        [% FOREACH lg = languages %]
-            <option lang="[%lg.key%]" xml:lang="[%lg.key%]"
-             value="[%lg.key%]"
-             [%~ IF tpl_lang_lang == lg.key %] selected="selected"[% END %]>
-            [%~ lg.key | optdesc('lang') ~%]
-            </option>
-        [%END%]
-    </select><br />
-  <label for="list_out">[%|loc%]Enter list name: [%END%] </label><input id="list_out" type="text" name="list_out" size="20" value="[% list %]" /><br />
-
-    <input type="hidden" name="template_name" value="[% template_name %]" />
-    <input type="hidden" name="template_path" value="[% template_path %]" />
-    <input type="hidden" name="scope" value="[% scope %]" />
-    <input type="hidden" name="tpl_lang" value="[% tpl_lang %]" />
-    <input type="hidden" name="webormail" value="[% webormail %]" />
-    [% IF scope == 'list' %]
-      <input type="hidden" name="list" value="[% list %]" />
-    [% END %]
-</fieldset>
-<br/>
-<input class="MainMenuLinks" type="submit" name="action_copy_template" value="[%|loc%]Apply[%END%]">
-</form>
-
-</p><br />
-=======
->>>>>>> 04d0ffb7
 <div class="block">
     <pre>
         [% template_content %]
