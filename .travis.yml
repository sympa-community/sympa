sudo: false

language: perl

perl:
  - "5.30"
  - "5.28"
  - "5.26"
  - "5.24"
  - "5.22"
  - "5.20"
  - "5.18"
  - "5.16"
  - "5.14"
  - "5.12"
  - "5.10"

matrix:
  include:
    - perl: "5.16"
      env: COVERAGE=1

before_install:
  - git clone git://github.com/travis-perl/helpers ~/travis-perl-helpers
  - source ~/travis-perl-helpers/init
  - build-perl
  - perl -V

install:
  - cpan-install --coverage
  - cpanm --installdeps --notest --with-develop --with-feature=soap --with-feature=ldap .
  - cpanm --notest --quiet Unicode::CaseFold
<<<<<<< HEAD
  - cpanm --notest --quiet SOAP::Lite Net::LDAP 
  - cpanm --notest --quiet DBD::SQLite
  - cpanm --installdeps . --with-develop
=======
>>>>>>> 544db3fe

before_script:
  - coverage-setup

script:
  - autoreconf -i
  - ./configure
  - cd src; make; cd ..
  - make check-local TEST_FILES='xt/perltidy.t' || true
<<<<<<< HEAD
  - make check-local TEST_FILES='t/compile_executables.t t/compile_modules.t t/Language.t t/parse_templates.t t/pod-syntax.t'
  - make check-local TEST_FILES='t/RequestHandler_add_list_admin.t'
=======
  - make check-local TEST_FILES='t/compile_executables.t t/compile_modules.t t/Language.t t/compile_scenarios.t t/parse_templates.t t/pod-syntax.t'
>>>>>>> 544db3fe

after_success:
  - coverage-report
<|MERGE_RESOLUTION|>--- conflicted
+++ resolved
@@ -30,12 +30,9 @@
   - cpan-install --coverage
   - cpanm --installdeps --notest --with-develop --with-feature=soap --with-feature=ldap .
   - cpanm --notest --quiet Unicode::CaseFold
-<<<<<<< HEAD
   - cpanm --notest --quiet SOAP::Lite Net::LDAP 
   - cpanm --notest --quiet DBD::SQLite
   - cpanm --installdeps . --with-develop
-=======
->>>>>>> 544db3fe
 
 before_script:
   - coverage-setup
@@ -45,12 +42,8 @@
   - ./configure
   - cd src; make; cd ..
   - make check-local TEST_FILES='xt/perltidy.t' || true
-<<<<<<< HEAD
-  - make check-local TEST_FILES='t/compile_executables.t t/compile_modules.t t/Language.t t/parse_templates.t t/pod-syntax.t'
+  - make check-local TEST_FILES='t/compile_executables.t t/compile_modules.t t/Language.t t/compile_scenarios.t t/parse_templates.t t/pod-syntax.t'
   - make check-local TEST_FILES='t/RequestHandler_add_list_admin.t'
-=======
-  - make check-local TEST_FILES='t/compile_executables.t t/compile_modules.t t/Language.t t/compile_scenarios.t t/parse_templates.t t/pod-syntax.t'
->>>>>>> 544db3fe
 
 after_success:
   - coverage-report
