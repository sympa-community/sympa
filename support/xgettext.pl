--- conflicted
+++ resolved
@@ -6,11 +6,7 @@
 use warnings;
 use Cwd qw();
 use English;    # FIXME: Avoid $MATCH usage
-<<<<<<< HEAD
-use Getopt::Long qw( :config no_ignore_case );
-=======
 use Getopt::Long qw(:config no_ignore_case);
->>>>>>> ea8b7e72
 use Pod::Usage;
 use POSIX qw();
 
