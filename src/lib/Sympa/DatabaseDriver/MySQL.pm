# -*- indent-tabs-mode: nil; -*-
# vim:ft=perl:et:sw=4
# $Id$

# Sympa - SYsteme de Multi-Postage Automatique
#
# Copyright (c) 1997, 1998, 1999 Institut Pasteur & Christophe Wolfhugel
# Copyright (c) 1997, 1998, 1999, 2000, 2001, 2002, 2003, 2004, 2005,
# 2006, 2007, 2008, 2009, 2010, 2011 Comite Reseau des Universites
# Copyright (c) 2011, 2012, 2013, 2014, 2015, 2016, 2017 GIP RENATER
# Copyright 2018, 2020, 2021 The Sympa Community. See the
# AUTHORS.md file at the top-level directory of this distribution and at
# <https://github.com/sympa-community/sympa.git>.
#
# This program is free software; you can redistribute it and/or modify
# it under the terms of the GNU General Public License as published by
# the Free Software Foundation; either version 2 of the License, or
# (at your option) any later version.
#
# This program is distributed in the hope that it will be useful,
# but WITHOUT ANY WARRANTY; without even the implied warranty of
# MERCHANTABILITY or FITNESS FOR A PARTICULAR PURPOSE.  See the
# GNU General Public License for more details.
#
# You should have received a copy of the GNU General Public License
# along with this program.  If not, see <http://www.gnu.org/licenses/>.

package Sympa::DatabaseDriver::MySQL;

use strict;
use warnings;

use Sympa::Log;

use base qw(Sympa::DatabaseDriver);

my $log = Sympa::Log->instance;

use constant required_modules => [qw(DBD::mysql)];

sub build_connect_string {
    my $self = shift;

    my $connect_string =
          'DBI:mysql:'
        . $self->{'db_name'} . ':'
        . ($self->{'db_host'} || 'localhost');
    $connect_string .= ';port=' . $self->{'db_port'}
        if defined $self->{'db_port'};
    $connect_string .= ';' . $self->{'db_options'}
        if defined $self->{'db_options'};
    return $connect_string;
}

sub connect {
    my $self = shift;

    $self->SUPER::connect() or return undef;

    # - At first, reset "mysql_auto_reconnect" driver attribute.
    #   DBI::connect() sets it to true not according to \%attr argument
    #   when the processes are running under mod_perl or CGI environment
    #   so that "SET NAMES utf8" will be skipped.
    # - Set client-side character set to "utf8" or "utf8mb4".
    # - Reset SQL mode that is given various default by versions of MySQL.
    $self->__dbh->{'mysql_auto_reconnect'} = 0;
    unless (defined $self->__dbh->do("SET NAMES 'utf8mb4'")
        or defined $self->__dbh->do("SET NAMES 'utf8'")) {
        $log->syslog('err', 'Cannot set client-side character set: %s',
            $self->error);
    }
    unless (defined $self->__dbh->do("SET SESSION sql_mode=''")) {
        $log->syslog('err', 'Cannot reset SQL mode: %s', $self->error);
        return undef;
    }

    return 1;
}

sub get_substring_clause {
    my $self  = shift;
    my $param = shift;
    $log->syslog('debug', 'Building substring caluse');
    return
          "REVERSE(SUBSTRING("
        . $param->{'source_field'}
        . " FROM position('"
        . $param->{'separator'} . "' IN "
        . $param->{'source_field'}
        . ") FOR "
        . $param->{'substring_length'} . "))";
}

# DEPRECATED.
#sub get_limit_clause ( { rows_count => $rows, offset => $offset } );

# DEPRECATED.
#sub get_formatted_date;

sub is_autoinc {
    my $self  = shift;
    my $param = shift;
    $log->syslog('debug', 'Checking whether field %s.%s is autoincremental',
        $param->{'field'}, $param->{'table'});
    my $sth;
    unless (
        $sth = $self->do_query(
            "SHOW FIELDS FROM `%s` WHERE Extra ='auto_increment' and Field = '%s'",
            $param->{'table'},
            $param->{'field'}
        )
    ) {
        $log->syslog('err',
            'Unable to gather autoincrement field named %s for table %s',
            $param->{'field'}, $param->{'table'});
        return undef;
    }
    my $ref = $sth->fetchrow_hashref('NAME_lc');
    return ($ref->{'field'} eq $param->{'field'});
}

sub set_autoinc {
    my $self  = shift;
    my $param = shift;
    my $field_type =
        defined($param->{'field_type'})
        ? $param->{'field_type'}
        : 'BIGINT( 20 )';
    $log->syslog('debug', 'Setting field %s.%s as autoincremental',
        $param->{'field'}, $param->{'table'});
    unless (
        $self->do_query(
            "ALTER TABLE `%s` CHANGE `%s` `%s` %s NOT NULL AUTO_INCREMENT",
            $param->{'table'}, $param->{'field'},
            $param->{'field'}, $field_type
        )
    ) {
        $log->syslog('err',
            'Unable to set field %s in table %s as autoincrement',
            $param->{'field'}, $param->{'table'});
        return undef;
    }
    return 1;
}

sub get_tables {
    my $self = shift;
    $log->syslog('debug', 'Retrieving all tables in database %s',
        $self->{'db_name'});
    my @raw_tables;
    my @result;
    unless (@raw_tables = $self->__dbh->tables()) {
        $log->syslog('err',
            'Unable to retrieve the list of tables from database %s',
            $self->{'db_name'});
        return undef;
    }

    foreach my $t (@raw_tables) {
        # Clean table names that would look like `databaseName`.`tableName`
        # (mysql)
        $t =~ s/^\`[^\`]+\`\.//;
        # Clean table names that could be surrounded by `` (recent DBD::mysql
        # release)
        $t =~ s/^\`(.+)\`$/$1/;
        push @result, $t;
    }
    return \@result;
}

sub add_table {
    my $self  = shift;
    my $param = shift;
    $log->syslog('debug', 'Adding table %s to database %s',
        $param->{'table'}, $self->{'db_name'});
    unless (
        $self->do_query(
            "CREATE TABLE %s (temporary INT) DEFAULT CHARACTER SET utf8",
            $param->{'table'}
        )
    ) {
        $log->syslog('err', 'Could not create table %s in database %s',
            $param->{'table'}, $self->{'db_name'});
        return undef;
    }
    return sprintf "Table %s created in database %s", $param->{'table'},
        $self->{'db_name'};
}

sub get_fields {
    my $self  = shift;
    my $param = shift;
    $log->syslog('debug', 'Getting fields list from table %s in database %s',
        $param->{'table'}, $self->{'db_name'});
    my $sth;
    my %result;
    unless ($sth = $self->do_query("SHOW FIELDS FROM %s", $param->{'table'}))
    {
        $log->syslog('err',
            'Could not get the list of fields from table %s in database %s',
            $param->{'table'}, $self->{'db_name'});
        return undef;
    }
    while (my $ref = $sth->fetchrow_hashref('NAME_lc')) {
        $result{$ref->{'field'}} = $ref->{'type'};
    }
    return \%result;
}

sub update_field {
    my $self  = shift;
    my $param = shift;
    $log->syslog('debug', 'Updating field %s in table %s (%s, %s)',
        $param->{'field'}, $param->{'table'}, $param->{'type'},
        $param->{'notnull'});
    my $options = '';
    if ($param->{'notnull'}) {
        $options .= ' NOT NULL ';
    }
    my $report = sprintf(
        "ALTER TABLE %s CHANGE %s %s %s %s",
        $param->{'table'}, $param->{'field'}, $param->{'field'},
        $param->{'type'},  $options
    );
    $log->syslog('notice', "ALTER TABLE %s CHANGE %s %s %s %s",
        $param->{'table'}, $param->{'field'}, $param->{'field'},
        $param->{'type'}, $options);
    unless (
        $self->do_query(
            "ALTER TABLE %s CHANGE %s %s %s %s",
            $param->{'table'}, $param->{'field'}, $param->{'field'},
            $param->{'type'},  $options
        )
    ) {
        $log->syslog('err', 'Could not change field "%s" in table "%s"',
            $param->{'field'}, $param->{'table'});
        return undef;
    }
    $report .= sprintf("\nField %s in table %s, structure updated",
        $param->{'field'}, $param->{'table'});
    $log->syslog('info', 'Field %s in table %s, structure updated',
        $param->{'field'}, $param->{'table'});
    return $report;
}

sub add_field {
    my $self  = shift;
    my $param = shift;
    $log->syslog(
        'debug',             'Adding field %s in table %s (%s, %s, %s, %s)',
        $param->{'field'},   $param->{'table'},
        $param->{'type'},    $param->{'notnull'},
        $param->{'autoinc'}, $param->{'primary'}
    );
    my $options = '';
    # To prevent "Cannot add a NOT NULL column with default value NULL" errors
    if ($param->{'notnull'}) {
        $options .= 'NOT NULL ';
    }
    if ($param->{'autoinc'}) {
        $options .= ' AUTO_INCREMENT ';
    }
    if ($param->{'primary'}) {
        $options .= ' PRIMARY KEY ';
    }
    unless (
        $self->do_query(
            "ALTER TABLE %s ADD %s %s %s", $param->{'table'},
            $param->{'field'},             $param->{'type'},
            $options
        )
    ) {
        $log->syslog('err',
            'Could not add field %s to table %s in database %s',
            $param->{'field'}, $param->{'table'}, $self->{'db_name'});
        return undef;
    }

    my $report = sprintf('Field %s added to table %s (options : %s)',
        $param->{'field'}, $param->{'table'}, $options);
    $log->syslog('info', 'Field %s added to table %s (options: %s)',
        $param->{'field'}, $param->{'table'}, $options);

    return $report;
}

sub drop_field {
    $log->syslog('debug', '(%s, %s, %s)', @_);
    my $self  = shift;
    my $table = shift;
    my $field = shift;

    unless (
<<<<<<< HEAD
        $self->do_query("ALTER TABLE %s DROP COLUMN `%s`", $table, $field)
        ) {
=======
        $self->do_query(
            "ALTER TABLE %s DROP COLUMN `%s`", $param->{'table'},
            $param->{'field'}
        )
    ) {
>>>>>>> 07b959d3
        $log->syslog('err',
            'Could not delete field %s from table %s in database %s',
            $field, $table, $self->{'db_name'});
        return undef;
    }

    my $report = sprintf 'Field %s removed from table %s', $field, $table;
    $log->syslog('info', '%s', $report);

    return $report;
}

sub get_primary_key {
    my $self  = shift;
    my $param = shift;
    $log->syslog('debug', 'Getting primary key for table %s',
        $param->{'table'});

    my %found_keys;
    my $sth;
    unless ($sth = $self->do_query("SHOW COLUMNS FROM %s", $param->{'table'}))
    {
        $log->syslog('err',
            'Could not get field list from table %s in database %s',
            $param->{'table'}, $self->{'db_name'});
        return undef;
    }

    my $test_request_result = $sth->fetchall_hashref('field');
    foreach my $scannedResult (keys %$test_request_result) {
        if ($test_request_result->{$scannedResult}{'key'} eq "PRI") {
            $found_keys{$scannedResult} = 1;
        }
    }
    return \%found_keys;
}

sub is_sufficient_field_type {
    my $self     = shift;
    my $required = shift;
    my $actual   = shift;

    # As of MySQL 8.0.17, the display width attribute is deprecated for
    # integer data types (MeriaDB has not).
    if (    $required =~ /\A((?:tiny|small|medium|big)?int)(?:[(]\d+[)])?\z/
        and $actual eq $1) {
        return 1;
    }
    return $self->SUPER::is_sufficient_field_type($required, $actual);
}

sub unset_primary_key {
    my $self  = shift;
    my $param = shift;
    $log->syslog('debug', 'Removing primary key from table %s',
        $param->{'table'});

    my $sth;
    unless ($sth =
        $self->do_query("ALTER TABLE %s DROP PRIMARY KEY", $param->{'table'}))
    {
        $log->syslog('err',
            'Could not drop primary key from table %s in database %s',
            $param->{'table'}, $self->{'db_name'});
        return undef;
    }
    my $report = "Table $param->{'table'}, PRIMARY KEY dropped";
    $log->syslog('info', 'Table %s, PRIMARY KEY dropped', $param->{'table'});

    return $report;
}

sub set_primary_key {
    my $self  = shift;
    my $param = shift;

    my $sth;
    my $fields = join ',', @{$param->{'fields'}};
    $log->syslog('debug', 'Setting primary key for table %s (%s)',
        $param->{'table'}, $fields);
    unless (
        $sth = $self->do_query(
            "ALTER TABLE %s ADD PRIMARY KEY (%s)", $param->{'table'},
            $fields
        )
    ) {
        $log->syslog(
            'err',
            'Could not set fields %s as primary key for table %s in database %s',
            $fields,
            $param->{'table'},
            $self->{'db_name'}
        );
        return undef;
    }
    my $report = "Table $param->{'table'}, PRIMARY KEY set on $fields";
    $log->syslog('info', 'Table %s, PRIMARY KEY set on %s',
        $param->{'table'}, $fields);
    return $report;
}

sub get_indexes {
    my $self  = shift;
    my $param = shift;
    $log->syslog('debug', 'Looking for indexes in %s', $param->{'table'});

    my %found_indexes;
    my $sth;
    unless ($sth = $self->do_query("SHOW INDEX FROM %s", $param->{'table'})) {
        $log->syslog(
            'err',
            'Could not get the list of indexes from table %s in database %s',
            $param->{'table'},
            $self->{'db_name'}
        );
        return undef;
    }
    my $index_part;
    while ($index_part = $sth->fetchrow_hashref('NAME_lc')) {
        if ($index_part->{'key_name'} ne "PRIMARY") {
            my $index_name = $index_part->{'key_name'};
            my $field_name = $index_part->{'column_name'};
            $found_indexes{$index_name}{$field_name} = 1;
        }
    }
    return \%found_indexes;
}

sub unset_index {
    my $self  = shift;
    my $param = shift;
    $log->syslog('debug', 'Removing index %s from table %s',
        $param->{'index'}, $param->{'table'});

    my $sth;
    unless (
        $sth = $self->do_query(
            "ALTER TABLE %s DROP INDEX %s", $param->{'table'},
            $param->{'index'}
        )
    ) {
        $log->syslog('err',
            'Could not drop index %s from table %s in database %s',
            $param->{'index'}, $param->{'table'}, $self->{'db_name'});
        return undef;
    }
    my $report = "Table $param->{'table'}, index $param->{'index'} dropped";
    $log->syslog('info', 'Table %s, index %s dropped',
        $param->{'table'}, $param->{'index'});

    return $report;
}

sub set_index {
    my $self  = shift;
    my $param = shift;

    my $sth;
    my $fields = join ',', @{$param->{'fields'}};
    $log->syslog(
        'debug',
        'Setting index %s for table %s using fields %s',
        $param->{'index_name'},
        $param->{'table'}, $fields
    );
    unless (
        $sth = $self->do_query(
            "ALTER TABLE %s ADD INDEX %s (%s)", $param->{'table'},
            $param->{'index_name'},             $fields
        )
    ) {
        $log->syslog(
            'err',
            'Could not add index %s using field %s for table %s in database %s',
            $fields,
            $param->{'table'},
            $self->{'db_name'}
        );
        return undef;
    }
    my $report = sprintf 'Table %s, index %s set using fields %s',
        $param->{'table'}, $param->{'index_name'}, $fields;
    $log->syslog('info', 'Table %s, index %s set using fields %s',
        $param->{'table'}, $param->{'index_name'}, $fields);
    return $report;
}

## For DOUBLE type.
sub AS_DOUBLE {
    return ({'mysql_type' => DBD::mysql::FIELD_TYPE_DOUBLE()} => $_[1])
        if scalar @_ > 1;
    return ();
}

1;
__END__

=encoding utf-8

=head1 NAME

Sympa::DatabaseDriver::MySQL - Database driver for MySQL / MariaDB

=head1 SEE ALSO

L<Sympa::DatabaseDriver>.

=cut<|MERGE_RESOLUTION|>--- conflicted
+++ resolved
@@ -291,16 +291,8 @@
     my $field = shift;
 
     unless (
-<<<<<<< HEAD
-        $self->do_query("ALTER TABLE %s DROP COLUMN `%s`", $table, $field)
-        ) {
-=======
-        $self->do_query(
-            "ALTER TABLE %s DROP COLUMN `%s`", $param->{'table'},
-            $param->{'field'}
-        )
-    ) {
->>>>>>> 07b959d3
+        $self->do_query(q{ALTER TABLE %s DROP COLUMN `%s`}, $table, $field)
+    ) {
         $log->syslog('err',
             'Could not delete field %s from table %s in database %s',
             $field, $table, $self->{'db_name'});
