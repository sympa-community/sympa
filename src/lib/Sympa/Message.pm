--- conflicted
+++ resolved
@@ -1355,13 +1355,8 @@
     # or a pair of single-purpose. save them, as email@addr if combined,
     # or as email@addr@sign / email@addr@enc for split certs.
     foreach my $c (keys %certs) {
-<<<<<<< HEAD
         my $filename = sprintf '%s/%s', $Conf::Conf{'ssl_cert_dir'},
-            Sympa::Tools::Text::escape_chars($sender);
-=======
-        my $filename = sprintf '%s/%s', $Conf::Conf{ssl_cert_dir},
-            Sympa::Tools::Text::encode_filesystem_safe(lc $sender);
->>>>>>> 75ebdbd5
+            Sympa::Tools::Text::encode_filesystem_safe($sender);
         if ($c ne 'both') {
             unlink $filename;    # just in case there's an old cert left...
             $filename .= "\@$c";
