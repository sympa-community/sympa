# -*- indent-tabs-mode: nil; -*-
# vim:ft=perl:et:sw=4
# $Id$

# Sympa - SYsteme de Multi-Postage Automatique
#
# Copyright (c) 1997, 1998, 1999 Institut Pasteur & Christophe Wolfhugel
# Copyright (c) 1997, 1998, 1999, 2000, 2001, 2002, 2003, 2004, 2005,
# 2006, 2007, 2008, 2009, 2010, 2011 Comite Reseau des Universites
# Copyright (c) 2011, 2012, 2013, 2014, 2015, 2016, 2017 GIP RENATER
# Copyright 2017, 2018, 2019, 2020, 2021 The Sympa Community. See the
# AUTHORS.md file at the top-level directory of this distribution and at
# <https://github.com/sympa-community/sympa.git>.
#
# This program is free software; you can redistribute it and/or modify
# it under the terms of the GNU General Public License as published by
# the Free Software Foundation; either version 2 of the License, or
# (at your option) any later version.
#
# This program is distributed in the hope that it will be useful,
# but WITHOUT ANY WARRANTY; without even the implied warranty of
# MERCHANTABILITY or FITNESS FOR A PARTICULAR PURPOSE.  See the
# GNU General Public License for more details.
#
# You should have received a copy of the GNU General Public License
# along with this program.  If not, see <http://www.gnu.org/licenses/>.

package Sympa::Message;

use strict;
use warnings;
use DateTime;
use Encode qw();
use English;    # FIXME: drop $PREMATCH usage
use File::Path qw();
use HTML::TreeBuilder;
use Mail::Address;
use MIME::Charset;
use MIME::EncWords;
use MIME::Entity;
use MIME::Field::ParamVal;
use MIME::Parser;
use MIME::Tools;
use Scalar::Util qw();
use Text::LineFold;
use URI::Escape qw();

BEGIN { eval 'use Crypt::SMIME'; }
BEGIN { eval 'use Net::DNS'; }

use Sympa;
use Conf;
use Sympa::Constants;
use Sympa::HTML::FormatText;
use Sympa::HTMLSanitizer;
use Sympa::Language;
use Sympa::Log;
use Sympa::Scenario;
use Sympa::Spool;
use Sympa::Template;
use Sympa::Tools::Data;
use Sympa::Tools::File;
use Sympa::Tools::Password;
use Sympa::Tools::SMIME;
use Sympa::Tools::Text;
use Sympa::User;

my $language = Sympa::Language->instance;
my $log      = Sympa::Log->instance;

sub new {
    $log->syslog('debug2', '(%s, ...)', @_);
    my $class      = shift;
    my $serialized = shift;

    my $self = bless {@_} => $class;

    unless (defined $serialized and length $serialized) {
        $log->syslog('err', 'Empty message');
        return undef;
    }

    # Get attributes from pseudo-header fields at the top of serialized
    # message.  Note that field names are case-sensitive.

    pos($serialized) = 0;
    while ($serialized =~ /\G(X-Sympa-[-\w]+): (.*?)\n(?![ \t])/cgs) {
        my ($k, $v) = ($1, $2);
        next unless length $v;

        if ($k eq 'X-Sympa-To') {
            $self->{'rcpt'} = join ',', split(/\s*,\s*/, $v);
        } elsif ($k eq 'X-Sympa-Checksum') {    # To migrate format <= 6.2a.40
            $self->{'checksum'} = $v;
        } elsif ($k eq 'X-Sympa-Family') {
            $self->{'family'} = $v;
        } elsif ($k eq 'X-Sympa-From') {    # Compatibility. Use Return-Path:
            $self->{'envelope_sender'} = $v;
        } elsif ($k eq 'X-Sympa-Auth-Level') {    # New in 6.2a.41
            if ($v eq 'md5') {
                $self->{'md5_check'} = 1;
            } else {
                $log->syslog('err',
                    'Unknown authentication level "%s", ignored', $v);
            }
        } elsif ($k eq 'X-Sympa-Message-ID') {    # New in 6.2a.41
            $self->{'message_id'} = $v;
        } elsif ($k eq 'X-Sympa-Sender') {        # New in 6.2a.41
            $self->{'sender'} = $v;
        } elsif ($k eq 'X-Sympa-Display-Name') {    # New in 6.2a.41
            $self->{'gecos'} = $v;
        } elsif ($k eq 'X-Sympa-Shelved') {         # New in 6.2a.41
            $self->{'shelved'} = {
                map {
                    my ($ak, $av) = split /=/, $_, 2;
                    ($ak => ($av || 1))
                } split(/\s*;\s*/, $v)
            };
        } elsif ($k eq 'X-Sympa-Spam-Status') {     # New in 6.2a.41
            $self->{'spam_status'} = $v;
        } else {
            $log->syslog('err', 'Unknown attribute information: "%s: %s"',
                $k, $v);
        }
    }
    # Ignore Unix From_
    $serialized =~ /\GFrom (.*?)\n(?![ \t])/cgs;
    # Get envelope sender from Return-Path:.
    # If old style X-Sympa-From: has been found, omit Return-Path:.
    #
    # We trust in "Return-Path:" header field only at the top of message
    # to prevent forgery.  See CAVEAT.
    # N.B. Exim uses "Return-path:". The others use "Return-Path:".
    if ($serialized =~ /\GReturn-[Pp]ath: (.*?)\n(?![ \t])/cgs
        and not exists $self->{'envelope_sender'}) {
        my $addr = $1;
        if ($addr =~ /<>/) {    # special: null envelope sender
            $self->{'envelope_sender'} = '<>';
        } elsif ($addr =~ /<MAILER-DAEMON>/) {
            # Same as above, but a workaround for pipe(8) of Postfix 2.3+.
            $self->{'envelope_sender'} = '<>';
        } else {
            my @addrs = Mail::Address->parse($addr);
            if (@addrs
                and Sympa::Tools::Text::valid_email($addrs[0]->address)) {
                $self->{'envelope_sender'} = $addrs[0]->address;
            }
        }
    }
    # Strip attributes.
    substr($serialized, 0, pos $serialized) = '';

    # Check if message is parsable.

    my $parser = MIME::Parser->new;
    $parser->output_to_core(1);
    $parser->tmp_dir($Conf::Conf{'tmpdir'});
    my $entity = $parser->parse_data(\$serialized);
    unless ($entity) {
        $log->syslog('err', 'Unable to parse message');
        return undef;
    }
    my $hdr = $entity->head;
    my ($dummy, $body_string) = split /(?:\A|\n)\r?\n/, $serialized, 2;

    $self->{_head}         = $hdr;
    $self->{_body}         = $body_string;
    $self->{_entity_cache} = $entity;
    $self->{'size'}        = length $serialized;

    unless (exists $self->{'sender'} and defined $self->{'sender'}) {
        ($self->{'sender'}, $self->{'gecos'}) = $self->_get_sender_email;
    }

    ## Store decoded subject and its original charset
    my $subject = $hdr->get('Subject');
    if (defined $subject and $subject =~ /\S/) {
        my @decoded_subject = MIME::EncWords::decode_mimewords($subject);
        $self->{'subject_charset'} = 'US-ASCII';
        foreach my $token (@decoded_subject) {
            unless ($token->[1]) {
                # don't decode header including raw 8-bit bytes.
                if ($token->[0] =~ /[^\x00-\x7F]/) {
                    $self->{'subject_charset'} = undef;
                    last;
                }
                next;
            }
            my $cset = MIME::Charset->new($token->[1]);
            # don't decode header encoded with unknown charset.
            unless ($cset->decoder) {
                $self->{'subject_charset'} = undef;
                last;
            }
            unless ($cset->output_charset eq 'US-ASCII') {
                $self->{'subject_charset'} = $token->[1];
            }
        }
    } else {
        $self->{'subject_charset'} = undef;
    }
    if ($self->{'subject_charset'}) {
        chomp $subject;
        $self->{'decoded_subject'} =
            MIME::EncWords::decode_mimewords($subject, Charset => 'UTF-8');
    } else {
        if (defined $subject) {
            chomp $subject;
            $subject =~ s/(\r\n|\r|\n)(?=[ \t])//g;
            $subject =~ s/\r\n|\r|\n/ /g;
        }
        $self->{'decoded_subject'} = $subject;
    }

    ## TOPICS
    my $topics;
    if ($topics = $hdr->get('X-Sympa-Topic')) {
        $self->{'topic'} = $topics;
    }

    # Message ID
    unless (exists $self->{'message_id'}) {
        $self->{'message_id'} = _get_message_id($self);
    }

    return $self;
}

# Tentative: removed when refactoring finished.
sub new_from_file {
    my $class = shift;
    my $file  = shift;

    open my $fh, '<', $file or return undef;
    my $serialized = do { local $RS; <$fh> };
    close $fh;

    my $self = $class->new($serialized, @_)
        or return undef;

    $self->{'filename'} = $file;
    # Get file date
    unless (exists $self->{'date'}) {
        $self->{'date'} = Sympa::Tools::File::get_mtime($file);
    }

    return $self;
}

## Get sender of the message according to header fields specified by
## 'sender_headers' parameter.
## FIXME: S/MIME signer may not be same as the sender given by this function.
sub _get_sender_email {
    my $self = shift;

    my $hdr = $self->{_head};

    my $sender = undef;
    my $gecos  = undef;
    foreach my $field (split /[\s,]+/, $Conf::Conf{'sender_headers'}) {
        if (lc $field eq 'return-path') {
            ## Try to get envelope sender
            if (    $self->{'envelope_sender'}
                and $self->{'envelope_sender'} ne '<>') {
                $sender = Sympa::Tools::Text::canonic_email(
                    $self->{'envelope_sender'});
            }
        } elsif ($hdr->get($field)) {
            ## Try to get message header.
            ## On "Resent-*:" headers, the first occurrence must be used (see
            ## RFC 5322 3.6.6).
            ## FIXME: Though "From:" can occur multiple times, only the first
            ## one is detected.
            my $addr = $hdr->get($field, 0);               # get the first one
            my @sender_hdr = Mail::Address->parse($addr);
            if (@sender_hdr and $sender_hdr[0]->address) {
                $sender = Sympa::Tools::Text::canonic_email(
                    $sender_hdr[0]->address);
                my $phrase = $sender_hdr[0]->phrase;
                if (defined $phrase and length $phrase) {
                    $gecos = MIME::EncWords::decode_mimewords($phrase,
                        Charset => 'UTF-8');
                    # Eliminate hostile characters.
                    $gecos =~ s/(\r\n|\r|\n)(?=[ \t])//g;
                    $gecos =~ s/[\0\r\n]+//g;
                }
                last;
            }
        }

        last if defined $sender;
    }
    unless (defined $sender) {
        #$log->syslog('debug3', 'No valid sender address');
        return;
    }
    unless (Sympa::Tools::Text::valid_email($sender)) {
        $log->syslog('err', 'Invalid sender address "%s"', $sender);
        return;
    }

    return ($sender, $gecos);
}

# Note that this must be called after decrypting message
# FIXME: Also check Resent-Message-ID:.
sub _get_message_id {
    my $self = shift;

    return Sympa::Tools::Text::canonic_message_id(
        $self->{_head}->get('Message-Id', 0));
}

# Old names: (part of) mail::mail_file(), mail::parse_tt2_messageasstring(),
# List::send_file(), List::send_global_file().
# Moved to: Sympa::Message::Template::new().
#sub new_from_template;

sub dup {
    my $self = shift;

    my $clone = {};
    foreach my $key (sort keys %$self) {
        my $val = $self->{$key};
        next unless defined $val;

        unless (Scalar::Util::blessed($val)) {
            $clone->{$key} = Sympa::Tools::Data::dup_var($val);
        } elsif ($val->can('dup') and !$val->isa('Sympa::List')) {
            $clone->{$key} = $val->dup;
        } else {
            $clone->{$key} = $val;
        }
    }

    return bless $clone => ref($self);
}

sub to_string {
    my $self    = shift;
    my %options = @_;

    my $serialized = '';
    if (ref $self->{'rcpt'} eq 'ARRAY' and @{$self->{'rcpt'}}) {
        $serialized .= sprintf "X-Sympa-To: %s\n",
            join(',', @{$self->{'rcpt'}});
    } elsif (defined $self->{'rcpt'} and length $self->{'rcpt'}) {
        $serialized .= sprintf "X-Sympa-To: %s\n",
            join(',', split(/\s*,\s*/, $self->{'rcpt'}));
    }
    if (defined $self->{'checksum'}) {
        $serialized .= sprintf "X-Sympa-Checksum: %s\n", $self->{'checksum'};
    }
    if (defined $self->{'family'}) {
        $serialized .= sprintf "X-Sympa-Family: %s\n", $self->{'family'};
    }
    if (defined $self->{'md5_check'}
        and length $self->{'md5_check'}) {    # New in 6.2a.41
        $serialized .= sprintf "X-Sympa-Auth-Level: %s\n", 'md5';
    }
    if (defined $self->{'message_id'}) {      # New in 6.2a.41
        $serialized .= sprintf "X-Sympa-Message-ID: %s\n",
            $self->{'message_id'};
    }
    if (defined $self->{'sender'}) {          # New in 6.2a.41
        $serialized .= sprintf "X-Sympa-Sender: %s\n", $self->{'sender'};
    }
    if (defined $self->{'gecos'}
        and length $self->{'gecos'}) {        # New in 6.2a.41
        $serialized .= sprintf "X-Sympa-Display-Name: %s\n", $self->{'gecos'};
    }
    if (%{$self->{'shelved'} || {}}) {        # New in 6.2a.41
        $serialized .= sprintf "X-Sympa-Shelved: %s\n", join(
            '; ',
            map {
                my $v = $self->{shelved}{$_};
                ("$v" eq '1') ? $_ : sprintf('%s=%s', $_, $v);
                }
                grep {
                $self->{shelved}{$_}
                } sort keys %{$self->{shelved}}
        );
    }
    if (defined $self->{'spam_status'}) {     # New in 6.2a.41.
        $serialized .= sprintf "X-Sympa-Spam-Status: %s\n",
            $self->{'spam_status'};
    }
    # This terminates pseudo-header part for attributes.
    unless (defined $self->{'envelope_sender'}) {
        $serialized .= "Return-Path: \n";
    }

    $serialized .= $self->as_string(%options);

    return $serialized;
}

sub add_header {
    my $self = shift;
    $self->{_head}->add(@_);
    delete $self->{_entity_cache};    # Clear entity cache.
}

sub delete_header {
    my $self = shift;
    $self->{_head}->delete(@_);
    delete $self->{_entity_cache};    # Clear entity cache.
}

sub replace_header {
    my $self = shift;
    $self->{_head}->replace(@_);
    delete $self->{_entity_cache};    # Clear entity cache.
}

sub head {
    shift->{_head};
}

# NOTE: As this processes is needed for incoming messages only, it would be
# moved to incoming pipeline class..
sub check_spam_status {
    my $self = shift;

    my $robot_id =
        (ref $self->{context} eq 'Sympa::List')
        ? $self->{context}->{'domain'}
        : $self->{context};

    my $spam_status =
        Sympa::Scenario->new($robot_id, 'spam_status')
        ->authz('smtp', {'message' => $self});
    if (defined $spam_status) {
        if (ref($spam_status) eq 'HASH') {
            $self->{'spam_status'} = $spam_status->{'action'};
        } else {
            $self->{'spam_status'} = $spam_status;
        }
    } else {
        $self->{'spam_status'} = 'unknown';
    }
}

BEGIN {
    eval 'use Mail::DKIM::Signer';
    eval 'use Mail::DKIM::ARC::Signer';
    eval 'use Mail::DKIM::TextWrap';    # This doesn't export $VERSION.
}

# Old name: tools::dkim_sign() which took string and returned string.
sub dkim_sign {
    $log->syslog('debug', '(%s)', @_);
    my $self    = shift;
    my %options = @_;

    return undef unless $Mail::DKIM::Signer::VERSION;

    die 'bug in logic. Ask developer'
        unless $options{s}
        and $options{key}
        and $options{d};

    my $dkim = Mail::DKIM::Signer->new(
        Algorithm => 'rsa-sha256',
        Method    => 'relaxed',
        Domain    => $options{d},
        Selector  => $options{s},
        Key       => $options{key},
        ($options{i} ? (Identity => $options{i}) : ()),
    );
    unless ($dkim) {
        $log->syslog('err', 'Can\'t create Mail::DKIM::Signer');
        return undef;
    }
    # For One-Click Unsubscribe.
    $dkim->extended_headers({'List-Unsubscribe-Post' => '*'});

    # $new_body will store the body as fed to Mail::DKIM to reuse it
    # when returning the message as string.  Line terminators must be
    # normalized with CRLF.
    my $msg_as_string = $self->as_string;
    $msg_as_string =~ s/\r?\n/\r\n/g;
    $msg_as_string =~ s/\r?\z/\r\n/ unless $msg_as_string =~ /\n\z/;
    $dkim->PRINT($msg_as_string);
    unless ($dkim->CLOSE) {
        $log->syslog('err', 'Cannot sign (DKIM) message');
        return undef;
    }

    my ($dummy, $new_body) = split /\r\n\r\n/, $msg_as_string, 2;
    $new_body =~ s/\r\n/\n/g;

    # Mail::DKIM::Signer wraps DKIM-Signature with with \r\n\t; this
    # is the hardcoded Separator passed to Mail::DKIM::TextWrap via
    # Mail::DKIM::KeyValueList. MIME::Tools on the other hand
    # (MIME::Head::stringify() in particular) encode EOL as plain \n;
    # so it is necessary to normalize CRLF->LF for DKIM-Signature to
    # avoid confusing the mail agent.

    my $dkim_signature = $dkim->signature->as_string;
    $dkim_signature =~ s/\r\n/\n/g;

    # Signing is done. Rebuilding message as string with original body
    # and new headers.
    # Note that DKIM-Signature: field should be prepended to the header.
    $self->add_header('DKIM-Signature', $dkim_signature, 0);
    $self->{_body} = $new_body;
    delete $self->{_entity_cache};    # Clear entity cache.

    return $self;
}

sub arc_seal {
    $log->syslog('debug2', '(%s)', @_);
    my $self    = shift;
    my %options = @_;

    return undef unless $Mail::DKIM::ARC::Signer::VERSION;

    die 'bug in logic. Ask developer'
        unless $options{s}
        and $options{key}
        and $options{d}
        and $options{cv}
        and grep { $options{cv} eq $_ } qw(none pass fail);

    my $arc = Mail::DKIM::ARC::Signer->new(
        Algorithm => 'rsa-sha256',
        Chain     => $options{cv},
        SrvId     => $options{authserv_id},
        Domain    => $options{d},
        Selector  => $options{s},
        Key       => $options{key},
    );
    unless ($arc) {
        $log->syslog('err', 'Can\'t create Mail::DKIM::ARC::Signer');
        return undef;
    }
    # For One-Click Unsubscribe.
    $arc->extended_headers({'List-Unsubscribe-Post' => '*'});

    # $new_body will store the body as fed to Mail::DKIM to reuse it
    # when returning the message as string.  Line terminators must be
    # normalized with CRLF.
    my $msg_as_string = $self->as_string;
    $msg_as_string =~ s/\r?\n/\r\n/g;
    $msg_as_string =~ s/\r?\z/\r\n/ unless $msg_as_string =~ /\n\z/;
    unless (eval { $arc->PRINT($msg_as_string) and $arc->CLOSE }) {
        $log->syslog('err', 'Cannot ARC seal message: %s', $EVAL_ERROR);
        return undef;
    }
    unless ($arc->{result} eq 'sealed') {
        $log->syslog('info', 'ARC %s: %s', $arc->{result}, $arc->{details});
        return 0;
    }

    my ($dummy, $new_body) = split /\r\n\r\n/, $msg_as_string, 2;
    $new_body =~ s/\r\n/\n/g;

    # Normalize CRLF->LF for ARC header fields to avoid confusing the
    # mail agent.  See also the comment in dkim_sign().
    my @seal = map {s/\r\n/\n/gr} grep {defined} $arc->as_strings;

    # Seal is done. Rebuilding message as string with original body
    # and new headers.
    # Note that ARC-*: fields should be prepended to the header.
    foreach my $ahdr (reverse @seal) {
        my ($ah, $av) = split /:\s*/, $ahdr, 2;
        $self->add_header($ah, $av, 0);
    }
    $self->{_body} = $new_body;
    delete $self->{_entity_cache};    # Clear entity cache.

    return 1;
}

BEGIN {
    eval 'use Mail::AuthenticationResults::Parser';
    eval 'use Mail::DKIM::ARC::Verifier';
    eval 'use Mail::DKIM::Verifier';
}

# Old name: Sympa::Message::check_dkim_signature() which adds {dkim_pass} item.
sub check_dkim_sigs {
    my $self = shift;

    return unless $Mail::DKIM::Verifier::VERSION;

    my $robot_id =
        (ref $self->{context} eq 'Sympa::List') ? $self->{context}->{'domain'}
        : (ref $self->{context} eq 'Sympa::Family')
        ? $self->{context}->{'domain'}
        : $self->{context};

    return
        unless Sympa::Tools::Data::smart_eq(
        Conf::get_robot_conf($robot_id || '*', 'dkim_feature'), 'on');

    my $dkim;
    unless ($dkim = Mail::DKIM::Verifier->new()) {
        $log->syslog('err', 'Could not create Mail::DKIM::Verifier');
        return;
    }

    # Line terminators must be normalized with CRLF.
    my $msg_as_string = $self->as_string;
    $msg_as_string =~ s/\r?\n/\r\n/g;
    $msg_as_string =~ s/\r?\z/\r\n/ unless $msg_as_string =~ /\n\z/;
    $dkim->PRINT($msg_as_string);
    unless ($dkim->CLOSE) {
        $log->syslog('err', 'Cannot verify signature of (DKIM) message');
        return;
    }

    my ($dkim_pass, @entries);
    foreach my $signature (grep { $_->result ne 'none' } $dkim->signatures) {
        #FIXME: Identity of signatures would be checked.
        $dkim_pass = 1 if $signature->result eq 'pass';

        next if $signature->isa('Mail::DKIM::DkSignature');  # Skip domainkeys

        $log->syslog(
            'info',                    'DKIM %s; d=%s; i=%s; s=%s',
            $signature->result_detail, $signature->get_tag('d'),
            $signature->get_tag('i'),  $signature->get_tag('s')
        ) if $signature->result eq 'invalid';

        # Map results by Mail::DKIM::Verifier to those defined by RFC 8601.
        my $result = {
            pass      => 'pass',
            fail      => 'fail',
            invalid   => 'neutral',
            temperror => 'temperror',
            none      => 'none',
        }->{$signature->result // 'pass'} // 'permerror';

        my $detail = $1 if $signature->result_detail =~ /\w+ [(](.*)[)]/;
        my $key_info = do {
            local $SIG{__DIE__};
            eval {
                sprintf '%s-bit %s key %s',
                    $signature->get_public_key->size,
                    $signature->get_public_key->type,
                    $signature->hash_algorithm;
            }
        };

        push(
            @entries,
            {   'dkim' => {
                    _        => $result,
                    _comment => join(', ', grep {$_} ($detail, $key_info)),
                    #FIXME:Internationalized domains should be ACE-encoded.
                    'header.d' => {_ => $signature->domain},
                    #FIXME:"i=" tag should be checked if encoded correctly.
                    'header.i' => {_ => $signature->get_tag('i')},
                    'header.b' => {_ => (substr $signature->data, 0, 8)},
                    'header.a' => {_ => $signature->algorithm},
                    'header.s' => {_ => $signature->selector},
                }
            }
        );
    }

    return ($dkim_pass, @entries);
}

my @ar_props = qw(header.d header.i header.b header.a header.s);

sub aggregate_authentication_results {
    my $self = shift;

    my $srvid;
    my $that = $self->{context};
    if (ref $that eq 'Sympa::List') {
        $srvid =
               Conf::get_robot_conf($that->{'domain'}, 'arc_srvid')
            || $that->{'admin'}{'arc_parameters'}{'signer_domain'}
            || $that->{'admin'}{'dkim_parameters'}{'signer_domain'};
    } else {
        $srvid = Conf::get_robot_conf($that || '*', 'arc_srvid')
            || Conf::get_robot_conf($that || '*',
            'arc_parameters.signer_domain')
            || Conf::get_robot_conf($that || '*',
            'dkim_parameters.signer_domain');
    }

    my ($arc_cv, $dkim_pass) = $self->_scan_authentication_results($srvid)
        if $srvid;

    # If there are no useful Authentication-Results fields, add it by
    # ourselves.

    my @entinfos;
    if (defined $arc_cv) {
        $self->{shelved}{arc_cv} = $arc_cv;
    } else {
        ($self->{shelved}{arc_cv}, my @eis) = $self->check_arc_seals;
        push @entinfos, @eis;
    }
    if (defined $dkim_pass) {
        $self->{dkim_pass} = $dkim_pass;
    } else {
        ($self->{dkim_pass}, my @eis) = $self->check_dkim_sigs;
        push @entinfos, @eis;
    }

    return unless $srvid;

    # Compute entries of AR

    unless (@entinfos) {
        # Make sure that at least one AR including arc entry exists.
        return if defined $arc_cv;
        @entinfos = ({arc => {_ => 'none'}});
    }

    my $authres = Mail::AuthenticationResults::Header->new()->set_eol("\n")
        ->set_fold_at(77);
    my $value = Mail::AuthenticationResults::Header::AuthServID->new()
        ->safe_set_value($srvid);
    $value->add_child(Mail::AuthenticationResults::Header::Comment->new()
            ->safe_set_value('Sympa'));
    $authres->set_value($value);

    foreach my $entinfo (@entinfos) {
        foreach my $key (sort keys %$entinfo) {
            next unless length($entinfo->{$key}{_} // '');

            my $entry = Mail::AuthenticationResults::Header::Entry->new()
                ->set_key($key)->safe_set_value($entinfo->{$key}{_});
            $entry->add_child(
                Mail::AuthenticationResults::Header::Comment->new()
                    ->safe_set_value($entinfo->{$key}{_comment}))
                if length($entinfo->{$key}{_comment} // '');

            foreach my $subkey (grep { $entinfo->{$key}{$_} } @ar_props) {
                next unless length($entinfo->{$key}{$subkey}{_} // '');

                my $subentry =
                    Mail::AuthenticationResults::Header::SubEntry->new()
                    ->set_key($subkey)
                    ->safe_set_value($entinfo->{$key}{$subkey}{_});
                $subentry->add_child(
                    Mail::AuthenticationResults::Header::Comment->new()
                        ->safe_set_value($entinfo->{$key}{$subkey}{_comment}))
                    if length($entinfo->{$key}{$subkey}{_comment} // '');

                $entry->add_child($subentry);
            }
            $authres->add_child($entry);
        }
    }

    # Insert new AR at the top but not before the "Received:" field at first.
    $self->add_header('Authentication-Results', $authres->as_string,
        ($self->header_as_string =~ /\AReceived:/i) ? 1 : 0);
}

sub _scan_authentication_results {
    my $self  = shift;
    my $srvid = shift;

    # Already checked?
    my ($arc_cv, @dkim_results);
    foreach my $field (split /\n(?![ \t])/, $self->header_as_string) {
        if ($field =~ /\AARC-/i) {
            # ARC field found before useful AR.
            last;
        } elsif ($field =~ /\AAuthentication-Results\s*:\s*(.*)\z/is) {
            my $ar =
                eval { Mail::AuthenticationResults::Parser->new->parse($1) };
            unless ($ar) {
                $log->syslog('info',
                    'Bad Authentication-Results field, ignore it: %s',
                    $EVAL_ERROR);
                next;
            }
            next unless $ar->value->value eq $srvid;

            ($arc_cv) = map { lc $_->value } grep {
                $_->key eq 'arc'
                    and ($_->value // '') =~ /\A(pass|fail|none)\z/i
            } @{$ar->children // []}
                unless $arc_cv;

            push @dkim_results, map { lc $_->value } grep {
                my $entry = $_;
                $entry->key eq 'dkim'
                    and grep { lc($entry->value // '') eq $_ }
                    qw(fail neutral none pass permerror policy temperror)
            } @{$ar->children // []};
        }
    }
    my $dkim_pass = (grep { $_ eq 'pass' } @dkim_results) ? 1 : 0
        if @dkim_results;

    return ($arc_cv, $dkim_pass);
}

# Old name: Sympa::Message::check_arc_chain() which adds {arc_cv} item.
sub check_arc_seals {
    my $self = shift;

    return unless $Mail::DKIM::ARC::Verifier::VERSION;

    my $arc;
    unless ($arc = Mail::DKIM::ARC::Verifier->new(Strict => 1)) {
        $log->syslog('err', 'Could not create Mail::DKIM::ARC::Verifier');
        return;
    }

    # Line terminators must be normalized with CRLF.
    my $msg_as_string = $self->as_string;
    $msg_as_string =~ s/\r?\n/\r\n/g;
    $msg_as_string =~ s/\r?\z/\r\n/ unless $msg_as_string =~ /\n\z/;
    unless (eval { $arc->PRINT($msg_as_string) and $arc->CLOSE }) {
        $log->syslog('err', 'Cannot verify chain of (ARC) message: %s',
            $EVAL_ERROR);
        return;
    }

    if (grep { $arc->result eq $_ } qw(pass fail none)) {
        my $detail = $1 if $arc->result_detail =~ /\w+ [(](.*)[)]/;
        return (
            $arc->result,
            {   arc => {
                    _        => $arc->result,
                    _comment => $detail,
                },
            }
        );
    } else {
        $log->syslog('info', 'ARC %s', $arc->result_detail);
        return;
    }
}

# Old name: tools::remove_invalid_dkim_signature() which takes a message as
# string and outputs idem without signature if invalid.
sub remove_invalid_dkim_signature {
    $log->syslog('debug2', '(%s)', @_);
    my $self = shift;

    return unless $self->get_header('DKIM-Signature');

    my ($dkim_pass, @dummy) = $self->check_dkim_sigs;
    unless ($dkim_pass) {
        $log->syslog('info',
            'DKIM signature of message %s is invalid, removing', $self);
        $self->delete_header('DKIM-Signature');
        delete $self->{dkim_pass};
    }
}

sub as_entity {
    my $self = shift;

    unless (defined $self->{_entity_cache}) {
        die 'Bug in logic.  Ask developer' unless $self->{_head};
        my $string =
            $self->{_head}->as_string . "\n"
            . (defined $self->{_body} ? $self->{_body} : '');

        my $parser = MIME::Parser->new();
        $parser->output_to_core(1);
        $parser->tmp_dir($Conf::Conf{'tmpdir'});
        $self->{_entity_cache} = $parser->parse_data(\$string);
    }
    return $self->{_entity_cache};
}

sub set_entity {
    my $self   = shift;
    my $entity = shift;
    return undef unless $entity;

    my $orig = $self->as_entity->as_string;
    my $new  = $entity->as_string;

    if ($orig ne $new) {
        $self->{_head} = $entity->head;
        $self->{_body} = $entity->body_as_string;
        $self->{_entity_cache} = $entity;    # Also update entity cache.
    }

    return $entity;
}

sub as_string {
    my $self    = shift;
    my %options = @_;

    die 'Bug in logic.  Ask developer' unless $self->{_head};

    return $self->{'orig_msg_as_string'}
        if $options{'original'} and $self->{'smime_crypted'};

    my $return_path = '';
    if (defined $self->{'envelope_sender'}) {
        my $val = $self->{'envelope_sender'};
        $val = "<$val>" unless $val eq '<>';
        $return_path = sprintf "Return-Path: %s\n", $val;
    }
    return
          $return_path
        . $self->{_head}->as_string . "\n"
        . (defined $self->{_body} ? $self->{_body} : '');
}

sub body_as_string {
    my $self = shift;
    return $self->{_body};
}

sub header_as_string {
    my $self = shift;
    return $self->{_head}->as_string;
}

sub get_header {
    my $self  = shift;
    my $field = shift;
    my $sep   = shift;
    die sprintf 'Second argument is not index but separator: "%s"', $sep
        if defined $sep and Scalar::Util::looks_like_number($sep);

    my $hdr = $self->{_head};

    if (defined $sep or wantarray) {
        my @values = grep {s/\A$field\s*:\s*//i}
            split /\n(?![ \t])/, $hdr->as_string();
        if (defined $sep) {
            return undef unless @values;
            return join $sep, @values;
        }
        return @values;
    } else {
        my $value = $hdr->get($field, 0);
        chomp $value if defined $value;
        return $value;
    }
}

# Old name: tools::decode_header() which can take Message, MIME::Entity,
# MIME::Head or Mail::Header object as argument.
sub get_decoded_header {
    my $self = shift;
    my $tag  = shift;
    my $sep  = shift;

    my $head = $self->head;

    if (defined $sep) {
        my @values = $head->get($tag);
        return undef unless scalar @values;
        foreach my $val (@values) {
            $val = MIME::EncWords::decode_mimewords($val, Charset => 'UTF-8');
            chomp $val;
        }
        return join $sep, @values;
    } else {
        my $val = $head->get($tag);
        return undef unless defined $val;
        $val = MIME::EncWords::decode_mimewords($val, Charset => 'UTF-8');
        chomp $val;
        return $val;
    }
}

# Dump the Message object
# Currently not used.
sub dump {
    my ($self, $output) = @_;
    # my $output ||= \*STDERR;

    my $old_output = select;
    select $output;

    foreach my $key (keys %{$self}) {
        if (ref($self->{$key}) eq 'MIME::Entity') {
            printf "%s =>\n", $key;
            $self->{$key}->print;
        } else {
            printf "%s => %s\n", $key, $self->{$key};
        }
    }

    select $old_output;

    return 1;
}

## Add topic and put header X-Sympa-Topic
# OBSOLETED.  No longer used.
sub add_topic {
    my ($self, $topic) = @_;

    $self->{'topic'} = $topic;
    $self->add_header('X-Sympa-Topic', $topic);
}

## Get topic
# OBSOLETED.  No longer used.
sub get_topic {
    my ($self) = @_;

    if (defined $self->{'topic'}) {
        return $self->{'topic'};

    } else {
        return '';
    }
}

sub clean_html {
    my $self = shift;

    my $robot =
        (ref $self->{context} eq 'Sympa::List')
        ? $self->{context}->{'domain'}
        : $self->{context};

    my $entity = $self->as_entity->dup;
    if ($entity = _fix_html_part($entity, $robot)) {
        $self->set_entity($entity);
        return 1;
    }
    return 0;
}

sub _fix_html_part {
    my $entity = shift;
    my $robot  = shift;
    return $entity unless $entity;

    my $eff_type = $entity->head->mime_type || '';    # Use real content-type.
    if ($entity->parts) {
        my @newparts = ();
        foreach my $part ($entity->parts) {
            push @newparts, _fix_html_part($part, $robot);
        }
        $entity->parts(\@newparts);
    } elsif ($eff_type eq 'text/html') {
        my $bodyh = $entity->bodyhandle;
        # Encoded body or null body won't be modified.
        return $entity if !$bodyh or $bodyh->is_encoded;

        my $body = $bodyh->as_string;
        # Re-encode parts to UTF-8, since StripScripts cannot handle texts
        # with some charsets (ISO-2022-*, UTF-16*, ...) correctly.
        my $cset = MIME::Charset->new(
            $entity->head->mime_attr('Content-Type.Charset') || '');
        unless ($cset->decoder) {
            # Charset is unknown.  Detect 7-bit charset.
            my ($dummy, $charset) =
                MIME::Charset::body_encode($body, '', Detect7Bit => 'YES');
            $cset = MIME::Charset->new($charset)
                if $charset;
        }
        if (    $cset->decoder
            and $cset->as_string ne 'UTF-8'
            and $cset->as_string ne 'US-ASCII') {
            $cset->encoder('UTF-8');
            $body = $cset->encode($body);
            $entity->head->mime_attr('Content-Type.Charset', 'UTF-8');
        }

        my $filtered_body =
            Sympa::HTMLSanitizer->new($robot)->sanitize_html($body);

        my $io = $bodyh->open("w");
        unless (defined $io) {
            $log->syslog('err', 'Failed to save message: %m');
            return undef;
        }
        $io->print($filtered_body);
        $io->close;
        $entity->sync_headers(Length => 'COMPUTE')
            if $entity->head->get('Content-Length');
    }
    return $entity;
}

# Old name: tools::smime_decrypt() which took MIME::Entity object and list,
# and won't modify Message object.
sub smime_decrypt {
    $log->syslog('debug2', '(%s)', @_);
    my $self = shift;

    return 0 unless $Crypt::SMIME::VERSION;

    my $key_passwd = $Conf::Conf{'key_passwd'};
    $key_passwd = '' unless defined $key_passwd;

    my $content_type = lc($self->{_head}->mime_attr('Content-Type') || '');
    unless (
        (      $content_type eq 'application/pkcs7-mime'
            or $content_type eq 'application/x-pkcs7-mime'
        )
        and !Sympa::Tools::Data::smart_eq(
            $self->{_head}->mime_attr('Content-Type.smime-type'),
            qr/signed-data/i
        )
    ) {
        return 0;
    }

    #FIXME: an empty "context" parameter means mail to sympa@, listmaster@...
    my ($certs, $keys) =
        Sympa::Tools::SMIME::find_keys($self->{context} || '*', 'decrypt');
    unless (defined $certs and @$certs) {
        $log->syslog('err',
            'Unable to decrypt message: missing certificate file');
        return undef;
    }

    my ($msg_string, $entity);

    # Try all keys/certs until one decrypts.
    while (my $certfile = shift @$certs) {
        my $keyfile = shift @$keys;
        $log->syslog('debug', 'Trying decrypt with certificate %s, key %s',
            $certfile, $keyfile);

        my ($cert, $key);
        if (open my $fh, '<', $certfile) {
            $cert = do { local $RS; <$fh> };
            close $fh;
        }
        if (open my $fh, '<', $keyfile) {
            $key = do { local $RS; <$fh> };
            close $fh;
        }

        my $smime = Crypt::SMIME->new();
        if (length $key_passwd) {
            eval { $smime->setPrivateKey($key, $cert, $key_passwd) }
                or next;
        } else {
            eval { $smime->setPrivateKey($key, $cert) }
                or next;
        }
        $msg_string = eval { $smime->decrypt($self->as_string); };
        last if defined $msg_string;
    }

    unless (defined $msg_string) {
        $log->syslog('err', 'Message could not be decrypted');
        return undef;
    }
    my $parser = MIME::Parser->new;
    $parser->output_to_core(1);
    $parser->tmp_dir($Conf::Conf{'tmpdir'});
    $entity = $parser->parse_data($msg_string);
    unless (defined $entity) {
        $log->syslog('err', 'Message could not be decrypted');
        return undef;
    }

    my ($dummy, $body_string) = split /(?:\A|\n)\r?\n/, $msg_string, 2;
    my $head = $entity->head;
    # Now remove headers from $msg_string.
    # Keep for each header defined in the incoming message but undefined in
    # the decrypted message, add this header in the decrypted form.
    my $predefined_headers;
    foreach my $header ($head->tags) {
        $predefined_headers->{lc $header} = 1 if $head->get($header);
    }
    foreach my $header (split /\n(?![ \t])/, $self->header_as_string) {
        next unless $header =~ /^([^\s:]+)\s*:\s*(.*)$/s;
        my ($tag, $val) = ($1, $2);
        $head->add($tag, $val) unless $predefined_headers->{lc $tag};
    }
    # Some headers from the initial message should not be restored
    # Content-Disposition and Content-Transfer-Encoding if the result is
    # multipart
    $head->delete('Content-Disposition')
        if $self->get_header('Content-Disposition');
    if (Sympa::Tools::Data::smart_eq(
            $head->mime_attr('Content-Type'),
            qr/multipart/i
        )
    ) {
        $head->delete('Content-Transfer-Encoding')
            if $self->get_header('Content-Transfer-Encoding');
    }

    # We should be the sender and/or the listmaster

    $self->{'smime_crypted'}      = 'smime_crypted';
    $self->{'orig_msg_as_string'} = $self->as_string;
    $self->{_head}                = $head;
    $self->{_body}                = $body_string;
    delete $self->{_entity_cache};    # Clear entity cache.
    $log->syslog('debug', 'Message has been decrypted');

    return $self;
}

# Old name: tools::smime_encrypt() which returns stringified message.
sub smime_encrypt {
    $log->syslog('debug2', '(%s, %s)', @_);
    my $self  = shift;
    my $email = shift;

    my $msg_header = $self->{_head};

    my $certfile;
    my $entity;

    my $base = sprintf '%s/%s',
        $Conf::Conf{'ssl_cert_dir'},
        Sympa::Tools::Text::encode_filesystem_safe($email);
    if (-f $base . '@enc') {
        $certfile = $base . '@enc';
    } else {
        $certfile = $base;
    }
    unless (-r $certfile) {
        $log->syslog('notice',
            'Unable to encrypt message to %s (missing certificate %s)',
            $email, $certfile);
        return undef;
    }

    my $cert;
    if (open my $fh, '<', $certfile) {
        $cert = do { local $RS; <$fh> };
        close $fh;
    }

    # encrypt the incoming message parse it.
    my $smime = Crypt::SMIME->new();
    #FIXME: Add intermediate CA certificates if any.
    eval { $smime->setPublicKey($cert); };
    if ($EVAL_ERROR) {
        $log->syslog('err', 'Unable to encrypt message to %s: %s',
            $email, $EVAL_ERROR);
        return undef;
    }

    # don't; cf RFC2633 3.1. netscape 4.7 at least can't parse encrypted
    # stuff that contains a whole header again... since MIME::Tools has
    # got no function for this, we need to manually extract only the MIME
    # headers...
    #XXX$msg_header->print(\*MSGDUMP);
    #XXXprintf MSGDUMP "\n%s", $msg_body;
    my $dup_head = $msg_header->dup();
    foreach my $t ($dup_head->tags()) {
        $dup_head->delete($t) unless $t =~ /^(mime|content)-/i;
    }

    #FIXME: is $self->body_as_string respect base64 number of char per line ??
    my $msg_string = eval {
        $smime->encrypt($dup_head->as_string . "\n" . $self->body_as_string);
    };
    unless (defined $msg_string) {
        $log->syslog('err', 'Unable to S/MIME encrypt message: %s',
            $EVAL_ERROR);
        return undef;
    }

    ## Get as MIME object
    my $parser = MIME::Parser->new;
    $parser->output_to_core(1);
    $parser->tmp_dir($Conf::Conf{'tmpdir'});
    unless ($entity = $parser->parse_data($msg_string)) {
        $log->syslog('notice', 'Unable to parse message');
        return undef;
    }

    my ($dummy, $body_string) = split /\n\r?\n/, $msg_string, 2;

    # foreach header defined in  the incomming message but undefined in
    # the crypted message, add this header in the crypted form.
    my $predefined_headers;
    foreach my $header ($entity->head->tags) {
        $predefined_headers->{lc $header} = 1
            if $entity->head->get($header);
    }
    foreach my $header (split /\n(?![ \t])/, $msg_header->as_string) {
        next unless $header =~ /^([^\s:]+)\s*:\s*(.*)$/s;
        my ($tag, $val) = ($1, $2);
        $entity->head->add($tag, $val)
            unless $predefined_headers->{lc $tag};
    }

    $self->{_head} = $entity->head;
    $self->{_body} = $body_string;
    delete $self->{_entity_cache};    # Clear entity cache.

    return $self;
}

# Old name: tools::smime_sign().
sub smime_sign {
    $log->syslog('debug2', '(%s)', @_);
    my $self = shift;

    my $list       = $self->{context};
    my $key_passwd = $Conf::Conf{'key_passwd'};
    $key_passwd = '' unless defined $key_passwd;

    #FIXME
    return 1 unless $list;

    my ($certfile, $keyfile) = Sympa::Tools::SMIME::find_keys($list, 'sign');

    my $signed_msg;

    ## Keep a set of header fields ONLY
    ## OpenSSL only needs content type & encoding to generate a
    ## multipart/signed msg
    my $dup_head = $self->head->dup;
    foreach my $field ($dup_head->tags) {
        next if $field =~ /^(content-type|content-transfer-encoding)$/i;
        $dup_head->delete($field);
    }

    my ($cert, $key);
    if (open my $fh, '<', $certfile) {
        $cert = do { local $RS; <$fh> };
        close $fh;
    }
    if (open my $fh, '<', $keyfile) {
        $key = do { local $RS; <$fh> };
        close $fh;
    }

    my $smime = Crypt::SMIME->new();
    #FIXME: Add intermediate CA certificates if any.
    if (length $key_passwd) {
        unless (eval { $smime->setPrivateKey($key, $cert, $key_passwd) }) {
            $log->syslog('err', 'Unable to S/MIME sign message: %s',
                $EVAL_ERROR);
            return undef;
        }
    } else {
        unless (eval { $smime->setPrivateKey($key, $cert) }) {
            $log->syslog('err', 'Unable to S/MIME sign message: %s',
                $EVAL_ERROR);
            return undef;
        }
    }
    my $msg_string = eval {
        $smime->sign($dup_head->as_string . "\n" . $self->body_as_string);
    };
    unless (defined $msg_string) {
        $log->syslog('err', 'Unable to S/MIME sign message: %s', $EVAL_ERROR);
        return undef;
    }

    my $parser = MIME::Parser->new;
    $parser->output_to_core(1);
    $parser->tmp_dir($Conf::Conf{'tmpdir'});
    unless ($signed_msg = $parser->parse_data($msg_string)) {
        $log->syslog('notice', 'Unable to parse message');
        return undef;
    }

    ## foreach header defined in  the incoming message but undefined in the
    ## crypted message, add this header in the crypted form.
    my $head = $signed_msg->head;
    my $predefined_headers;
    foreach my $header ($head->tags) {
        $predefined_headers->{lc $header} = 1
            if $head->get($header);
    }
    foreach my $header (split /\n(?![ \t])/, $self->header_as_string) {
        next unless $header =~ /^([^\s:]+)\s*:\s*(.*)$/s;
        my ($tag, $val) = ($1, $2);
        $head->add($tag, $val)
            unless $predefined_headers->{lc $tag};
    }

    ## Keeping original message string in addition to updated headers.
    my ($dummy, $body_string) = split /(?:\A|\n)\r?\n/, $msg_string, 2;

    $self->{_head} = $head;
    $self->{_body} = $body_string;
    delete $self->{_entity_cache};    # Clear entity cache.
    $self->check_smime_signature;

    return $self;
}

# Old name: tools::smime_sign_check() or Message::smime_sign_check()
# which won't alter Message object.
sub check_smime_signature {
    $log->syslog('debug2', '(%s)', @_);
    my $self = shift;

    return 0 unless $Crypt::SMIME::VERSION;
    return 0 unless $self->is_signed;

    ## Messages that should not be altered (no footer)
    $self->{'protected'} = 1;

    my $sender = Sympa::Tools::Text::canonic_email($self->{'sender'});

    # First step is to check if message signing is OK.
    my $smime = Crypt::SMIME->new;
    eval {    # Crypt::SMIME >= 0.15 is required.
        $smime->setPublicKeyStore(grep { defined $_ and length $_ }
                ($Conf::Conf{'cafile'}, $Conf::Conf{'capath'}));
    };
    unless (eval { $smime->check($self->as_string) }) {
        $log->syslog('info', '%s: Unable to verify S/MIME signature: %s',
            $self, $EVAL_ERROR);
        return undef;
    }

    # Second step is to check the signer of message matches the sender.
    # We need to check which certificate is for our user (CA and intermediate
    # certs are also included), and look at the purpose:
    # S/MIME signing and/or S/MIME encryption.
    #FIXME: A better analyse should be performed to extract the signer email.
    my %certs;
    my $signers = Crypt::SMIME::getSigners($self->as_string);
    foreach my $cert (@{$signers || []}) {
        my $parsed = Sympa::Tools::SMIME::parse_cert(text => $cert);
        next unless $parsed;
        next unless $parsed->{'email'}{$sender};

        if ($parsed->{'purpose'}{'sign'} and $parsed->{'purpose'}{'enc'}) {
            $certs{'both'} = $cert;
            $log->syslog('debug', 'Found a signing + encryption cert');
        } elsif ($parsed->{'purpose'}{'sign'}) {
            $certs{'sign'} = $cert;
            $log->syslog('debug', 'Found a signing cert');
        } elsif ($parsed->{'purpose'}{'enc'}) {
            $certs{'enc'} = $cert;
            $log->syslog('debug', 'Found an encryption cert');
        }
        last if $certs{'both'} or ($certs{'sign'} and $certs{'enc'});
    }
    unless ($certs{both} or $certs{sign} or $certs{enc}) {
        $log->syslog('info', '%s: Could not extract certificate for %s',
            $self, $sender);
        return undef;
    }

    # OK, now we have the certs, either a combined sign+encryption one
    # or a pair of single-purpose. save them, as email@addr if combined,
    # or as email@addr@sign / email@addr@enc for split certs.
    foreach my $c (keys %certs) {
        my $filename = sprintf '%s/%s', $Conf::Conf{'ssl_cert_dir'},
            Sympa::Tools::Text::encode_filesystem_safe($sender);
        if ($c ne 'both') {
            unlink $filename;    # just in case there's an old cert left...
            $filename .= "\@$c";
        } else {
            unlink("$filename\@enc");
            unlink("$filename\@sign");
        }
        $log->syslog('debug', 'Saving %s cert in %s', $c, $filename);
        my $fh;
        unless (open $fh, '>', $filename) {
            $log->syslog('err', 'Unable to create certificate file %s: %m',
                $filename);
            return undef;
        }
        print $fh $certs{$c};
        close $fh;
    }

    # TODO: Future version should check if the subject of certificate was part
    # of the SMIME signature.
    $self->{'smime_signed'} = 1;
    $log->syslog('debug3', '%s is signed, signature is checked', $self);
    ## Il faudrait traiter les cas d'erreur (0 différent de undef)
    return 1;
}

sub is_signed {
    my $self = shift;

    my $content_type = lc($self->head->mime_attr('Content-Type') // '');
    my $protocol = lc($self->head->mime_attr('Content-Type.protocol') // '');
    my $smime_type =
        lc($self->head->mime_attr('Content-Type.smime-type') // '');
    return 1
        if $content_type eq 'multipart/signed'
        and ($protocol eq 'application/pkcs7-signature'
        or $protocol eq 'application/x-pkcs7-signature');
    return 1
        if ($content_type eq 'application/pkcs7-mime'
        or $content_type eq 'application/x-pkcs7-mime')
        and $smime_type eq 'signed-data';
    return 0;
}

# Old name: Bulk::merge_msg()
sub personalize {
    my $self = shift;
    my $list = shift;
    my $rcpt = shift || undef;

    my $content_type = lc($self->{_head}->mime_attr('Content-Type') || '');
    if (   $content_type eq 'multipart/encrypted'
        or $content_type eq 'multipart/signed'
        or $content_type eq 'application/pkcs7-mime'
        or $content_type eq 'application/x-pkcs7-mime') {
        return 1;
    }

    my $entity = $self->as_entity->dup;

    # Initialize parameters at first only once.
    my $data = $self->_personalize_attrs;

    unless (defined _merge_msg($entity, $list, $rcpt, $data)) {
        return undef;
    }

    $self->set_entity($entity);
    return $self;
}

sub _personalize_attrs {
    my $self = shift;

    my $entity  = $self->as_entity;
    my $headers = $entity->head;

    my $data = {headers => {}};
    foreach my $key (
        qw/subject x-originating-ip message-id date x-original-to from to thread-topic content-type/
    ) {
        next unless $headers->count($key);
        my $value = $headers->get($key, 0);
        chomp $value;
        $value =~ s/(?:\r\n|\r|\n)(?=[ \t])//g;    # unfold
        $data->{headers}{$key} = $value;
    }
    $data->{subject} = $self->{decoded_subject};

    return $data;
}

sub _merge_msg {
    my $entity = shift;
    my $list   = shift;
    my $rcpt   = shift;
    my $data   = shift;

    my $enc = $entity->head->mime_encoding;
    # Parts with nonstandard encodings aren't modified.
    if ($enc and $enc !~ /^(?:base64|quoted-printable|[78]bit|binary)$/i) {
        return $entity;
    }
    my $eff_type = $entity->effective_type || 'text/plain';
    # Signed or encrypted parts aren't modified.
    if ($eff_type =~ m{^multipart/(signed|encrypted)$}) {
        return $entity;
    }

    # Check for attchment-part, which should not be changed
    if ('attachment' eq
        lc($entity->head->mime_attr('Content-Disposition') // '')) {
        return $entity;
    }

    if ($entity->parts) {
        foreach my $part ($entity->parts) {
            unless (_merge_msg($part, $list, $rcpt, $data)) {
                $log->syslog('err', 'Failed to personalize message part');
                return undef;
            }
        }
    } elsif ($eff_type =~ m{^(?:multipart|message)(?:/|\Z)}i) {
        # multipart or message types without subparts.
        return $entity;
    } elsif (MIME::Tools::textual_type($eff_type)) {
        my ($charset, $in_cset, $bodyh, $body, $utf8_body);

        my ($descr) = ($entity->head->get('Content-Description', 0));
        chomp $descr if $descr;
        $descr = MIME::EncWords::decode_mimewords($descr, Charset => 'UTF-8');

        $data->{'part'} = {
            description => $descr,
            disposition =>
                lc($entity->head->mime_attr('Content-Disposition') || ''),
            encoding => $enc,
            type     => $eff_type,
        };

        $bodyh = $entity->bodyhandle;
        # Encoded body or null body won't be modified.
        if (!$bodyh or $bodyh->is_encoded) {
            return $entity;
        }

        $body = $bodyh->as_string;
        unless (defined $body and length $body) {
            return $entity;
        }

        ## Detect charset.  If charset is unknown, detect 7-bit charset.
        $charset = $entity->head->mime_attr('Content-Type.Charset');
        $in_cset = MIME::Charset->new($charset || 'NONE');
        unless ($in_cset->decoder) {
            $in_cset =
                MIME::Charset->new(MIME::Charset::detect_7bit_charset($body)
                    || 'NONE');
        }
        unless ($in_cset->decoder) {
            $log->syslog('info', 'Unknown charset "%s"', $charset);
            return $entity;
        }
        $in_cset->encoder($in_cset);    # no charset conversion

        ## Only decodable bodies are allowed.
        eval { $utf8_body = Encode::encode_utf8($in_cset->decode($body, 1)); };
        if ($EVAL_ERROR) {
            $log->syslog('info', 'Cannot decode by charset "%s"', $charset);
            return $entity;
        }

        $utf8_body = personalize_text($utf8_body, $list, $rcpt, $data);
        return $entity unless defined $utf8_body;

        ## Data not encodable by original charset will fallback to UTF-8.
        my ($newcharset, $newenc);
        ($body, $newcharset, $newenc) =
            $in_cset->body_encode(Encode::decode_utf8($utf8_body),
            Replacement => 'FALLBACK');
        unless ($newcharset) {    # bug in MIME::Charset?
            $log->syslog('err', 'Can\'t determine output charset');
            return undef;
        } elsif ($newcharset ne $in_cset->as_string) {
            $entity->head->mime_attr('Content-Transfer-Encoding' => $newenc);
            $entity->head->mime_attr('Content-Type.Charset' => $newcharset);

            ## normalize newline to CRLF if transfer-encoding is BASE64.
            $body =~ s/\r\n|\r|\n/\r\n/g
                if $newenc and $newenc eq 'BASE64';
        } else {
            ## normalize newline to CRLF if transfer-encoding is BASE64.
            $body =~ s/\r\n|\r|\n/\r\n/g
                if $enc and uc $enc eq 'BASE64';
        }

        ## Save new body.
        my $io = $bodyh->open('w');
        unless ($io
            and $io->print($body)
            and $io->close) {
            $log->syslog('err', 'Can\'t write in Entity: %m');
            return undef;
        }
        $entity->sync_headers(Length => 'COMPUTE')
            if $entity->head->get('Content-Length');

        return $entity;
    }

    return $entity;
}

# Moved to Sympa::Spindle::AuthorizeMessage::_test_personalize().
#sub test_personalize;

# Old name: Bulk::merge_data()
sub personalize_text {
    my $body = shift;
    my $list = shift;
    my $rcpt = shift;
    my $data = shift || {};

    die 'Unexpected type of $list' unless ref $list eq 'Sympa::List';

    my $listname = $list->{'name'};
    my $robot_id = $list->{'domain'};

    $data->{'listname'} = $listname;
    $data->{'domain'}   = $robot_id;
    $data->{'robot'}    = $data->{'domain'};    # Compat.<=6.2.52.
    $data->{'wwsympa_url'} = Conf::get_robot_conf($robot_id, 'wwsympa_url');

    my $message_output;

    my $user = $list->get_list_member($rcpt) if $rcpt;

    if ($user) {
        $user->{'escaped_email'} = URI::Escape::uri_escape($rcpt);
        $user->{'friendly_date'} =
            $language->gettext_strftime("%d %b %Y  %H:%M",
            localtime($user->{'date'}));

        # this method has been removed because some users may forward
        # authentication link
        # $user->{'fingerprint'} = tools::get_fingerprint($rcpt);
    }

    $data->{'user'} = $user if $user;

    # Parse the template in the message : replace the tags and the parameters
    # by the corresponding values
    my $template = Sympa::Template->new(undef);
    unless (
        $template->parse(
            $data, \$body, \$message_output, is_not_template => 1
        )
    ) {
        $log->syslog(
            'info',
            'Failed parsing template: %s',
            $template->{last_error}
        );
        return undef;
    }

    return $message_output;
}

sub prepare_message_according_to_mode {
    my $self = shift;
    my $mode = shift;
    my $list = shift;

    my $robot_id = $list->{'domain'};

    if (   $mode eq 'nomail'
        or $mode eq 'summary'
        or $mode eq 'digest'
        or $mode eq 'digestplain') {
        ;
    } elsif ($mode eq 'notice') {
        ##Prepare message for notice reception mode
        my $entity = $self->as_entity->dup;

        $entity->bodyhandle(undef);
        $entity->parts([]);
        $self->set_entity($entity);
    } elsif ($mode eq 'txt') {
        ##Prepare message for txt reception mode
        my $entity = $self->as_entity->dup;

        if (_as_singlepart($entity, 'text/plain')) {
            $log->syslog('notice', 'Multipart message changed to singlepart');
        }
        $self->set_entity($entity);

        # Add a footer
        $self->{shelved}{decorate} = 1;
    } elsif ($mode eq 'urlize') {
        # Prepare message for urlize reception mode.
        # Not extract message/rfc822 parts.
        my $parser = MIME::Parser->new;
        $parser->extract_nested_messages(0);
        $parser->extract_uuencode(1);
        $parser->output_to_core(1);
        $parser->tmp_dir($Conf::Conf{'tmpdir'});

        my $msg_string = $self->as_string;
        $msg_string =~ s/\AReturn-Path: (.*?)\n(?![ \t])//s;
        my $entity = $parser->parse_data($msg_string);

        _urlize_parts($entity, $list, $self->{'message_id'});
        $self->set_entity($entity);

        # Add a footer
        $self->{shelved}{decorate} = 1;
    } else {    # 'mail'
        # Prepare message for normal reception mode,
        # and add a footer.
        $self->{shelved}{decorate} = 1
            unless $self->{'protected'};
    }

    return $self;
}

# Old name:
# Sympa::List::add_parts() or Message::add_parts(), n.b. not add_part().
# Sympa::Message::_decorate_parts().
sub decorate {
    $log->syslog('debug3', '(%s, %s, %s => %s)', @_);
    my $self    = shift;
    my $list    = shift;
    my $rcpt    = shift;
    my %options = @_;

    return unless ref $list eq 'Sympa::List';

    my $entity = $self->as_entity->dup;
    my $mode = $options{mode} || '';

    my $type = $list->{'admin'}{'footer_type'};
    my $eff_type = $entity->effective_type || 'text/plain';

    ## Signed or encrypted messages won't be modified.
    return 1 if $eff_type =~ /^multipart\/(signed|encrypted)$/i;

    my $header =
        ($type eq 'mime')
        && Sympa::search_fullpath($list, 'message_header.mime')
        || Sympa::search_fullpath($list, 'message_header');
    my $footer =
        ($type eq 'mime')
        && Sympa::search_fullpath($list, 'message_footer.mime')
        || Sympa::search_fullpath($list, 'message_footer');
    my $global_footer =
        ($type eq 'mime')
        && Sympa::search_fullpath($list->{'domain'},
        'message_global_footer.mime')
        || Sympa::search_fullpath($list->{'domain'}, 'message_global_footer');
    # No footer/header.
    return
           unless $header and -s $header
        or $footer        and -s $footer
        or $global_footer and -s $global_footer;

    my $data;
    if ($mode) {
        $data = $self->_personalize_attrs;
    }

    if ($type eq 'append') {
        # append footer/header
        my $header_text = _footer_text(
            $header, $list, $rcpt, $data,
            mode => $mode,
            type => 'header'
        ) // '';
        my $footer_text = _footer_text(
            $footer, $list, $rcpt, $data,
            mode => $mode,
            type => 'footer'
        ) // '';
        my $global_footer_text = _footer_text(
            $global_footer, $list, $rcpt, $data,
            mode => $mode,
            type => 'global footer'
        ) // '';
        if (   length $header_text
            or length $footer_text
            or length $global_footer_text) {
            if (_append_parts(
                    $entity,      $header_text,
                    $footer_text, $global_footer_text
                )
            ) {
                $entity->sync_headers(Length => 'COMPUTE')
                    if $entity->head->get('Content-Length');
            }
        }
    } else {
        ## MIME footer/header
        if ($header and -s $header) {
            _add_footer_part(
                $entity, $header, $list, $rcpt, $data,
                mode    => $mode,
                type    => 'header',
                prepend => 1
            );
        }
        if ($footer and -s $footer) {
            _add_footer_part(
                $entity, $footer, $list, $rcpt, $data,
                mode => $mode,
                type => 'footer'
            );
        }
        if ($global_footer and -s $global_footer) {
            _add_footer_part(
                $entity, $global_footer, $list, $rcpt, $data,
                mode => $mode,
                type => 'global footer'
            );
        }
    }

    $self->set_entity($entity);
    return 1;
}

sub _footer_text {
    my $footer  = shift;
    my $list    = shift;
    my $rcpt    = shift;
    my $data    = shift;
    my %options = @_;

    my $mode = $options{mode};
    my $type = $options{type};

    my $footer_text = '';
    if ($footer and -s $footer) {
        if (open my $fh, '<', $footer) {
            $footer_text = do { local $RS; <$fh> };
            close $fh;
        }
        if ($mode) {
            $footer_text =
                personalize_text($footer_text, $list, $rcpt, $data) // '';
        }
        $footer_text = '' unless $footer_text =~ /\S/;
    }
    return $footer_text;
}

## Append header/footer/global_footer to text/plain body.
## Note: As some charsets (e.g. UTF-16) are not compatible to US-ASCII,
##   we must concatenate decoded header/body/footer/global_footer and at last
##   encode it.
## Note: With BASE64 transfer-encoding, newline must be normalized to CRLF,
##   however, original body would be intact.
sub _append_parts {
    my $entity            = shift;
    my $header_msg        = shift || '';
    my $footer_msg        = shift || '';
    my $global_footer_msg = shift || '';

    my $enc = $entity->head->mime_encoding;
    # Parts with nonstandard encodings aren't modified.
    if ($enc and $enc !~ /^(?:base64|quoted-printable|[78]bit|binary)$/i) {
        return undef;
    }
    my $eff_type = $entity->effective_type || 'text/plain';
    my $body;
    my $io;

    ## Signed or encrypted parts aren't modified.
    if ($eff_type =~ m{^multipart/(signed|encrypted)$}i) {
        return undef;
    }

    ## Skip attached parts.
    my $disposition = $entity->head->mime_attr('Content-Disposition');
    return undef
        if $disposition and uc $disposition ne 'INLINE';

    ## Preparing header, footer and global_footer for inclusion.
    if ($eff_type eq 'text/plain' or $eff_type eq 'text/html') {
        if (   length $header_msg
            or length $footer_msg
            or length $global_footer_msg) {
            # Only decodable bodies are allowed.
            my $bodyh = $entity->bodyhandle;
            if ($bodyh) {
                return undef if $bodyh->is_encoded;
                $body = $bodyh->as_string();
            } else {
                $body = '';
            }

            # Alter body.
            $body = _append_footer_header_to_part(
                {   'part'          => $entity,
                    'header'        => $header_msg,
                    'footer'        => $footer_msg,
                    'global_footer' => $global_footer_msg,
                    'eff_type'      => $eff_type,
                    'body'          => $body
                }
            );
            return undef unless defined $body;

            # Save new body.
            $io = $bodyh->open('w');
            unless (defined $io) {
                $log->syslog('err', 'Failed to save message: %m');
                return undef;
            }
            $io->print($body);
            $io->close;
            $entity->sync_headers(Length => 'COMPUTE')
                if $entity->head->get('Content-Length');

            return 1;
        }
    } elsif ($eff_type eq 'multipart/mixed') {
        ## Append to the first part, since other parts will be "attachments".
        if ($entity->parts
            and _append_parts(
                $entity->parts(0), $header_msg,
                $footer_msg,       $global_footer_msg
            )
        ) {
            return 1;
        }
    } elsif ($eff_type eq 'multipart/alternative') {
        ## We try all the alternatives
        my $r = undef;
        foreach my $p ($entity->parts) {
            $r = 1
                if _append_parts($p, $header_msg, $footer_msg,
                $global_footer_msg);
        }
        return $r if $r;
    } elsif ($eff_type eq 'multipart/related') {
        ## Append to the first part, since other parts will be "attachments".
        if ($entity->parts
            and _append_parts(
                $entity->parts(0), $header_msg,
                $footer_msg,       $global_footer_msg
            )
        ) {
            return 1;
        }
    }

    ## We couldn't find any parts to modify.
    return undef;
}

sub _add_footer_part {
    my $entity  = shift;
    my $footer  = shift;
    my $list    = shift;
    my $rcpt    = shift;
    my $data    = shift;
    my %options = @_;

    my $mode    = $options{mode};
    my $type    = $options{type};
    my $prepend = $options{prepend};

    my $parser = MIME::Parser->new;
    $parser->output_to_core(1);
    $parser->tmp_dir($Conf::Conf{'tmpdir'});

    my $fh;
    my $footer_part;
    my $error;
    unless (open $fh, '<', $footer) {
        return 0;
    } elsif ($footer =~ /\.mime$/) {
        eval { $footer_part = $parser->parse($fh); };
        close $fh;
        $error = $parser->last_error;
    } else {
        # text/plain footer
        my $footer_text = do { local $RS; <$fh> };
        close $fh;
        eval {
            $footer_part = MIME::Entity->build(
                Data       => $footer_text,
                Type       => "text/plain",
                Filename   => undef,
                'X-Mailer' => undef,
                Encoding   => "8bit",
                Charset    => "UTF-8"
            );
        };
        $error = $EVAL_ERROR;
    }

    my $eff_type = $entity->effective_type || 'text/plain';

    unless ($footer_part) {
        $log->syslog('err', 'Failed to parse MIME data %s: %s',
            $footer, $error);
    } elsif ($mode
        and not defined _merge_msg($footer_part, $list, $rcpt, $data)) {
        $log->syslog('info', 'Error personalizing %s', $type);
    } else {
        unless ($entity->is_multipart) {
            $entity->make_multipart;
        } elsif ($eff_type =~ /^multipart\/alternative/i
            or $eff_type =~ /^multipart\/related/i) {
            $log->syslog('debug3', 'Making message %s into multipart/mixed',
                $entity);
            $entity->make_multipart("mixed", Force => 1);
        }

        $entity->add_part($footer_part, $prepend ? 0 : -1);
    }
}

# Styles to cancel local CSS.
my $div_style =
    'background: transparent; border: none; clear: both; display: block; float: none; position: static';

sub _append_footer_header_to_part {
    my $data = shift;

    my $entity            = $data->{'part'};
    my $header_msg        = $data->{'header'};
    my $footer_msg        = $data->{'footer'};
    my $global_footer_msg = $data->{'global_footer'};
    my $eff_type          = $data->{'eff_type'};
    my $body              = $data->{'body'};

    my $in_cset;

    ## Detect charset.  If charset is unknown, detect 7-bit charset.
    my $charset = $entity->head->mime_attr('Content-Type.Charset');
    $in_cset = MIME::Charset->new($charset || 'NONE');
    unless ($in_cset->decoder) {
        # MIME::Charset 1.009.2 or later required.
        $in_cset =
            MIME::Charset->new(MIME::Charset::detect_7bit_charset($body)
                || 'NONE');
    }
    unless ($in_cset->decoder) {
        return undef;
    }
    $in_cset->encoder($in_cset);    # no charset conversion

    # Decode body to Unicode, since Sympa::Tools::Text::encode_html() and
    # newline normalization will break texts with several character sets
    # (UTF-16/32, ISO-2022-JP, ...).
    # Only decodable bodies are allowed.
    eval {
        $body = $in_cset->decode($body, 1);
        $header_msg        = Encode::decode_utf8($header_msg,        1);
        $footer_msg        = Encode::decode_utf8($footer_msg,        1);
        $global_footer_msg = Encode::decode_utf8($global_footer_msg, 1);
    };
    return undef if $EVAL_ERROR;

    my $new_body;
    if ($eff_type eq 'text/plain') {
        $log->syslog('debug3', "Treating text/plain part");

        ## Add newlines.  For BASE64 encoding they also must be normalized.
        if (length $header_msg) {
            $header_msg .= "\n" unless $header_msg =~ /\n\z/;
        }
        if (length $footer_msg and length $body) {
            $body .= "\n" unless $body =~ /\n\z/;
        }
        if (length $global_footer_msg and length $body) {
            $body .= "\n" unless $body =~ /\n\z/;
        }
        if (length $footer_msg) {
            $footer_msg .= "\n" unless $footer_msg =~ /\n\z/;
        }
        if (length $global_footer_msg) {
            $global_footer_msg .= "\n" unless $global_footer_msg =~ /\n\z/;
        }
        if (uc($entity->head->mime_attr('Content-Transfer-Encoding') || '')
            eq 'BASE64') {
            $header_msg =~ s/\r\n|\r|\n/\r\n/g;
            $body =~ s/(\r\n|\r|\n)\z/\r\n/;    # only at end
            $footer_msg =~ s/\r\n|\r|\n/\r\n/g;
            $global_footer_msg =~ s/\r\n|\r|\n/\r\n/g;
        }

        $new_body = $header_msg . $body . $footer_msg . $global_footer_msg;

        ## Data not encodable by original charset will fallback to UTF-8.
        my ($newcharset, $newenc);
        ($body, $newcharset, $newenc) =
            $in_cset->body_encode($new_body, Replacement => 'FALLBACK');
        unless ($newcharset) {                  # bug in MIME::Charset?
            $log->syslog('err', 'Can\'t determine output charset');
            return undef;
        } elsif ($newcharset ne $in_cset->as_string) {
            $entity->head->mime_attr('Content-Transfer-Encoding' => $newenc);
            $entity->head->mime_attr('Content-Type.Charset' => $newcharset);
        }
    } elsif ($eff_type eq 'text/html') {
        $log->syslog('debug3', "Treating text/html part");

        # Escape special characters.
        $header_msg = Sympa::Tools::Text::encode_html($header_msg);
        $header_msg =~ s/(\r\n|\r|\n)$//;       # strip the last newline.
        $header_msg =~ s,(\r\n|\r|\n),<br/>,g;
        $footer_msg = Sympa::Tools::Text::encode_html($footer_msg);
        $footer_msg =~ s/(\r\n|\r|\n)$//;       # strip the last newline.
        $footer_msg =~ s,(\r\n|\r|\n),<br/>,g;
        $global_footer_msg =
            Sympa::Tools::Text::encode_html($global_footer_msg);
        $global_footer_msg =~ s/(\r\n|\r|\n)$//;    # strip the last newline.
        $global_footer_msg =~ s,(\r\n|\r|\n),<br/>,g;

        $new_body = $body;
        if (length $header_msg) {
            my $div = sprintf '<div style="%s">%s</div>',
                $div_style, $header_msg;
            $new_body =~ s,(<body\b[^>]*>),$1$div,i
                or $new_body = $div . $new_body;
        }
        if (length $footer_msg) {
            my $div = sprintf '<div style="%s">%s</div>',
                $div_style, $footer_msg;
            $new_body =~ s,(</\s*body\b[^>]*>),$div$1,i
                or $new_body = $new_body . $div;
        }
        if (length $global_footer_msg) {
            my $div = sprintf '<div style="%s">%s</div>',
                $div_style, $global_footer_msg;
            $new_body =~ s,(</\s*body\b[^>]*>),$div$1,i
                or $new_body = $new_body . $div;
        }
        # Append newline if it is not there: A few MUAs need it.
        $new_body .= "\n" unless $new_body =~ /\n\z/;

        # Unencodable characters are encoded to entity, because charset
        # metadata in HTML won't be altered.
        # Problem: FB_HTMLCREF of several codecs are broken.
        eval { $body = $in_cset->encode($new_body, Encode::FB_HTMLCREF); };
        return undef if $EVAL_ERROR;
    }

    return $body;
}

sub _urlize_parts {
    my $entity     = shift;
    my $list       = shift;
    my $message_id = shift;

    ## Only multipart/mixed messages are modified.
    my $eff_type = $entity->effective_type || 'text/plain';
    unless ($eff_type eq 'multipart/mixed'
        or $eff_type eq 'multipart/alternative'
        or $eff_type eq 'multipart/related') {
        return undef;
    }

    my $expl = $list->{'dir'} . '/urlized';
    unless (-d $expl or mkdir $expl, 0775) {
        $log->syslog('err', 'Unable to create urlized directory %s', $expl);
        return undef;
    }

    ## Clean up Message-ID and preventing double percent encoding.
    my $dir1 = Sympa::Tools::Text::encode_filesystem_safe($message_id);
    unless (-d "$expl/$dir1" or mkdir "$expl/$dir1", 0775) {
        $log->syslog('err', 'Unable to create urlized directory %s/%s: %m',
            $expl, $dir1);
        return 0;
    }
    return _urlize_sub_parts($entity, $list, $message_id, $dir1, 0);
}

sub _urlize_sub_parts {
    my $entity     = shift;
    my $list       = shift;
    my $message_id = shift;
    my $directory  = shift;
    my $i          = shift;
    my @parts      = ();
    use Data::Dumper;
    my $parent_eff_type = $entity->effective_type();

    foreach my $part ($entity->parts) {
        my $eff_type = $part->effective_type || 'text/plain';
        if ($eff_type eq 'multipart/mixed') {
            $i++;
            my $p =
                _urlize_sub_parts($part->dup, $list, $message_id, $directory,
                $i);
            push @parts, $p;
        } elsif (
            (      $eff_type eq 'multipart/alternative'
                or $eff_type eq 'multipart/related'
            )
            and $i < 2
        ) {
            $i++;
            my $p =
                _urlize_sub_parts($part->dup, $list, $message_id, $directory,
                $i);
            push @parts, $p;
        } else {
            my $p = _urlize_one_part($part->dup, $list, $directory, $i,
                $parent_eff_type);
            if (defined $p) {
                push @parts, $p;
                $i++;
            } else {
                push @parts, $part;
            }
        }
    }

    $entity->parts(\@parts);
    return $entity;
}

sub _urlize_one_part {
    my $entity          = shift;
    my $list            = shift;
    my $dir             = shift;
    my $i               = shift;
    my $parent_eff_type = shift;

    return undef unless ($parent_eff_type eq 'multipart/mixed');

    my $expl     = $list->{'dir'} . '/urlized';
    my $listname = $list->{'name'};
    my $head     = $entity->head;
    my $encoding = $head->mime_encoding;

    # name of the linked file
    my $filename;
    if ($head->recommended_filename) {
        $filename = $head->recommended_filename;
        if (Encode::is_utf8($filename)) {
            # MIME-tools >= 5.501 returns Unicode value ("utf8 flag" on).
            $filename = Encode::encode_utf8($filename);
        } elsif ($filename !~ /[^\s\x20-\x7E]/
            and $filename =~ /=[?][-.+\w]+[?][BQ][?].*[?]=/i) {
            # Earlier versions of MIME-tools won't decode (nonstandard)
            # RFC-2047-encoded parameters.
            $filename = MIME::EncWords::decode_mimewords($filename,
                Charset => 'UTF-8') // $filename;
        }
    } else {
        my $content_disposition =
            lc($entity->head->mime_attr('Content-Disposition') // '');
        if ($entity->effective_type =~ m{\Atext}
            && (  !$content_disposition
                || $content_disposition eq 'attachment')
            && $entity->head->mime_attr('content-type.charset')
        ) {
            return undef;
        }
        my $fileExt = Conf::get_mime_type($entity->effective_type || '')
            || 'bin';
        $filename = sprintf 'msg.%d.%s', $i, $fileExt;
    }
    my $safe_filename = Sympa::Tools::Text::encode_filesystem_safe($filename);
    my $file = sprintf '%s/%s/%s', $expl, $dir, $safe_filename;

    # Create the linked file
    # Store body in file
    my $fh;
    unless (open $fh, '>', $file) {
        $log->syslog('err', 'Unable to open %s: %m', $file);
        return undef;
    }
    if ($entity->bodyhandle) {
        my $ct = $entity->effective_type || 'text/plain';
        printf $fh "Content-Type: %s", $ct;
        printf $fh "; Charset=%s",
            $head->mime_attr('Content-Type.Charset')
            if Sympa::Tools::Data::smart_eq(
            $head->mime_attr('Content-Type.Charset'), qr/\S/);
        print $fh "\n\n";
        print $fh $entity->bodyhandle->as_string;
    } else {
        my $ct = $entity->effective_type || 'application/octet-stream';
        printf $fh "Content-Type: %s", $ct;
        print $fh "\n\n";
        print $fh $entity->body_as_string;
    }
    close $fh;

    my $size = -s $file;

    ## Only URLize files with a moderate size
    if ($size < $Conf::Conf{'urlize_min_size'}) {
        unlink $file;
        return undef;
    }

    # Do NOT escape '/' chars separating path components.
    my $file_url =
        Sympa::get_url($list, 'attach', paths => [$dir, $safe_filename]);

    my $parser = MIME::Parser->new;
    $parser->output_to_core(1);
    $parser->tmp_dir($Conf::Conf{'tmpdir'});
    my $new_part;

    my $charset = Conf::lang2charset($language->get_lang);
    my $data    = {
        file_name => $filename,
        file_url  => $file_url,
        file_size => $size,
        charset   => $charset,    # compat. <= 6.1.
    };

    my $template = Sympa::Template->new(
        $list,
        subdir => 'mail_tt2',
        lang   => $language->get_lang
    );
    unless ($template->parse($data, 'urlized_part.tt2', \$new_part)) {
        $log->syslog(
            'err',
            'Can\'t parse template urlized_part.tt2: %s',
            $template->{last_error}
        );
        return undef;
    }
    $entity = $parser->parse_data(\$new_part);
    _fix_utf8_parts($entity, $parser, [], $charset);

    return $entity;
}

# Some paths of message processing in Sympa can't recognize Unicode strings.
# At least MIME::Parser::parse_data() and Template::proccess(): these
# methods occationalily break strings containing Unicode characters.
#
# My mail_utf8 patch expects the behavior as following ---
#
# Sub-messages to be attached (into digests, moderation notices etc.) will
# passed to Sympa::Mail::reformat_message() separately then attached to reformatted
# parent message again.  As a result, sub-messages won't be broken.  Since
# they won't cause mixture of Unicode string (parent message generated by
# Sympa::Template::parse()) and byte string (sub-messages).
#
# Note: For compatibility with old style, data passed to
# Sympa::Mail::reformat_message() already includes sub-message(s).  Then:
# - When a part has an `X-Sympa-Attach:' header field for internal use, new
#   style, Sympa::Mail::reformat_message() attaches raw sub-message to reformatted
#   parent message again;
# - When a part doesn't have any `X-Sympa-Attach:' header fields, sub-
#   messages generated by [% INSERT %] directive(s) in the template will be
#   used.
#
# More Note: Latter behavior above will give expected result only if
# contents of sub-messages are US-ASCII or ISO-8859-1. In other cases
# customized templates (if any) should be modified so that they have
# appropriate `X-Sympa-Attach:' header fields.
#
# Sub-messages are gathered from template context paramenters.

sub reformat_utf8_message {
    my $self        = shift;
    my $attachments = shift || [];
    my $defcharset  = shift;

    my $entity = $self->as_entity->dup;

    my $parser = MIME::Parser->new();
    $parser->output_to_core(1);
    $parser->tmp_dir($Conf::Conf{'tmpdir'});

    $entity->head->delete('X-Mailer');
    _fix_utf8_parts($entity, $parser, $attachments, $defcharset);
    $entity->head->add('X-Mailer', sprintf 'Sympa %s',
        Sympa::Constants::VERSION);

    $self->set_entity($entity);
    return $self;
}

sub _fix_utf8_parts {
    my $entity      = shift;
    my $parser      = shift;
    my $attachments = shift || [];
    my $defcharset  = shift;
    return $entity unless $entity;

    my $enc = $entity->head->mime_encoding;
    # Parts with nonstandard encodings aren't modified.
    return $entity
        if $enc and $enc !~ /^(?:base64|quoted-printable|[78]bit|binary)$/i;
    my $eff_type = $entity->effective_type;
    # Signed or encrypted parts aren't modified.
    if ($eff_type =~ m{^multipart/(signed|encrypted)$}) {
        return $entity;
    }

    if ($entity->head->get('X-Sympa-Attach')) {    # Need re-attaching data.
        my $data = shift @{$attachments};
        if (ref $data eq 'MIME::Entity') {
            $entity->parts([$data]);
        } elsif (ref $data eq 'SCALAR' or ref $data eq 'ARRAY') {
            eval { $data = $parser->parse_data($data); };
            if ($EVAL_ERROR) {
                $log->syslog('notice', 'Failed to parse MIME data');
                $data = $parser->parse_data('');
            }
            $entity->parts([$data]);
        } else {
            if (Scalar::Util::blessed($data)
                and $data->isa('Sympa::Message')) {
                $data = $data->as_string;
            } elsif (ref $data) {
                die sprintf 'Unsupported type for attachment: %s', ref $data;
            } else {    # already stringified.
                eval { $parser->parse_data($data); };    # check only.
                if ($EVAL_ERROR) {
                    $log->syslog('notice', 'Failed to parse MIME data');
                    $data = '';
                }
            }
            $parser->extract_nested_messages(0);    # Keep attachments intact.
            $data =
                $parser->parse_data($entity->head->as_string . "\n" . $data);
            $parser->extract_nested_messages(1);
            %$entity = %$data;
        }
        $entity->head->delete('X-Sympa-Attach');
    } elsif ($entity->parts) {
        my @newparts = ();
        foreach my $part ($entity->parts) {
            push @newparts,
                _fix_utf8_parts($part, $parser, $attachments, $defcharset);
        }
        $entity->parts(\@newparts);
    } elsif ($eff_type =~ m{^(?:multipart|message)(?:/|\Z)}i) {
        # multipart or message types without subparts.
        return $entity;
    } elsif (MIME::Tools::textual_type($eff_type)) {
        my $bodyh = $entity->bodyhandle;
        # Encoded body or null body won't be modified.
        return $entity if !$bodyh or $bodyh->is_encoded;

        my $head = $entity->head;
        my $body = $bodyh->as_string;
        my $wrap = $body;
        if ($head->get('X-Sympa-NoWrap')) {    # Need not wrapping
            $head->delete('X-Sympa-NoWrap');
        } elsif ($eff_type eq 'text/plain'
            and lc($head->mime_attr('Content-type.Format') || '') ne 'flowed')
        {
            $wrap = Sympa::Tools::Text::wrap_text($body);
        }

        my $charset = $head->mime_attr("Content-Type.Charset") || $defcharset;
        my ($newbody, $newcharset, $newenc) =
            MIME::Charset::body_encode(Encode::decode_utf8($wrap),
            $charset, Replacement => 'FALLBACK');
        # Append newline if it is not there.  A few MUAs need it.
        $newbody .= "\n" unless $newbody =~ /\n\z/;

        if (    $newenc eq $enc
            and $newcharset eq $charset
            and $newbody eq $body) {
            # Normalize field, especially because charset may be absent.
            $head->mime_attr('Content-Type',              uc $eff_type);
            $head->mime_attr('Content-Type.Charset',      $newcharset);
            $head->mime_attr('Content-Transfer-Encoding', $newenc);

            $head->add("MIME-Version", "1.0")
                unless $head->get("MIME-Version");
            return $entity;
        }

        ## normalize newline to CRLF if transfer-encoding is BASE64.
        $newbody =~ s/\r\n|\r|\n/\r\n/g
            if $newenc and $newenc eq 'BASE64';

        # Fix headers and body.
        $head->mime_attr("Content-Type", "TEXT/PLAIN")
            unless $head->mime_attr("Content-Type");
        $head->mime_attr("Content-Type.Charset",      $newcharset);
        $head->mime_attr("Content-Transfer-Encoding", $newenc);
        $head->add("MIME-Version", "1.0") unless $head->get("MIME-Version");
        my $io = $bodyh->open("w");

        unless (defined $io) {
            $log->syslog('err', 'Failed to save message: %m');
            return undef;
        }

        $io->print($newbody);
        $io->close;
        $entity->sync_headers(Length => 'COMPUTE');
    } else {
        # Binary or text with long lines will be suggested to be BASE64.
        $entity->head->mime_attr("Content-Transfer-Encoding",
            $entity->suggest_encoding);
        $entity->sync_headers(Length => 'COMPUTE');
    }
    return $entity;
}

sub shelve_personalization {
    my $self    = shift;
    my %options = @_;

    my $list = $self->{context};
    die 'bug in logic. Ask developer' unless ref $list eq 'Sympa::List';

    my $apply_on =
        ('web' eq ($options{type} // ''))
        ? $list->{'admin'}{'personalization'}{'web_apply_on'}
        : $list->{'admin'}{'personalization'}{'mail_apply_on'};

    if (    'on' eq ($list->{'admin'}{'personalization_feature'} || 'off')
        and 'none' ne ($apply_on || 'none')) {
        $self->{shelved}{merge} = $apply_on;
    }
}

sub get_plain_body {
    $log->syslog('debug2', '(%s)', @_);
    my $self = shift;

    my $entity = $self->as_entity->dup;
    return undef unless _as_singlepart($entity, 'text/plain');
    return undef unless $entity->bodyhandle;
    my $body = $entity->bodyhandle->as_string;

    # Get charset
    my $cset =
        MIME::Charset->new($entity->head->mime_attr('Content-Type.Charset')
            || 'NONE');
    unless ($cset->decoder) {
        # Charset is unknown.  Detect 7-bit charset.
        $cset = MIME::Charset->new(MIME::Charset::detect_7bit_charset($body));
    }
    unless ($cset->decoder) {
        $cset = MIME::Charset->new('US-ASCII');
    }

    # Unfold flowed text if required.
    my $format = lc($entity->head->mime_attr('Content-Type.Format') || '');
    my $delsp  = lc($entity->head->mime_attr('Content-Type.DelSp')  || '');
    if ($format eq 'flowed') {
        my $linefold =
            Text::LineFold->new(Charset => $cset, OutputCharset => 'UTF-8');
        if ($delsp eq 'yes') {
            return $linefold->unfold($body, 'FLOWED');
        } else {
            return $linefold->unfold($body, 'FLOWEDSP');
        }
    } else {
        $cset->encoder('UTF-8');
        return $cset->encode($body);
    }
}

# Make multipart/alternative message to singlepart.
# Old name: tools::as_singlepart(), Sympa::Tools::Message::as_singlepart().
sub _as_singlepart {
    my $entity         = shift;
    my $preferred_type = shift;
    my $loops          = shift || 0;

    my $done = 0;

    $loops++;
    return undef unless $entity;
    return undef if 4 < $loops;

    my $eff_type = lc($entity->effective_type || 'text/plain');
    if ($eff_type eq lc $preferred_type) {
        $done = 1;
    } elsif ($eff_type eq 'multipart/alternative') {
        foreach my $part ($entity->parts) {
            my $eff_type = lc($part->effective_type || 'text/plain');
            if ($eff_type eq lc $preferred_type
                or (    $eff_type eq 'multipart/related'
                    and $part->parts
                    and lc($part->parts(0)->effective_type || 'text/plain')
                    eq $preferred_type)
            ) {
                ## Only keep the first matching part
                $entity->parts([$part]);
                $entity->make_singlepart();
                $done = 1;
                last;
            }
        }
    } elsif ($eff_type eq 'multipart/signed') {
        # Only keep the first part.
        if ($entity->parts) {
            my @parts = $entity->parts;
            $entity->parts([$parts[0]]);
        }
        $entity->make_singlepart();

        $done ||= _as_singlepart($entity, $preferred_type, $loops);

    } elsif ($eff_type =~ /^multipart/) {
        foreach my $part ($entity->parts) {
            next unless $part;    ## Skip empty parts

            my $eff_type = lc($part->effective_type || 'text/plain');
            if ($eff_type eq 'multipart/alternative') {
                if (_as_singlepart($part, $preferred_type, $loops)) {
                    $entity->parts([$part]);
                    $entity->make_singlepart();
                    $done = 1;
                }
            }
        }
    }

    return $done;
}

# Note: this would be moved to incoming pipeline package.
# Old names: tools::virus_infected(), Sympa::Tools::Message::virus_infected().
sub check_virus_infection {
    $log->syslog('debug2', '(%s, ...)', @_);
    my $self    = shift;
    my %options = @_;

    my $robot_id;
    if (ref $self->{context} eq 'Sympa::List') {
        $robot_id = $self->{context}->{'domain'};
    } elsif ($self->{context} and $self->{context} ne '*') {
        $robot_id = $self->{context};
    } else {
        $robot_id = '*';
    }

    my $antivirus_path = Conf::get_robot_conf($robot_id, 'antivirus_path');
    my @antivirus_args = split /\s+/,
        (Conf::get_robot_conf($robot_id, 'antivirus_args') || '');

    unless ($antivirus_path) {
        $log->syslog('debug',
            'Sympa not configured to scan virus in message');
        return 0;
    }

    my $subdir = [split /\//, $self->get_id]->[0];
    my $work_dir = join '/', $Conf::Conf{'tmpdir'}, 'antivirus', $subdir;
    unless (-d $work_dir or Sympa::Tools::File::mkdir_all($work_dir, 0755)) {
        $log->syslog('err', 'Unable to create tmp antivirus directory %s: %m',
            $work_dir);
        return undef;
    }

    ## Call the procedure of splitting mail
    unless ($self->_split_mail($work_dir)) {
        $log->syslog('err', 'Could not split mail %s', $self);
        return undef;
    }

    my $virusfound = 0;
    my $error_msg;
    my $result;

    if ($antivirus_path =~ /\/uvscan$/) {
        # McAfee

        # impossible to look for viruses with no option set
        unless (@antivirus_args) {
            $log->syslog('err', 'Missing "antivirus_args" in sympa.conf');
            return undef;
        }

        my $pipein;
        unless (open $pipein, '-|', $antivirus_path, @antivirus_args,
            $work_dir) {
            $log->syslog('err', 'Cannot open pipe: %m');
            return undef;
        }
        while (<$pipein>) {
            $result .= $_;
            chomp $result;
            if (   (/^\s*Found the\s+(.*)\s*virus.*$/i)
                || (/^\s*Found application\s+(.*)\.\s*$/i)) {
                $virusfound = $1;
            }
        }
        close $pipein;
        my $status = $CHILD_ERROR >> 8;

        ## uvscan status = 12 or 13 (*256) => virus
        if ($status == 13 or $status == 12) {
            $virusfound ||= "unknown";
        }

        ## Meaning of the codes
        ##  12 : The program tried to clean a file, and that clean failed for
        ##  some reason and the file is still infected.
        ##  13 : One or more viruses or hostile objects (such as a Trojan
        ##  horse, joke program,  or  a  test file) were found.
        ##  15 : The programs self-check failed; the program might be infected
        ##  or damaged.
        ##  19 : The program succeeded in cleaning all infected files.

        $error_msg = $result
            if $status != 0
            and $status != 12
            and $status != 13
            and $status != 19;
    } elsif ($antivirus_path =~ /\/vscan$/) {
        # Trend Micro

        my $pipein;
        unless (open $pipein, '-|', $antivirus_path, @antivirus_args,
            $work_dir) {
            $log->syslog('err', 'Cannot open pipe: %m');
            return undef;
        }
        while (<$pipein>) {
            if (/Found virus (\S+) /i) {
                $virusfound = $1;
            }
        }
        close $pipein;
        my $status = $CHILD_ERROR >> 8;

        ## uvscan status = 1 | 2 (*256) => virus
        if ($status == 1 or $status == 2) {
            $virusfound ||= "unknown";
        }
    } elsif ($antivirus_path =~ /\/fsav$/) {
        # F-Secure
        my $dbdir = $PREMATCH;

        # impossible to look for viruses with no option set
        unless (@antivirus_args) {
            $log->syslog('err', 'Missing "antivirus_args" in sympa.conf');
            return undef;
        }

        my $pipein;
        unless (
            open $pipein, '-|', $antivirus_path,
            '--databasedirectory' => $dbdir,
            @antivirus_args, $work_dir
        ) {
            $log->syslog('err', 'Cannot open pipe: %m');
            return undef;
        }
        while (<$pipein>) {
            if (/infection:\s+(.*)/) {
                $virusfound = $1;
            }
        }
        close $pipein;
        my $status = $CHILD_ERROR >> 8;

        ## fsecure status = 3 (*256) => virus
        if ($status == 3) {
            $virusfound ||= "unknown";
        }
    } elsif ($antivirus_path =~ /f-prot\.sh$/) {
        my $pipein;
        unless (open $pipein, '-|', $antivirus_path, @antivirus_args,
            $work_dir) {
            $log->syslog('err', 'Cannot open pipe: %m');
            return undef;
        }
        while (<$pipein>) {
            if (/Infection:\s+(.*)/) {
                $virusfound = $1;
            }
        }
        close $pipein;
        my $status = $CHILD_ERROR >> 8;

        ## f-prot status = 3 (*256) => virus
        if ($status == 3) {
            $virusfound ||= "unknown";
        }
    } elsif ($antivirus_path =~ /kavscanner/) {
        # Kaspersky

        # impossible to look for viruses with no option set
        unless (@antivirus_args) {
            $log->syslog('err', 'Missing "antivirus_args" in sympa.conf');
            return undef;
        }

        my $pipein;
        unless (open $pipein, '-|', $antivirus_path, @antivirus_args,
            $work_dir) {
            $log->syslog('err', 'Cannot open pipe: %m');
            return undef;
        }
        while (<$pipein>) {
            if (/infected:\s+(.*)/) {
                $virusfound = $1;
            } elsif (/suspicion:\s+(.*)/i) {
                $virusfound = $1;
            }
        }
        close $pipein;
        my $status = $CHILD_ERROR >> 8;

        ## uvscan status = 3 (*256) => virus
        if ($status >= 3) {
            $virusfound ||= "unknown";
        }

    } elsif ($antivirus_path =~ /\/sweep$/) {
        # Sophos Antivirus... by liuk@publinet.it

        # impossible to look for viruses with no option set
        unless (@antivirus_args) {
            $log->syslog('err', 'Missing "antivirus_args" in sympa.conf');
            return undef;
        }

        my $pipein;
        unless (open $pipein, '-|', $antivirus_path, @antivirus_args,
            $work_dir) {
            $log->syslog('err', 'Cannot open pipe: %m');
            return undef;
        }
        while (<$pipein>) {
            if (/Virus\s+(.*)/) {
                $virusfound = $1;
            }
        }
        close $pipein;
        my $status = $CHILD_ERROR >> 8;

        ## sweep status = 3 (*256) => virus
        if ($status == 3) {
            $virusfound ||= "unknown";
        }

        ## Clam antivirus
    } elsif ($antivirus_path =~ /\/clamd?scan$/) {
        # Clam antivirus
        my $result;

        my $pipein;
        unless (open $pipein, '-|', $antivirus_path, @antivirus_args,
            $work_dir) {
            $log->syslog('err', 'Cannot open pipe: %m');
            return undef;
        }
        while (<$pipein>) {
            $result .= $_;
            chomp $result;
            if (/^\S+:\s(.*)\sFOUND$/) {
                $virusfound = $1;
            }
        }
        close $pipein;
        my $status = $CHILD_ERROR >> 8;

        ## Clamscan status = 1 (*256) => virus
        if ($status == 1) {
            $virusfound ||= "unknown";
        }
        $error_msg = $result
            if $status != 0 and $status != 1;
    }

    ## Error while running antivir, notify listmaster
    if ($error_msg) {
        Sympa::send_notify_to_listmaster(
            '*',
            'virus_scan_failed',
            {   'filename'  => $work_dir,
                'error_msg' => $error_msg
            }
        );
    }

    # if debug mode is active, the working directory is kept
    unless ($options{debug}) {    #FIXME: Is this condition required?
        my $error;
        File::Path::remove_tree($work_dir, {error => \$error});
    }

    return $virusfound;
}

# Old name: tools::split_mail(), Sympa::Tools::Message::split_mail().
# Currently this is used by check_virus_infection() only.
sub _split_mail {
    my $self = shift;
    my $dir  = shift;

    my $i = 0;
    foreach
        my $part (grep { $_ and $_->bodyhandle } $self->as_entity->parts_DFS)
    {
        my $head = $part->head;
        my $fileExt;

        if (    $head->mime_attr('Content-Type.Name')
            and $head->mime_attr('Content-Type.Name') =~
            /\.([.\w]*\w)\s*\"*$/) {
            $fileExt = $1;
        } elsif ($head->recommended_filename
            and $head->recommended_filename =~ /\.([.\w]*\w)\s*\"*$/) {
            $fileExt = $1;
            # MIME-tools >= 5.501 returns Unicode value ("utf8 flag" on).
            $fileExt = Encode::encode_utf8($fileExt)
                if Encode::is_utf8($fileExt);
        } else {
            $fileExt = Conf::get_mime_type($head->mime_type) || 'bin';
        }

        ## Store body in file
        my $fh;
        unless (open $fh, '>', sprintf('%s/msg%03d.%s', $dir, $i, $fileExt)) {
            $log->syslog('err', 'Unable to create %s/msg%03d.%s: %m',
                $dir, $i, $fileExt);
            return undef;
        }
        print $fh $part->bodyhandle->as_string;
        close $fh;

        $i++;
    }

    return 1;
}

# Old name: PlainDigest::plain_body_as_string(),
#   Sympa::Tools::Message::plain_body_as_string().
#
# Changes
# 20080910
# - don't bother trying to find path to lynx unless use_lynx is true
# - anchor content-type test strings to end of string to avoid
#    picking up malformed headers as per bug 3702
# - local Text::Wrap variables
# - moved repeated code to get charset into sub _getCharset
# - added use of MIME::Charset to check charset aliases
# 20100810 - S. Ikeda
# - Remove dependency on Text::Wrap: use common utility tools::wrap_text().
# - Use MIME::Charset OO to handle vendor-defined encodings.
# - Use MIME::EncWords instead of MIME::WordDecoder.
# - Now HTML::FormatText is mandatory.  Remove Lynx support.
#
sub get_plaindigest_body {
    my $self = shift;

    # Reparse message to extract UUEncode.
    my $parser = MIME::Parser->new;
    $parser->output_to_core(1);
    $parser->tmp_dir($Conf::Conf{'tmpdir'});
    $parser->extract_uuencode(1);
    $parser->extract_nested_messages(1);
    my $topent = $parser->parse_data($self->as_string);

    my $string = _do_toplevel($topent);

    ## clean up after ourselves
    #$topent->purge;

    return Sympa::Tools::Text::wrap_text($string, '', '');
}

sub _do_toplevel {
    my $topent = shift;
    if (   $topent->effective_type =~ /^text\/plain$/i
        || $topent->effective_type =~ /^text\/enriched/i) {
        return _do_text_plain($topent);
    } elsif ($topent->effective_type =~ /^text\/html$/i) {
        return _do_text_html($topent);
    } elsif ($topent->effective_type =~ /^multipart\/.*/i) {
        return _do_multipart($topent);
    } elsif ($topent->effective_type =~ /^message\/rfc822$/i) {
        return _do_message($topent);
    } elsif ($topent->effective_type =~ /^message\/delivery\-status$/i) {
        return _do_dsn($topent);
    } else {
        return _do_other($topent);
    }
}

sub _do_multipart {
    my $topent = shift;

    my $string = '';

    # cycle through each part and process accordingly
    foreach my $subent ($topent->parts) {
        if (   $subent->effective_type =~ /^text\/plain$/i
            || $subent->effective_type =~ /^text\/enriched/i) {
            $string .= _do_text_plain($subent);
        } elsif ($subent->effective_type =~ /^multipart\/related$/i) {
            if ($topent->effective_type =~ /^multipart\/alternative$/i
                && _hasTextPlain($topent)) {
                # this is a rare case - /related nested inside /alternative.
                # If there's also a text/plain alternative just ignore it
                next;
            } else {
                # just treat like any other multipart
                $string .= _do_multipart($subent);
            }
        } elsif ($subent->effective_type =~ /^multipart\/.*/i) {
            $string .= _do_multipart($subent);
        } elsif ($subent->effective_type =~ /^text\/html$/i) {
            if ($topent->effective_type =~ /^multipart\/alternative$/i
                && _hasTextPlain($topent)) {
                # there's a text/plain alternive, so don't warn
                # that the text/html part has been scrubbed
                next;
            }
            $string .= _do_text_html($subent);
        } elsif ($subent->effective_type =~ /^message\/rfc822$/i) {
            $string .= _do_message($subent);
        } elsif ($subent->effective_type =~ /^message\/delivery\-status$/i) {
            $string .= _do_dsn($subent);
        } else {
            # something else - just scrub it and add a message to say what was
            # there
            $string .= _do_other($subent);
        }
    }

    return $string;
}

sub _do_message {
    my $topent = shift;
    my $msgent = $topent->parts(0);

    my $string = '';

    unless ($msgent) {
        return $language->gettext(
            "----- Malformed message ignored -----\n\n");
    }

    # Get decoded headers.
    # Note that MIME::Head::get() returns empty array if requested fields are
    # not found.
    my ($from) = map {
        chomp $_;
        MIME::EncWords::decode_mimewords($_, Charset => 'UTF-8')
    } ($msgent->head->get('From', 0));
    $from = $language->gettext("[Unknown]")
        unless defined $from and length $from;
    my ($subject) = map {
        chomp $_;
        MIME::EncWords::decode_mimewords($_, Charset => 'UTF-8')
    } ($msgent->head->get('Subject', 0));
    my ($date) = map {
        chomp $_;
        MIME::EncWords::decode_mimewords($_, Charset => 'UTF-8')
    } ($msgent->head->get('Date', 0));
    my $to = join ', ', map {
        chomp $_;
        MIME::EncWords::decode_mimewords($_, Charset => 'UTF-8')
    } ($msgent->head->get('To'));
    my $cc = join ', ', map {
        chomp $_;
        MIME::EncWords::decode_mimewords($_, Charset => 'UTF-8')
    } ($msgent->head->get('Cc'));

    my @fromline = Mail::Address->parse($msgent->head->get('From'));
    my $name;
    if ($fromline[0]) {
        $name = MIME::EncWords::decode_mimewords($fromline[0]->name(),
            Charset => 'utf8');
        $name = $fromline[0]->address()
            unless defined $name and $name =~ /\S/;
        chomp $name;
    }
    $name = $from unless defined $name and length $name;

    $string .= $language->gettext(
        "\n[Attached message follows]\n-----Original message-----\n");
    my $headers = '';
    $headers .= $language->gettext_sprintf("Date: %s\n", $date) if $date;
    $headers .= $language->gettext_sprintf("From: %s\n", $from) if $from;
    $headers .= $language->gettext_sprintf("To: %s\n",   $to)   if $to;
    $headers .= $language->gettext_sprintf("Cc: %s\n",   $cc)   if $cc;
    $headers .= $language->gettext_sprintf("Subject: %s\n", $subject)
        if $subject;
    $headers .= "\n";
    $string .= Sympa::Tools::Text::wrap_text($headers, '', '    ');

    $string .= _do_toplevel($msgent);

    $string .= $language->gettext_sprintf(
        "-----End of original message from %s-----\n\n", $name);
    return $string;
}

sub _do_text_plain {
    my $entity = shift;

    my $string = '';

    if (($entity->head->get('Content-Disposition') || '') =~ /attachment/) {
        return _do_other($entity);
    }

    my $thispart = $entity->bodyhandle->as_string;

    # deal with CR/LF left over - a problem from Outlook which
    # qp encodes them
    $thispart =~ s/\r\n/\n/g;

    ## normalise body to UTF-8
    # get charset
    my $charset = _getCharset($entity);
    eval {
        $charset->encoder('utf8');
        $thispart = $charset->encode($thispart);
    };
    if ($EVAL_ERROR) {
        # mmm, what to do if it fails?
        $string .= $language->gettext_sprintf(
            "** Warning: A message part is using unrecognised character set %s\n    Some characters may be lost or incorrect **\n\n",
            $charset->as_string
        );
        $thispart =~ s/[^\x00-\x7F]/?/g;
    }

    # deal with 30 hyphens (RFC 1153)
    $thispart =~ s/\n-{30}(\n|$)/\n -----------------------------\n/g;
    # leading and trailing lines (RFC 1153)
    $thispart =~ s/^\n*//;
    $thispart =~ s/\n+$/\n/;

    $string .= $thispart;
    return $string;
}

sub _do_other {
    # just add a note that attachment was stripped.
    my $entity = shift;

    return $language->gettext_sprintf(
        "\n[An attachment of type %s was included here]\n",
        $entity->mime_type);
}

sub _do_dsn {
    my $entity = shift;

    my $string = '';

    $string .= $language->gettext("\n-----Delivery Status Report-----\n");
    $string .= _do_text_plain($entity);
    $string .=
        $language->gettext("\n-----End of Delivery Status Report-----\n");

    return $string;
}

sub _do_text_html {
    # get a plain text representation of an HTML part
    my $entity = shift;

    my $string = '';
    my $text;

    unless (defined $entity->bodyhandle) {
        return $language->gettext(
            "\n[** Unable to process HTML message part **]\n");
    }

    my $body = $entity->bodyhandle->as_string;

    # deal with CR/LF left over - a problem from Outlook which
    # qp encodes them
    $body =~ s/\r\n/\n/g;

    my $charset = _getCharset($entity);

    eval {
        # normalise body to internal unicode
        if ($charset->decoder) {
            $body = $charset->decode($body);
        } else {
            # mmm, what to do if it fails?
            $string .= $language->gettext_sprintf(
                "** Warning: A message part is using unrecognised character set %s\n    Some characters may be lost or incorrect **\n\n",
                $charset->as_string
            );
            $body =~ s/[^\x00-\x7F]/?/g;
        }
        my $tree = HTML::TreeBuilder->new->parse($body);
        $tree->eof();
        my $formatter =
            Sympa::HTML::FormatText->new(leftmargin => 0, rightmargin => 72);
        $text = $formatter->format($tree);
        $tree->delete();
        $text = Encode::encode_utf8($text);
    };
    if ($EVAL_ERROR) {
        $string .= $language->gettext(
            "\n[** Unable to process HTML message part **]\n");
        return $string;
    }

    $string .= $language->gettext("[ Text converted from HTML ]\n");

    # deal with 30 hyphens (RFC 1153)
    $text =~ s/\n-{30}(\n|$)/\n -----------------------------\n/g;
    # leading and trailing lines (RFC 1153)
    $text =~ s/^\n*//;
    $text =~ s/\n+$/\n/;

    $string .= $text;

    return $string;
}

sub _hasTextPlain {
    # tell if an entity has text/plain children
    my $topent  = shift;
    my @subents = $topent->parts;
    foreach my $subent (@subents) {
        if ($subent->effective_type =~ /^text\/plain$/i) {
            return 1;
        }
    }
    return undef;
}

sub _getCharset {
    my $entity = shift;

    my $charset =
          $entity->head->mime_attr('content-type.charset')
        ? $entity->head->mime_attr('content-type.charset')
        : 'us-ascii';
    # malformed mail with single quotes around charset?
    if ($charset =~ /'([^']*)'/i) { $charset = $1; }

    # get charset object.
    return MIME::Charset->new($charset);
}

sub dmarc_protect {
    my $self = shift;

    my $list = $self->{context};
    return unless ref $list eq 'Sympa::List';

    return unless $list->{'admin'}{'dmarc_protection'};
    my @modes = @{$list->{'admin'}{'dmarc_protection'}{'mode'} || []};
    return unless grep { $_ and $_ ne 'none' } @modes;
    $log->syslog('debug', 'DMARC protection on');

    my $dkim_signature = $self->get_header('DKIM-Signature');
    my $domain_regex   = $list->{'admin'}{'dmarc_protection'}{'domain_regex'};

    my $original_from = $self->get_header('From');
    my ($from)        = Mail::Address->parse($original_from);
    my $from_address  = $from->address if $from;
    $log->syslog('debug', 'From address: <%s>', $from_address);

    # Will this message be processed?
    if (grep { $_ eq 'all' } @modes) {
        $log->syslog('debug', 'Munging From for ALL messages');
    } elsif (
        $dkim_signature and grep {
            $_ eq 'dkim_signature'
        } @modes
    ) {
        $log->syslog('debug', 'Munging From for DKIM-signed messages');
    } elsif (
        $from_address
        and $domain_regex
        and grep {
            $_ eq 'domain_regex'
        } @modes
        and eval {
            $from_address =~ /$domain_regex$/;
        }
    ) {
        $log->syslog('debug',
            'Munging From for messages based on domain regexp');
    } elsif ($from_address and $self->_check_dmarc_rr($from_address)) {
        $log->syslog('debug', 'Munging From for messages with strict policy');
    } else {
        return;
    }

    my $listtype = $self->{listtype} || '';

    # Remove any DKIM signatures we find
    if ($dkim_signature) {
        $self->add_header('X-Original-DKIM-Signature', $dkim_signature);
        $self->delete_header('DKIM-Signature');
        $self->delete_header('DomainKey-Signature');
        $log->syslog('debug',
            'Removing previous DKIM and DomainKey signatures');
    }

    # Identify default new From address
    my $phraseMode = $list->{'admin'}{'dmarc_protection'}{'phrase'}
        || 'name_via_list';
    my $newName;
    my $newComment;
    my $anonaddr;
    my $anonphrase;
    if ($listtype eq 'owner' or $listtype eq 'editor') {
        # -request or -editor address
        $anonaddr = Sympa::get_address($list, $listtype);
    } else {
        $anonaddr = $list->{'admin'}{'dmarc_protection'}{'other_email'};
        $anonaddr = Sympa::get_address($list)
            unless $anonaddr and $anonaddr =~ /\@/;
        my @anonFrom = Mail::Address->parse($anonaddr);
        if (@anonFrom) {
            $anonaddr   = $anonFrom[0]->address;
            $anonphrase = $anonFrom[0]->phrase;
        }
    }
    $log->syslog('debug', 'Anonymous From: %s', $anonaddr);

    if ($from) {
        # We should always have a From address in reality, unless the
        # message is from a badly-behaved automate.
        my $origName =
            MIME::EncWords::decode_mimewords($from->phrase,
            Charset => 'UTF-8')
            if defined $from->phrase;
        unless (defined $origName and $origName =~ /\S/) {
            # If we dont have a Phrase, should we search the Sympa
            # database for the sender to obtain their name that way?
            # Might be difficult.
            ($origName) = split /\@/, $from_address;
        }

        if ($phraseMode eq 'name_and_email') {
            $newName    = $origName;
            $newComment = $from_address;
        } elsif ($phraseMode eq 'name_email_via_list') {
            $newName = $origName;

            if ($listtype eq 'owner') {
                $newComment = $language->gettext_sprintf(
                    '%s via Owner Address of %s Mailing List',
                    $from_address, $list->{'name'});
            } elsif ($listtype eq 'editor') {
                $newComment = $language->gettext_sprintf(
                    '%s via Moderator Address of %s Mailing List',
                    $from_address, $list->{'name'});
            } else {
                $newComment =
                    $language->gettext_sprintf('%s via %s Mailing List',
                    $from_address, $list->{'name'});
            }
        } elsif ($phraseMode eq 'name_via_list') {
            $newName = $origName;

            if ($listtype eq 'owner') {
                $newComment = $language->gettext_sprintf(
                    'via Owner Address of %s Mailing List',
                    $list->{'name'});
            } elsif ($listtype eq 'editor') {
                $newComment = $language->gettext_sprintf(
                    'via Moderator Address of %s Mailing List',
                    $list->{'name'});
            } else {
                $newComment =
                    $language->gettext_sprintf('via %s Mailing List',
                    $list->{'name'});
            }
        } elsif ($phraseMode eq 'list_for_name') {
            if ($listtype eq 'owner') {
                $newName = $language->gettext_sprintf(
                    'Owner Address of %s Mailing List',
                    $list->{'name'});
            } elsif ($listtype eq 'editor') {
                $newName = $language->gettext_sprintf(
                    'Moderator Address of %s Mailing List',
                    $list->{'name'});
            } else {
                $newName = $language->gettext_sprintf('%s Mailing List',
                    $list->{'name'});
            }

            $newComment =
                $language->gettext_sprintf('on behalf of %s', $origName);
        } elsif ($phraseMode eq 'list_for_email') {
            if ($listtype eq 'owner') {
                $newName = $language->gettext_sprintf(
                    'Owner Address of %s Mailing List',
                    $list->{'name'});
            } elsif ($listtype eq 'editor') {
                $newName = $language->gettext_sprintf(
                    'Moderator Address of %s Mailing List',
                    $list->{'name'});
            } else {
                $newName = $language->gettext_sprintf('%s Mailing List',
                    $list->{'name'});
            }

            $newComment =
                $language->gettext_sprintf('on behalf of %s', $from_address);
        } else {
            $newName = $origName;
        }

        $self->add_header('Reply-To', $from_address)
            unless $self->get_header('Reply-To');
    }
    # If the new From email address has a Phrase component, then
    # append it
    if (defined $anonphrase and length $anonphrase) {
        if (defined $newName and $newName =~ /\S/) {
            $newName .= ' ' . $anonphrase;
        } else {
            $newName = $anonphrase;
        }
    }
    $newName = $language->gettext('Anonymous')
        unless defined $newName and $newName =~ /\S/;

    $self->add_header('X-Original-From', $original_from);
    $self->replace_header(
        'From',
        Sympa::Tools::Text::addrencode(
            $anonaddr,                               $newName,
            Conf::lang2charset($language->get_lang), $newComment
        )
    );
}

# Strict auto policy - is the sender domain policy to reject
sub _check_dmarc_rr {
    my $self  = shift;
    my $email = shift;

    # Net::DNS is optional.
    unless ($Net::DNS::VERSION) {
        $log->syslog('err',
            'Unable to get DNS RR. Net::DNS required. Install it first');
        return 0;
    }

    my $domain = $email;
    $domain =~ s/\A.*\@//;    # strip local part.

    my $list = $self->{context};
    my $dns  = Net::DNS::Resolver->new;

    my $rrstr;
    my $sp = 0;
    while (0 <= index $domain, '.') {
        my $packet = $dns->query("_dmarc.$domain", 'TXT');
        next unless $packet;

        ($rrstr) = grep { $_ and $_ =~ /\Av=DMARC/i } map {
            # Note: txtdata() of Net::DNS::RR::TXT >=0.69 returns array of
            # text fragments in array context. Take care to get values in
            # scalar context.
            # Additionally, it returns Unicode value ("utf8 flag" on).
            my $rrstr;
            if ($_->type eq 'TXT') {
                $rrstr = $_->txtdata;
                $rrstr = Encode::encode_utf8($rrstr)
                    if Encode::is_utf8($rrstr);
            }
            $rrstr;
        } $packet->answer;
        last if $rrstr;
    } continue {
        $domain =~ s/\A[^.]*[.]//;
        $sp = 1;
    }
    return 0 unless $rrstr;    # no valid record found.

    my %rr = _parse_dmarc_rr($rrstr);
    my $policy = ($sp and $rr{sp}) || $rr{p};
    return 0 unless $policy;    # no policy found.

    $log->syslog('debug', 'DMARC DNS record found: %s', $rrstr);
    $self->add_header('X-Original-DMARC-Record', sprintf 'domain=%s; %s',
        $domain, $rrstr);

    my @modes = @{$list->{'admin'}{'dmarc_protection'}{'mode'} || []};
    unless (
        (lc $policy eq 'reject' and grep { $_ eq 'dmarc_reject' } @modes)
        or (lc $policy eq 'quarantine'
            and grep { $_ eq 'dmarc_quarantine' } @modes)
        or grep { $_ eq 'dmarc_any' } @modes
    ) {
        $log->syslog('debug', 'No DMARC policy matched');
        return 0;
    } else {
        $log->syslog('debug', 'DMARC policy "%s" matched', $policy);
        return 1;
    }
}

# Parse DMARC TXT RR.
# Partially borrowed from parse() in Mail::DMARC::Policy by MBRADSHAW@cpan.
sub _parse_dmarc_rr {
    my $str = shift;

    my $cleaned = $str;
    $cleaned =~ s/\s//g;      # remove whitespace
    $cleaned =~ s/\\;/;/g;    # replace \;  with ;
    $cleaned =~ s/;;/;/g;     # replace ;;  with ;
    $cleaned =~ s/;0;/;/g;    # replace ;0; with ;
    chop $cleaned if ';' eq substr $cleaned, -1, 1;    # remove a trailing ;
    my @tag_vals = split /;/, $cleaned;

    my %rr;
    foreach my $tv (@tag_vals) {
        my ($tag, $value) = split /=|:|-/, $tv, 2;
        next unless defined $tag and defined $value and length $value;
        $rr{lc $tag} = $value;
    }
    return %rr;
}

# Old name: Sympa::List::compute_topic()
sub compute_topic {
    $log->syslog('debug2', '(%s)', @_);
    my $self = shift;

    my $list = $self->{context};
    return undef unless ref $list eq 'Sympa::List';

    my @topic_array;
    my %topic_hash;
    my %keywords;

    # Getting keywords.
    foreach my $topic (@{$list->{'admin'}{'msg_topic'} || []}) {
        my $list_keyw = Sympa::Tools::Data::get_array_from_splitted_string(
            $topic->{'keywords'});

        foreach my $keyw (@{$list_keyw}) {
            $keywords{$keyw} = $topic->{'name'};
        }
    }

    # getting string to parse
    # We convert it to UTF-8 for case-ignore match with non-ASCII keywords.
    my $mail_string = '';
    if (index($list->{'admin'}{'msg_topic_keywords_apply_on'}, 'subject') >=
        0) {
        $mail_string = $self->{'decoded_subject'} . "\n";
    }
    unless ($list->{'admin'}{'msg_topic_keywords_apply_on'} eq 'subject') {
        my $entity = $self->as_entity;
        my $eff_type = $entity->effective_type || '';
        if ($eff_type eq 'multipart/signed' and $entity->parts) {
            $entity = $entity->parts(0);
        }
        #FIXME: Should also handle application/pkcs7-mime format.

        # get bodies of any text/* parts, not digging nested subparts.
        my @parts;
        if ($entity->parts) {
            @parts = $entity->parts;
        } else {
            @parts = ($entity);
        }
        foreach my $part (@parts) {
            next unless $part->effective_type =~ /^text\//i;
            my $charset = $part->head->mime_attr("Content-Type.Charset");
            $charset = MIME::Charset->new($charset);
            $charset->encoder('UTF-8');

            if (defined $part->bodyhandle) {
                my $body = $part->bodyhandle->as_string();
                my $converted;
                eval { $converted = $charset->encode($body); };
                if ($EVAL_ERROR) {
                    $converted = $body;
                    $converted =~ s/[^\x01-\x7F]/?/g;
                }
                $mail_string .= $converted . "\n";
            }
        }
    }
    # foldcase string
    $mail_string = Sympa::Tools::Text::foldcase($mail_string);

    # parsing
    foreach my $keyw (keys %keywords) {
        if (index($mail_string, Sympa::Tools::Text::foldcase($keyw)) >= 0) {
            $topic_hash{$keywords{$keyw}} = 1;
        }
    }

    # for no double
    foreach my $k (sort keys %topic_hash) {
        push @topic_array, $k if $topic_hash{$k};
    }

    unless (@topic_array) {
        return '';
    } else {
        return join(',', @topic_array);
    }
}

sub get_id {
    my $self = shift;

    my $id;
    # Tentative.  Alternatives for more general ID in the future.
    if ($self->{'messagekey'}) {
        $id = $self->{'messagekey'};
    } elsif ($self->{'filename'}) {
        my @parts = split /\//, $self->{'filename'};
        $id = pop @parts;
    } elsif (exists $self->{'message_id'}) {
        $id = $self->{'message_id'};
    }

    my $shelved;
    if (%{$self->{shelved} || {}}) {
        $shelved = sprintf 'shelved:%s', join(
            ';',
            map {
                my $v = $self->{shelved}{$_};
                ("$v" eq '1') ? $_ : sprintf('%s=%s', $_, $v);
                }
                grep {
                $self->{shelved}{$_}
                } sort keys %{$self->{shelved}}
        );
    }

    return join '/', grep {$_} ($id, $shelved);
}

1;
__END__

=encoding utf-8

=head1 NAME

Sympa::Message - Mail message embedding for internal use in Sympa

=head1 SYNOPSIS

  use Sympa::Message;
  my $message = Sympa::Message->new($serialized, context => $list);

=head1 DESCRIPTION

While processing a message in Sympa, we need to link information to the
message, modify headers and such.  This was quite a problem when a message was
signed, as modifying anything in the message body would alter its MD5
footprint. And probably make the message to be rejected by clients verifying
its identity (which is somehow a good thing as it is the reason why people use
MD5 after all). With such messages, the process was complex. We then decided
to embed any message treated in a "Message" object, thus making the process
easier.

=head2 Methods and functions

=over

=item new ( $serialized, context =E<gt> $that, KEY =E<gt> value, ... )

I<Constructor>.
Creates a new L<Sympa::Message> object.

Parameters:

=over

=item $serialized

Serialized message.

=item context =E<gt> object

Context.  L<Sympa::List> object, Robot or C<'*'>.

=item key =E<gt> value, ...

Metadata.

=back

Returns:

A new L<Sympa::Message> object, or I<undef>, if something went wrong.

=item dup ( )

I<Copy constructor>.
Gets deep copy of instance.

=item to_string ( [ original =E<gt> 0|1 ] )

I<Serializer>.
Returns serialized data of Message object.

Parameter:

=over

=item original =E<gt> 0|1

If set to 1 and content has been decrypted, returns original content.
Default is 0.

=back

Returns:

Serialized representation of Message object.

=item add_header ( $field, $value, [ $index ] )

I<Instance method>.
Adds a header field named $field with body $value.
If $index is given, the field will be inserted at the place it indicates:
If it is C<0>, the field will be prepended.

=item delete_header ( $field, [ $index ] )

I<Instance method>.
Deletes all occurrences of the header field named $field.

=item replace_header ( $field, $value, [ $index ] )

I<Instance method>.
Replaces header fields named $field with $value.

=item head

I<Instance method>.
Gets header of the message as L<MIME::Head> instance.

Note that returned value is real reference to internal data structure.
Even if it was changed, string representation of message may not be updated.
Alternatively, use L</add_header>(), L</delete_header>() or
L</replace_header>() to modify header.

=item check_spam_status ( )

I<Instance method>.
Gets spam status according to spam_status scenario
and sets it as {spam_status} attribute.

=item aggregate_authentication_results ( )

I<Instance method>.
TBD.

=item dkim_sign ( dkim_d =E<gt> $d, [ dkim_i =E<gt> $i ],
dkim_selector =E<gt> $selector, dkim_privatekey =E<gt> $privatekey )

I<Instance method>.
Adds DKIM signature to the message.

=item check_dkim_signature ( )

Deprecated on Sympa 6.2.71b.
Use check_dkim_sigs().

=item check_dkim_sigs ( )

I<Instance method>.
Checks DKIM signature of the message
and sets or clears {dkim_pass} item of the message object.

Returns:

An array of the overall result of checking and authentication result(s).

=item remove_invalid_dkim_signature ( )

I<Instance method>.
Verifies DKIM signatures included in the message,
and if any of them are invalid, removes them.

=item check_arc_chain ( )

Deprecated on Sympa 6.2.71b.
Use check_arc_seals().

=item check_arc_seals ( )

I<Instance method>.
Checks chain of ARC seals in the message.

Returns:

An array of the result of checking and authentication result.

Note:

Use of aggregate_authentication_results() is recommended
instead of using this method derectly.

=item arc_seal ( )
 
I<Instance method>.
Adds a new ARC seal if there's an {arc_cv} from check_arc_seals() and
the cv is none or valid.

Returns true value if seal was successfully added.
 
=item as_entity ( )

I<Instance method>.
Gets message content as MIME entity (L<MIME::Entity> instance).

Note that returned value is real reference to internal data structure.
Even if it was changed, string representation of message may not be updated.
Below is better way to modify message.

    my $entity = $message->as_entity->dup;
    # ... Modify $entity...
    $message->set_entity($entity);

=item set_entity ( $entity )

I<Instance method>.
Updates message with MIME entity (L<MIME::Entity> instance).
String representation will be automatically updated.

=item as_string ( )

I<Instance method>.
Gets a string representation of message.

Parameter:

=over

=item original =E<gt> 0|1

If set to 1 and content has been decrypted, returns original content.
Default is 0.

=back

Note that method like "set_string()" does not exist:
You would be better to create new instance rather than replacing entire
content.

=item body_as_string ( )

I<Instance method>.
Gets body of the message as string.

Note that the result won't be decoded.

=item header_as_string ( )

I<Instance method>.
Gets header part of the message as string.

Note that the result won't be decoded nor unfolded.

=item get_header ( $field, [ $sep ] )

I<Instance method>.
Gets value(s) of header field $field, stripping trailing newline.

B<In scalar context> without $sep, returns first occurrence or C<undef>.
If $sep is defined, returns all occurrences joined by it, or C<undef>.
Otherwise B<in array context>, returns an array of all occurrences or C<()>.

Note:
Folding newlines will not be removed.

=item get_decoded_header ( $tag, [ $sep ] )

I<Instance method>.
Returns header value decoded to UTF-8 or undef.
Trailing newline will be removed.
If $sep is given, returns all occurrences joined by it.

=item dump ( $output )

I<Instance method>.
Dumps a Message object to a stream.

Parameters:

=over

=item $output

the stream to which dump the object

=back

Returns:

=over

=item 1

if everything's alright

=back

=item add_topic ( $output )

Note:
No longer used.

I<Instance method>.
Adds topic and puts header X-Sympa-Topic.

Parameters:

=over

=item $output

the string containing the topic to add

=back

Returns:

=over

=item 1

if everything's alright

=back

=item get_topic ( )

Note:
No longer used.

I<Instance method>.
Gets topic of message.

Parameters:

None.

Returns:

=over

=item the topic

if it exists

=item empty string

otherwise

=back

=item clean_html ( )

I<Instance method>.
Encodes HTML parts of the message by UTF-8 and strips scripts included in
them.

=item smime_decrypt ( )

I<Instance method>.
Decrypts message using private key of user.

Note that this method modifies Message object.

Parameters:

None.

Returns:

True value if message was decrypted.  Otherwise false value.

If decrypting succeeded, {smime_crypted} item is set.

=item smime_encrypt ( $email )

I<Instance method>.
Encrypts message using certificate of user.

Note that this method modifies Message object.

Parameters:

=over

=item $email

E-mail address of user.

=back

Returns:

True value if encryption succeeded, or C<undef>.

=item smime_sign ( )

I<Instance method>.
Adds S/MIME signature to the message.

Signing key is taken from what stored in list directory.

Parameters:

None.

Returns:

True value if message was successfully signed.
Otherwise false value.

=item check_smime_signature ( )

I<Instance method>.
Verifies S/MIME signature of the message,
and if verification succeeded, sets {smime_signed} item true.

Parameters:

None

Returns:

1 if signature is successfully verified.
0 otherwise.
C<undef> if something went wrong.

=item is_signed ( )

I<Instance method>.
Checks if the message is signed.

B<Note>:
This checks if the message has appropriate content type and
header parameters.  Use check_smime_signature() to check if the message has
properly signed content.

Currently, S/MIME-signed messages with content type
"multipart/signed" or "application/pkcs7-mime" (with smime-type="signed-data"
parameter) are recognized.
Enveloped-only messages are not supported.
The other signature mechanisms such as PGP/MIME have not been supported yet.

Parameters:

None.

Returns:

C<1> if the message is considered signed.
C<0> otherwise.

=item personalize ( $list, [ $rcpt ] )

I<Instance method>.
Personalizes a message with custom attributes of a user.

Parameters:

=over

=item $list

L<List> object.

=item $rcpt

Recipient.

=item $data

Hashref.  Additional data to be interpolated into personalized message.

=back

Returns:

Modified message itself, or C<undef> if error occurred.

=item test_personalize ( $list )

DEPRECATED by Sympa 6.2.13.
No longer available.

I<Instance method>.
Tests if personalization can be performed successfully over all subscribers
of list.

Parameters:

Returns:

C<1> if succeed, or C<undef>.

=item personalize_text ( $body, $list, [ $rcpt ], [ $data ] )

I<Function>.
Retrieves the customized data of the
users then parses the text. It returns the
personalized text.

Parameters:

=over

=item $body

Message body with the TT2.

=item $list

L<List> object.

=item $rcpt

The recipient email.

=item $data

Hashref.  Additional data to be interpolated into personalized message.

=back

Returns:

Customized text, or C<undef> if error occurred.

=item prepare_message_according_to_mode ( $mode, $list )

I<Instance method>.
Transforms the message according to reception mode:
C<'mail'>, C<'notice'> or C<'txt'>.
Note: 'html' mode was deprecated as of 6.2.23b.2.

By C<'nomail'>, C<'digest'>, C<'digestplain'> or C<'summary'> mode,
the message is not modified.

Returns modified message object itself, or C<undef> if transformation failed.

=item decorate ($list, [ mode =E<gt> I<personalization mode> ] )

I<Instance method>.
Adds footer/header to a message.

=item reformat_utf8_message ( )

I<Instance method>.
Reformats bodies of text parts contained in the message using
recommended encoding schema and/or charsets defined by MIME::Charset.

MIME-compliant headers are appended / modified.  And custom X-Mailer:
header is appended :).

Parameters:

=over

=item $attachments

ref(ARRAY) - messages to be attached as subparts.

=back

Returns:

string

=item shelve_personalization ( type =E<gt> $type )

I<Instance method>.
Shelve personalization ("merge feature") if necessary.
$type is either C<'web'> or C<'mail'>.

Dies if the context of the message was not List.

=item get_plain_body ( )

I<Instance method>.
Gets decoded content of text/plain part.

The text will be converted to UTF-8.
Flowed text (see RFC 3676) will be conjuncted.

=item check_virus_infection ( [ debug =E<gt> 1 ] )

I<Instance method>.
Checks the message using anti-virus plugin, if configuration requests it.

Parameter:

TBD.

Returns:

The name of malware the message contains, if any;
C<"unknown"> for unidentified malware;
C<undef> if checking failed;
otherwise C<0>.

=item get_plaindigest_body ( )

I<Instance method>.
Returns a plain text version of message, suitable for use in plain text
digests.

=over

=item *

Most attachments are stripped out and replaced with a
note that they've been stripped. text/plain parts are
retained.

=item *

An attempt to convert text/html parts to plain text is made
if there is no text/plain alternative.

=item *

All messages are converted from their original character
set to UTF-8.

=item *

Parts of type message/rfc822 are recursed
through in the same way, with brief headers included.

=item *

Any line consisting only of 30 hyphens has the first
character changed to space (see RFC 1153). Lines are
wrapped at 76 columns.

=back

Parameters:

None.

Returns:

String.

=item dmarc_protect ( )

I<Instance method>.
Munges the C<From:> header field if we are using DMARC Protection mode.

Parameters:

None.

Returns:

None.
C<From:> field of the message may be modified.

=item compute_topic ( )

I<Instance method>.
Compute the topic of the message. The topic is got
from keywords defined in list parameter
msg_topic.keywords. The keyword is applied on the
subject and/or the body of the message according
to list parameter msg_topic_keywords_apply_on

Parameters:

None.

Returns:

String of tag(s), can be separated by ',', can be empty.

=item get_id ( )

I<Instance method>.
Gets unique identifier of instance.

=back

=head2 Context and Metadata

Context and metadata given to constructor are accessible as hash elements of
object.  These are typically used.

=over

=item {context}

Context of the message, L<Sympa::List> object, robot or C<'*'>.

=item {date}

The UNIX time messages was initially accepted, or the time message should be
delivered.

=item {domainpart}

=item {listname}

=item {listtype}

=item {localpart}

Domain, name, type and local part of context.

=item {priority}

Priority of the message.

=item {tag}

Tag of packet used by bulk spool to control logging.
C<'0'> is the first message of multiple packet.
C<'z'> is the last.
C<'s'> is the single message with single packet.

=item {time}

The Unix time in floating point number when the message was stored into the
spool.  This is used by bulk spool.

=back

=head2 Attributes

These are accessible as hash elements of objects.

=over

=item {checksum}

No longer used.  It is kept for compatibility with Sympa 6.1.x or earlier.
<<<<<<< HEAD
See also L<"sympa upgrade incoming"|sympa-upgrade-incoming(1)>.
=======
See also L<sympa upgrade incoming|sympa-upgrade-incoming(1)> command line.
>>>>>>> 194f8605

=item {envelope_sender}

Envelope sender, a.k.a. "Unix From".
This is not always same as {sender} attribute
nor the content of C<From:> field.

C<'E<lt>E<gt>'> will be used for "null envelope sender".

=item {family}

Name of family (see L<Sympa::Family>) the message corresponds to.
This is given by familyqueue(8) program.

=item {gecos}

Display name of actual sender (see {sender} below), if any.

=item {md5_check}

True value indicates that the message has been authenticated by C<md5> level
(password authentication).
This is set by web mailer of WWSympa and used by incoming spool.

=item {message_id}

Original message ID of the message.

=item {rcpt}

Recipients for delivery.
This is kept for compatibility with earlier releases.

=item {sender}

Actual sender of the message.
This is determined according to C<sender_headers> configuration parameter.
See also {envelope_sender} above.

=item {shelved}

Shelved processing.
Hashref with multiple items.
Currently these items are available:

=over

=item arc_cv =E<gt> C<pass>|C<fail>|C<none>

Result of checking the chain of ARC seals.
This is used to generate a new ARC seal, if ARC feature is enabled.

=item decorate =E<gt> 1

Adding footer/header if any.

This item was added on Sympa 6.2.59b.2 to avoid processing decoration twice
with the messages stored into outgoing spool by earlier version of Sympa.

=item dkim_sign =E<gt> 1

Adding DKIM signature.

=item dmarc_protect =E<gt> 1

DMARC protection.  See also L</dmarc_protect>().

=item merge =E<gt> C<footer>|C<all>

Personalizing.

On Sympa 6.2.58 or earlier, there was no distinction between C<footer> and C<all>.
The C<merge> item in the messages stored into outgoing spool by earlier version
of Sympa will be treated as C<all>.

=item smime_encrypt =E<gt> 1

Adding S/MIME encryption.

=item smime_sign =E<gt> 1

Adding S/MIME signature.

=item tracking =E<gt> C<dsn>|C<mdn>|C<r>|C<w>|C<verp>

Requesting tracking feature including VERP.

=back

This is used by bulk spool.

=item {spam_status}

Result of spam check.
This is set by L</check_spam_status>() method.

=back

=head2 Serialization

L<Sympa::Message> object includes number of slots as hash items:
B<metadata>, B<context>, B<attributes> and B<message content>.
Metadata including context are given by spool:
See L<Sympa::Spool/"Marshaling and unmarshaling metadata">.

Logically, objects are stored into physical spool as B<serialized form>
and deserialized when they are fetched from spool.
B<Attributes> will be serialized and deserialized along with raw message
content.
Attributes are encoded in C<X-Sympa-*:> pseudo-header fields and
C<Return-Path:> header field.
Below is an example of serialized form.

  X-Sympa-Message-ID: 123456789.12345@domain.name : {message_id} attribute
  X-Sympa-Sender: user01@user.sympa.test          : {sender} attribute
  X-Sympa-Display-Name: Infant                    : {gecos} attribute
  X-Sympa-Shelved: dkim_sign; tracking=mdn        : {shelved} attribute
  X-Sympa-Spam-Status: ham                        : {spam_status} attribute
  Return-Path: sympa-request@domain.name          : {envelope_sender} attribute
  Message-Id: <123456789.12345@domain.name>       :   ---
  From: Infant <user@other.host.dom>              :    |
  To: User <user@some.host.name>                  :    |
  Subject: Howdy world                            :    | Raw message content
  X-Sympa-Topic: sometopic                        :    |
                                                  :    |
  Bonjour, le monde.                              :    |
                                                  :   ---

On msg, automatic and bounce spools,
C<Return-Path:> header fields are given by MDA
and C<X-Sympa-*:> header fields are given by queue programs.
On other spools, they are given by components of Sympa.

Pseudo-header fields I<should> appear at beginning of serialized content.
Fields appear at other places (e.g. C<X-Sympa-Topic:> field above) are not
attributes but are the part of raw message content.

Pseudo-header fields I<should not> be included in actually sent messages.

=head1 CAVEAT

=head2 Adding C<Return-Path:> field

We trust in C<Return-Path:> header field only at the top of message
to prevent forgery.  To ensure it will be added to messages by MDA,

=over

=item Sendmail

Add C<P> in the C<F=> flags of local mailer line (such as C<Mlocal>).

=item Postfix

=over

=item local(8)

Prepending C<Return-Path:> is available by default.

=item pipe(8)

Add C<R> to the C<flags=> attributes in master.cf.

Additionally with Postfix 2.3 or later, add an empty C<null_sender=>
attribute.
Or "null envelope sender" would be replaced with C<E<lt>MAILER-DAEMONE<gt>>.

=back

=item Exim

Set C<return_path_add> to be true with pipe_transport.

=item qmail

Use preline(1).

=item sympa-milter

As of version 0.7, prepending C<Return-Path:> is available.

=back

=head1 BUGS

L<get_plaindigest_body>()
seems to ignore any text after a UUencoded attachment.

=head1 HISTORY

L<Message> module appeared on Sympa 3.3.6.
It was initially written by:

=over

=item * Serge Aumont <sa AT cru.fr>

=item * Olivier SalaE<252>n <os AT cru.fr>

=back

L<get_plaindigest_body>, ex. L<PlainDigest/plain_body_as_string>,
was initially written by Chris Hastie.  It appeared on Sympa 4.2b.1.

  (c) Chris Hastie 2004 - 2008.

Renamed and merged L<Sympa::Message> appeared on Sympa 6.2.

=cut<|MERGE_RESOLUTION|>--- conflicted
+++ resolved
@@ -4400,11 +4400,7 @@
 =item {checksum}
 
 No longer used.  It is kept for compatibility with Sympa 6.1.x or earlier.
-<<<<<<< HEAD
-See also L<"sympa upgrade incoming"|sympa-upgrade-incoming(1)>.
-=======
 See also L<sympa upgrade incoming|sympa-upgrade-incoming(1)> command line.
->>>>>>> 194f8605
 
 =item {envelope_sender}
 
