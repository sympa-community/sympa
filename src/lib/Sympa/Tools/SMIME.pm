--- conflicted
+++ resolved
@@ -140,10 +140,7 @@
     return ($certs, $keys);
 }
 
-BEGIN {
-    eval 'use Crypt::OpenSSL::X509';
-    eval 'use Convert::ASN1 qw()';
-}
+BEGIN { eval 'use Crypt::OpenSSL::X509'; }
 
 # IN: hashref:
 # file => filename
@@ -178,7 +175,6 @@
     }
 
     my %res;
-<<<<<<< HEAD
     $res{subject}  = $x509->subject;
     $res{notAfter} = $x509->notAfter;
     $res{issuer}   = $x509->issuer;
@@ -189,73 +185,12 @@
         split / +/, ($x509->email // '');
     $res{emails} = [@emails];
     $res{email} = {map { ($_ => 1) } @emails};
-=======
-    $res{subject} = join '',
-        map { '/' . $_->as_string } @{$x509->subject_name->entries};
-
-    # Get email(s).
-    # The subjectAltName extension is used. The email() method that gives
-    # single address may be used for workaround on malformed certificates.
-    my @emails = _get_subjectAltName($x509, 1);    # rfc822Name [1]
-    unless (@emails) {
-        @emails = ($x509->email) if $x509->email;
-    }
-    $res{email} =
-        {map { (Sympa::Tools::Text::canonic_email($_) => 1) } @emails};
->>>>>>> b17e3bb8
 
     # Check key usage roughy.
     my %purposes = $x509->extensions_by_name->{keyUsage}->hash_bit_string;
     $res{purpose}->{sign} = $purposes{'Digital Signature'} ? 1 : '';
     $res{purpose}->{enc}  = $purposes{'Key Encipherment'}  ? 1 : '';
     return \%res;
-}
-
-sub _get_subjectAltName {
-    my $x509        = shift;
-    my $context_num = shift;
-
-    my $extensions = $x509->extensions_by_name;
-
-    return
-            unless $extensions
-        and $extensions->{subjectAltName}
-        and $extensions->{subjectAltName}->value =~ /\A#([0-9A-F]+)\z/;
-
-    my $bin = pack 'H*', $1;
-    my ($tag, $tnum, $len);
-
-    ($tag, $tnum, $bin, $len) = _parse_asn1_single_value($bin);
-    return
-        unless defined $tag
-        and ($tag & ~Convert::ASN1::ASN_CONSTRUCTOR()) ==
-        Convert::ASN1::ASN_SEQUENCE();
-
-    my @ret;
-    while (length $bin) {
-        my $val;
-        ($tag, $tnum, $val, $len) = _parse_asn1_single_value($bin);
-        last unless defined $tag;
-        $bin = substr $bin, $len;
-        next if $tag == 0 and length $val == 0;
-
-        push @ret, $val
-            if ($tag & 0xC0) == Convert::ASN1::ASN_CONTEXT()
-            and $tnum == $context_num;
-    }
-    return @ret;
-}
-
-sub _parse_asn1_single_value {
-    my $bin = shift;
-
-    my ($tb, $tag, $tnum) =
-        Convert::ASN1::asn_decode_tag2(substr $bin, 0, 10);
-    return unless defined $tb;
-    my ($lb, $len) = Convert::ASN1::asn_decode_length(substr $bin, $tb, 10);
-    return unless $tb + $lb + $len <= length $bin;
-
-    return ($tag, $tnum, substr($bin, $tb + $lb, $len), $tb + $lb + $len);
 }
 
 # NO LONGER USED
