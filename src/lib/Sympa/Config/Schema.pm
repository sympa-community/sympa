--- conflicted
+++ resolved
@@ -3836,18 +3836,11 @@
     },
 
     distribution_ttl => {
-<<<<<<< HEAD
         # Note: Unless defined, value of ttl parameter is used.
-        context    => [qw(list)],
+        context    => [qw(list site)],
         order      => 60.13,
         group      => 'data_source',
         gettext_id => "TTL of user data for message distribution",
-=======
-        context    => [qw(list site)],
-        order      => 60.13,
-        group      => 'data_source',
-        gettext_id => "Inclusions timeout for message distribution",
->>>>>>> 88bc32ea
         gettext_comment =>
             'This parameter defines the delay since the last synchronization after which the user data will be updated before performing message distribution',
         gettext_unit => 'seconds',
