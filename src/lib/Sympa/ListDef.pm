--- conflicted
+++ resolved
@@ -39,2913 +39,11 @@
     my $pinfo = shift;
     my $pnames = shift || [];
 
-<<<<<<< HEAD
-# List parameter alias names
-# DEPRECATED.  Use 'obsolete' elements.
-#our %alias;
-
-our %pinfo = (
-
-    ### Global definition page ###
-
-    'subject' => {
-        order        => 10.01,
-        'group'      => 'description',
-        'gettext_id' => "Subject of the list",
-        'gettext_comment' =>
-            'This parameter indicates the subject of the list, which is sent in response to the LISTS mail command. The subject is a free form text limited to one line.',
-        'format'     => '.+',
-        'occurrence' => '1',
-        'length'     => 50
-    },
-
-    'visibility' => {
-        order        => 10.02,
-        'group'      => 'description',
-        'gettext_id' => "Visibility of the list",
-        'gettext_comment' =>
-            'This parameter indicates whether the list should feature in the output generated in response to a LISTS command or should be shown in the list overview of the web-interface.',
-        'scenario' => 'visibility',
-        'synonym'  => {
-            'public'  => 'noconceal',
-            'private' => 'conceal'
-        },
-        'default' => {'conf' => 'visibility'},
-    },
-
-    'owner' => {
-        obsolete => 1,
-        'format' => {
-            'email' => {
-                obsolete => 1,
-                format_s => '$email',
-            },
-            'gecos' => {
-                obsolete => 1,
-                'format' => '.+',
-            },
-            'info' => {
-                obsolete => 1,
-                'format' => '.+',
-            },
-            'profile' => {
-                obsolete => 1,
-                'format' => ['privileged', 'normal'],
-            },
-            'reception' => {
-                obsolete => 1,
-                'format' => ['mail', 'nomail'],
-            },
-            'visibility' => {
-                obsolete => 1,
-                'format' => ['conceal', 'noconceal'],
-            }
-        },
-        'occurrence' => '1-n'
-    },
-
-    'owner_include' => {
-        order        => 60.02_1,
-        'group'      => 'data_source',
-        'gettext_id' => 'Owners defined in an external data source',
-        'format'     => {
-            'source' => {
-                'order'      => 1,
-                'gettext_id' => 'the data source',
-                'datasource' => 1,
-                'occurrence' => '1'
-            },
-            'source_parameters' => {
-                'order'      => 2,
-                'gettext_id' => 'data source parameters',
-                'format'     => '.*',
-                'occurrence' => '0-1'
-            },
-            'reception' => {
-                'order'      => 4,
-                'gettext_id' => 'reception mode',
-                'format'     => ['mail', 'nomail'],
-                'occurrence' => '1',
-                'default'    => 'mail'
-            },
-            'visibility' => {
-                'order'      => 5,
-                'gettext_id' => "visibility",
-                'format'     => ['conceal', 'noconceal'],
-                'occurrence' => '1',
-                'default'    => 'noconceal'
-            },
-            'profile' => {
-                'order'      => 3,
-                'gettext_id' => 'profile',
-                'format'     => ['privileged', 'normal'],
-                'occurrence' => '1',
-                'default'    => 'normal'
-            }
-        },
-        'occurrence' => '0-n'
-    },
-
-    'editor' => {
-        obsolete => 1,
-        'format' => {
-            'email' => {
-                obsolete => 1,
-                format_s => '$email',
-            },
-            'reception' => {
-                obsolete => 1,
-                'format' => ['mail', 'nomail'],
-            },
-            'visibility' => {
-                obsolete => 1,
-                'format' => ['conceal', 'noconceal'],
-            },
-            'gecos' => {
-                obsolete => 1,
-                'format' => '.+',
-            },
-            'info' => {
-                obsolete => 1,
-                'format' => '.+',
-            }
-        },
-        'occurrence' => '0-n'
-    },
-
-    'editor_include' => {
-        order        => 60.02_2,
-        'group'      => 'data_source',
-        'gettext_id' => 'Moderators defined in an external data source',
-        'format'     => {
-            'source' => {
-                'order'      => 1,
-                'gettext_id' => 'the data source',
-                'datasource' => 1,
-                'occurrence' => '1'
-            },
-            'source_parameters' => {
-                'order'      => 2,
-                'gettext_id' => 'data source parameters',
-                'format'     => '.*',
-                'occurrence' => '0-1'
-            },
-            'reception' => {
-                'order'      => 3,
-                'gettext_id' => 'reception mode',
-                'format'     => ['mail', 'nomail'],
-                'occurrence' => '1',
-                'default'    => 'mail'
-            },
-            'visibility' => {
-                'order'      => 5,
-                'gettext_id' => "visibility",
-                'format'     => ['conceal', 'noconceal'],
-                'occurrence' => '1',
-                'default'    => 'noconceal'
-            }
-        },
-        'occurrence' => '0-n'
-    },
-
-    'topics' => {
-        order        => 10.07,
-        'group'      => 'description',
-        'gettext_id' => "Topics for the list",
-        'gettext_comment' =>
-            "This parameter allows the classification of lists. You may define multiple topics as well as hierarchical ones. WWSympa's list of public lists uses this parameter.",
-        'format'     => [],          # Sympa::Robot::topic_keys() called later
-        'field_type' => 'listtopic',
-        'split_char' => ',',
-        'occurrence' => '0-n',
-        filters      => ['lc'],
-    },
-
-    'host' => {
-        order        => 10.08,
-        'group'      => 'description',
-        'gettext_id' => "Internet domain",
-        'gettext_comment' =>
-            'Domain name of the list, default is the robot domain name set in the related robot.conf file or in file sympa.conf.',
-        format_s   => '$host',
-        filters    => ['canonic_domain'],
-        'default'  => {'conf' => 'host'},
-        'length'   => 20,
-        'obsolete' => 1
-    },
-
-    'lang' => {
-        order        => 10.09,
-        'group'      => 'description',
-        'gettext_id' => "Language of the list",
-        'gettext_comment' =>
-            "This parameter defines the language used for the list. It is used to initialize a user's language preference; Sympa command reports are extracted from the associated message catalog.",
-        'format' => [],    ## Sympa::get_supported_languages() called later
-        'file_format' => '\w+(\-\w+)*',
-        'field_type'  => 'lang',
-        'occurrence'  => '1',
-        filters       => ['canonic_lang'],
-        'default'     => {'conf' => 'lang'}
-    },
-
-    'family_name' => {
-        order        => 10.10,
-        'group'      => 'description',
-        'gettext_id' => 'Family name',
-        format_s     => '$family_name',
-        'occurrence' => '0-1',
-        'internal'   => 1
-    },
-
-    'max_list_members' => {
-        order        => 10.11,
-        'group'      => 'description',
-        'gettext_id' => "Maximum number of list members",
-        'gettext_comment' =>
-            'limit for the number of subscribers. 0 means no limit.',
-        'gettext_unit' => 'list members',
-        'format'       => '\d+',
-        'length'       => 8,
-        'default'      => {'conf' => 'default_max_list_members'}
-    },
-
-    'priority' => {
-        order        => 10.12,
-        'group'      => 'description',
-        'gettext_id' => "Priority",
-        'gettext_comment' =>
-            'The priority with which Sympa will process messages for this list. This level of priority is applied while the message is going through the spool. The z priority will freeze the message in the spool.',
-        'format'     => [0 .. 9, 'z'],
-        'length'     => 1,
-        'occurrence' => '1',
-        'default'    => {'conf' => 'default_list_priority'}
-    },
-
-    ### Sending page ###
-
-    'send' => {
-        order        => 20.01,
-        'group'      => 'sending',
-        'gettext_id' => "Who can send messages",
-        'gettext_comment' =>
-            'This parameter specifies who can send messages to the list.',
-        'scenario' => 'send',
-        'default'  => {'conf' => 'send'},
-    },
-
-    'delivery_time' => {
-        order        => 20.02,
-        'group'      => 'sending',
-        'gettext_id' => "Delivery time (hh:mm)",
-        'gettext_comment' =>
-            'If this parameter is present, non-digest messages will be delivered to subscribers at this time: When this time has been past, delivery is postponed to the same time in next day.',
-        'format'     => '[0-2]?\d\:[0-6]\d',
-        'occurrence' => '0-1',
-        'length'     => 5
-    },
-
-    'digest' => {
-        order        => 20.03,
-        'group'      => 'sending',
-        'gettext_id' => "Digest frequency",
-        'gettext_comment' =>
-            'Definition of digest mode. If this parameter is present, subscribers can select the option of receiving messages in multipart/digest MIME format, or as a plain text digest. Messages are then grouped together, and compiled messages are sent to subscribers according to the frequency selected with this parameter.',
-        'file_format' => '\d+(\s*,\s*\d+)*\s+\d+:\d+',
-        'format'      => {
-            'days' => {
-                'order'       => 1,
-                'gettext_id'  => "days",
-                'format'      => [0 .. 6],
-                'file_format' => '1|2|3|4|5|6|7',
-                'field_type'  => 'dayofweek',
-                'occurrence'  => '1-n'
-            },
-            'hour' => {
-                'order'      => 2,
-                'gettext_id' => "hour",
-                'format'     => '\d+',
-                'occurrence' => '1',
-                'length'     => 2
-            },
-            'minute' => {
-                'order'      => 3,
-                'gettext_id' => "minute",
-                'format'     => '\d+',
-                'occurrence' => '1',
-                'length'     => 2
-            }
-        },
-    },
-
-    'digest_max_size' => {
-        order          => 20.04,
-        'group'        => 'sending',
-        'gettext_id'   => "Digest maximum number of messages",
-        'gettext_unit' => 'messages',
-        'format'       => '\d+',
-        'default'      => 25,
-        'length'       => 2
-    },
-
-    'available_user_options' => {
-        order        => 20.05,
-        'group'      => 'sending',
-        'gettext_id' => "Available subscription options",
-        'format'     => {
-            'reception' => {
-                'gettext_id' => "reception mode",
-                'gettext_comment' =>
-                    'Only these modes will be allowed for the subscribers of this list. If a subscriber has a reception mode not in the list, Sympa uses the mode specified in the default_user_options paragraph.',
-                'format' => [
-                    'mail',    'notice', 'digest', 'digestplain',
-                    'summary', 'nomail', 'txt',    'urlize',
-                    'not_me'
-                ],
-                'synonym'    => {'html' => 'mail'},
-                'field_type' => 'reception',
-                'occurrence' => '1-n',
-                'split_char' => ',',
-                'default' =>
-                    'mail,notice,digest,digestplain,summary,nomail,txt,urlize,not_me'
-            }
-        }
-    },
-
-    'default_user_options' => {
-        order        => 20.06,
-        'group'      => 'sending',
-        'gettext_id' => "Subscription profile",
-        'gettext_comment' =>
-            'Default profile for the subscribers of the list.',
-        'format' => {
-            'reception' => {
-                'order'           => 1,
-                'gettext_id'      => "reception mode",
-                'gettext_comment' => 'Mail reception mode.',
-                'format'          => [
-                    'mail',    'notice', 'digest', 'digestplain',
-                    'summary', 'nomail', 'txt',    'urlize',
-                    'not_me'
-                ],
-                'synonym'    => {'html' => 'mail'},
-                'field_type' => 'reception',
-                'occurrence' => '1',
-                'default'    => 'mail'
-            },
-            'visibility' => {
-                'order'           => 2,
-                'gettext_id'      => "visibility",
-                'gettext_comment' => 'Visibility of the subscriber.',
-                'format'          => ['conceal', 'noconceal'],
-                'field_type'      => 'visibility',
-                'occurrence'      => '1',
-                'default'         => 'noconceal'
-            }
-        },
-    },
-
-    'msg_topic' => {
-        order        => 20.07,
-        'group'      => 'sending',
-        'gettext_id' => "Topics for message categorization",
-        'gettext_comment' =>
-            "This paragraph defines a topic used to tag a message of a list, named by msg_topic.name (\"other\" is a reserved word), its title is msg_topic.title. The msg_topic.keywords entry is optional and allows automatic tagging. This should be a list of keywords, separated by ','.",
-        'format' => {
-            'name' => {
-                'order'      => 1,
-                'gettext_id' => "Message topic name",
-                'format'     => '[\-\w]+',
-                'occurrence' => '1',
-                'length'     => 15,
-                validations  => ['reserved_msg_topic_name'],
-            },
-            'keywords' => {
-                'order'      => 2,
-                'gettext_id' => "Message topic keywords",
-                'format'     => '[^,\n]+(,[^,\n]+)*',
-                'occurrence' => '0-1'
-            },
-            'title' => {
-                'order'      => 3,
-                'gettext_id' => "Message topic title",
-                'format'     => '.+',
-                'occurrence' => '1',
-                'length'     => 35
-            }
-        },
-        'occurrence' => '0-n'
-    },
-
-    'msg_topic_keywords_apply_on' => {
-        order   => 20.08,
-        'group' => 'sending',
-        'gettext_id' =>
-            "Defines to which part of messages topic keywords are applied",
-        'gettext_comment' =>
-            'This parameter indicates which part of the message is used to perform automatic tagging.',
-        'format'     => ['subject', 'body', 'subject_and_body'],
-        'occurrence' => '0-1',
-        'default'    => 'subject'
-    },
-
-    'msg_topic_tagging' => {
-        order        => 20.09,
-        'group'      => 'sending',
-        'gettext_id' => "Message tagging",
-        'gettext_comment' =>
-            'This parameter indicates if the tagging is optional or required for a list.',
-        'format'     => ['required_sender', 'required_moderator', 'optional'],
-        'occurrence' => '1',
-        'default'    => 'optional'
-    },
-
-    'reply_to' => {
-        'group'      => 'sending',
-        'gettext_id' => "Reply address",
-        'format'     => '\S+',
-        'default'    => 'sender',
-        'obsolete'   => 1
-    },
-    'reply-to' => {'obsolete' => 'reply_to'},
-    'replyto'  => {'obsolete' => 'reply_to'},
-
-    'forced_reply_to' => {
-        'group'      => 'sending',
-        'gettext_id' => "Forced reply address",
-        'format'     => '\S+',
-        'obsolete'   => 1
-    },
-    'forced_replyto'  => {'obsolete' => 'forced_reply_to'},
-    'forced_reply-to' => {'obsolete' => 'forced_reply_to'},
-
-    'reply_to_header' => {
-        order        => 20.10,
-        'group'      => 'sending',
-        'gettext_id' => "Reply address",
-        'gettext_comment' =>
-            'This defines what Sympa will place in the Reply-To: SMTP header field of the messages it distributes.',
-        'format' => {
-            'value' => {
-                'order'      => 1,
-                'gettext_id' => "value",
-                'gettext_comment' =>
-                    "This parameter indicates whether the Reply-To: field should indicate the sender of the message (sender), the list itself (list), both list and sender (all) or an arbitrary e-mail address (defined by the other_email parameter).\nNote: it is inadvisable to change this parameter, and particularly inadvisable to set it to list. Experience has shown it to be almost inevitable that users, mistakenly believing that they are replying only to the sender, will send private messages to a list. This can lead, at the very least, to embarrassment, and sometimes to more serious consequences.",
-                'format'     => ['sender', 'list', 'all', 'other_email'],
-                'default'    => 'sender',
-                'occurrence' => '1'
-            },
-            'other_email' => {
-                'order'      => 2,
-                'gettext_id' => "other email address",
-                'gettext_comment' =>
-                    'If value was set to other_email, this parameter defines the e-mail address used.',
-                format_s => '$email',
-            },
-            'apply' => {
-                'order'      => 3,
-                'gettext_id' => "respect of existing header field",
-                'gettext_comment' =>
-                    'The default is to respect (preserve) the existing Reply-To: SMTP header field in incoming messages. If set to forced, Reply-To: SMTP header field will be overwritten.',
-                'format'  => ['forced', 'respect'],
-                'default' => 'respect'
-            }
-        }
-    },
-
-    'anonymous_sender' => {
-        order        => 20.11,
-        'group'      => 'sending',
-        'gettext_id' => "Anonymous sender",
-        'gettext_comment' =>
-            "To hide the sender's email address before distributing the message. It is replaced by the provided email address.",
-        'format' => '.+'
-    },
-
-    'custom_header' => {
-        order        => 20.12,
-        'group'      => 'sending',
-        'gettext_id' => "Custom header field",
-        'gettext_comment' =>
-            'This parameter is optional. The headers specified will be added to the headers of messages distributed via the list. As of release 1.2.2 of Sympa, it is possible to put several custom header lines in the configuration file at the same time.',
-        'format'     => '\S+:\s+.*',
-        'occurrence' => '0-n',
-        'length'     => 30
-    },
-    'custom-header' => {'obsolete' => 'custom_header'},
-
-    'custom_subject' => {
-        order        => 20.13,
-        'group'      => 'sending',
-        'gettext_id' => "Subject tagging",
-        'gettext_comment' =>
-            'This parameter is optional. It specifies a string which is added to the subject of distributed messages (intended to help users who do not use automatic tools to sort incoming messages). This string will be surrounded by [] characters.',
-        'format' => '.+',
-        'length' => 15
-    },
-    'custom-subject' => {'obsolete' => 'custom_subject'},
-
-    'footer_type' => {
-        order        => 20.14,
-        'group'      => 'sending',
-        'gettext_id' => "Attachment type",
-        'gettext_comment' =>
-            "List owners may decide to add message headers or footers to messages sent via the list. This parameter defines the way a footer/header is added to a message.\nmime: \nThe default value. Sympa will add the footer/header as a new MIME part.\nappend: \nSympa will not create new MIME parts, but will try to append the header/footer to the body of the message. Predefined message-footers will be ignored. Headers/footers may be appended to text/plain messages only.",
-        'format'  => ['mime', 'append'],
-        'default' => 'mime'
-    },
-
-    'max_size' => {
-        order             => 20.15,
-        'group'           => 'sending',
-        'gettext_id'      => "Maximum message size",
-        'gettext_comment' => 'Maximum size of a message in 8-bit bytes.',
-        'gettext_unit'    => 'bytes',
-        'format'          => '\d+',
-        'length'          => 8,
-        'default'         => {'conf' => 'max_size'}
-    },
-    'max-size' => {'obsolete' => 'max_size'},
-
-    'merge_feature' => {
-        order        => 20.16,
-        'group'      => 'sending',
-        'gettext_id' => "Allow message personalization",
-        'format'     => ['on', 'off'],
-        'occurrence' => '1',
-        'default'    => {'conf' => 'merge_feature'}
-    },
-
-    'reject_mail_from_automates_feature' => {
-        order   => 20.18,
-        'group' => 'sending',
-        'gettext_id' =>
-            "Reject mail from automatic processes (crontab, etc)?",
-        'format'     => ['on', 'off'],
-        'occurrence' => '1',
-        'default'    => {'conf' => 'reject_mail_from_automates_feature'}
-    },
-
-    'remove_headers' => {
-        order        => 20.19,
-        'group'      => 'sending',
-        'gettext_id' => 'Incoming SMTP header fields to be removed',
-        'format'     => '\S+',
-        'default'    => {'conf' => 'remove_headers'},
-        'occurrence' => '0-n',
-        'split_char' => ','
-    },
-
-    'remove_outgoing_headers' => {
-        order        => 20.20,
-        'group'      => 'sending',
-        'gettext_id' => 'Outgoing SMTP header fields to be removed',
-        'format'     => '\S+',
-        'default'    => {'conf' => 'remove_outgoing_headers'},
-        'occurrence' => '0-n',
-        'split_char' => ','
-    },
-
-    'rfc2369_header_fields' => {
-        order        => 20.21,
-        'group'      => 'sending',
-        'gettext_id' => "RFC 2369 Header fields",
-        'format' =>
-            ['help', 'subscribe', 'unsubscribe', 'post', 'owner', 'archive'],
-        'default'    => {'conf' => 'rfc2369_header_fields'},
-        'occurrence' => '0-n',
-        'split_char' => ','
-    },
-
-    'message_hook' => {
-        order        => 20.17,
-        'group'      => 'sending',
-        'gettext_id' => 'Hook modules for message processing',
-        'format'     => {
-            'pre_distribute' => {
-                'order'      => 1,
-                'gettext_id' => 'A hook on the messages before distribution',
-                'format'     => '(::|\w)+',
-            },
-            'post_archive' => {
-                'order'      => 2,
-                'gettext_id' => 'A hook on the messages just after archiving',
-                'format'     => '(::|\w)+',
-            },
-        },
-    },
-
-    ### Privileges page ###
-
-    'info' => {
-        order        => 30.01,
-        'group'      => 'command',
-        'gettext_id' => "Who can view list information",
-        'scenario'   => 'info',
-        'default'    => {'conf' => 'info'},
-    },
-
-    'subscribe' => {
-        order        => 30.02,
-        'group'      => 'command',
-        'gettext_id' => "Who can subscribe to the list",
-        'gettext_comment' =>
-            'The subscribe parameter defines the rules for subscribing to the list.',
-        'scenario' => 'subscribe',
-        'default'  => {'conf' => 'subscribe'},
-    },
-    'subscription' => {'obsolete' => 'subscribe'},
-
-    'add' => {
-        order        => 30.03,
-        'group'      => 'command',
-        'gettext_id' => "Who can add subscribers",
-        'gettext_comment' =>
-            'Privilege for adding (ADD command) a subscriber to the list',
-        'scenario' => 'add',
-        'default'  => {'conf' => 'add'},
-    },
-
-    'unsubscribe' => {
-        order        => 30.04,
-        'group'      => 'command',
-        'gettext_id' => "Who can unsubscribe",
-        'gettext_comment' =>
-            'This parameter specifies the unsubscription method for the list. Use open_notify or auth_notify to allow owner notification of each unsubscribe command.',
-        'scenario' => 'unsubscribe',
-        'default'  => {'conf' => 'unsubscribe'},
-    },
-    'unsubscription' => {'obsolete' => 'unsubscribe'},
-
-    'del' => {
-        order        => 30.05,
-        'group'      => 'command',
-        'gettext_id' => "Who can delete subscribers",
-        'scenario'   => 'del',
-        'default'    => {'conf' => 'del'},
-    },
-
-    'invite' => {
-        order        => 30.06,
-        'group'      => 'command',
-        'gettext_id' => "Who can invite people",
-        'scenario'   => 'invite',
-        'default'    => {'conf' => 'invite'},
-    },
-
-    'remind' => {
-        order        => 30.07,
-        'group'      => 'command',
-        'gettext_id' => "Who can start a remind process",
-        'gettext_comment' =>
-            'This parameter specifies who is authorized to use the remind command.',
-        'scenario' => 'remind',
-        'default'  => {'conf' => 'remind'},
-    },
-
-    'review' => {
-        order        => 30.08,
-        'group'      => 'command',
-        'gettext_id' => "Who can review subscribers",
-        'gettext_comment' =>
-            'This parameter specifies who can access the list of members. Since subscriber addresses can be abused by spammers, it is strongly recommended that you only authorize owners or subscribers to access the subscriber list. ',
-        'scenario' => 'review',
-        'synonym'  => {'open' => 'public',},
-        'default'  => {'conf' => 'review'},
-    },
-
-    'owner_domain' => {
-        order        => 30.085,
-        'group'      => 'command',
-        'gettext_id' => "Required domains for list owners",
-        'gettext_comment' =>
-            'Restrict list ownership to addresses in the specified domains.',
-        'format_s'   => '$host( +$host)*',
-        'length'     => 72,
-        'occurrence' => '0-1',
-        'split_char' => ' ',
-        'default'    => {'conf' => 'owner_domain'},
-    },
-
-    'owner_domain_min' => {
-        order        => 30.086,
-        'group'      => 'command',
-        'gettext_id' => "Minimum owners in required domains",
-        'gettext_comment' =>
-            'Require list ownership by a minimum number of addresses in the specified domains.',
-        'format'     => '\d+',
-        'length'     => 2,
-        'occurrence' => '0-1',
-        'default'    => {'conf' => 'owner_domain_min'},
-    },
-
-    'shared_doc' => {
-        order        => 30.09,
-        'group'      => 'command',
-        'gettext_id' => "Shared documents",
-        'gettext_comment' =>
-            'This paragraph defines read and edit access to the shared document repository.',
-        'format' => {
-            'd_read' => {
-                'order'      => 1,
-                'gettext_id' => "Who can view",
-                'scenario'   => 'd_read',
-                'default'    => {'conf' => 'd_read'},
-            },
-            'd_edit' => {
-                'order'      => 2,
-                'gettext_id' => "Who can edit",
-                'scenario'   => 'd_edit',
-                'default'    => {'conf' => 'd_edit'},
-            },
-            'quota' => {
-                'order'        => 3,
-                'gettext_id'   => "quota",
-                'gettext_unit' => 'Kbytes',
-                'format'       => '\d+',
-                'default'      => {'conf' => 'default_shared_quota'},
-                'length'       => 8
-            }
-        }
-    },
-
-    ### Archives page ###
-
-    'process_archive' => {
-        order        => 40.01,
-        'group'      => 'archives',
-        'gettext_id' => "Store distributed messages into archive",
-        'format'     => ['on', 'off'],
-        'occurrence' => '1',
-        'default'    => {'conf' => 'process_archive'},
-    },
-    'web_archive' => {
-        'obsolete'   => '1',              # Merged into archive.
-        'group'      => 'archives',
-        'gettext_id' => "Web archives",
-        'format'     => {
-            'access' => {
-                'order'      => 1,
-                'gettext_id' => "access right",
-                'scenario'   => 'archive_web_access',
-                'default'    => {'conf' => 'archive_web_access'},
-                'obsolete' => 1,          # Use archive.web_access
-            },
-            'quota' => {
-                'order'        => 2,
-                'gettext_id'   => "quota",
-                'gettext_unit' => 'Kbytes',
-                'format'       => '\d+',
-                'default'      => {'conf' => 'default_archive_quota'},
-                'length'       => 8,
-                'obsolete' => 1,          # Use archive.quota
-            },
-            'max_month' => {
-                'order'      => 3,
-                'gettext_id' => "Maximum number of month archived",
-                'format'     => '\d+',
-                'length'     => 3,
-                'obsolete' => 1,          # Use archive.max_month
-            }
-        }
-    },
-    'archive' => {
-        order        => 40.02,
-        'group'      => 'archives',
-        'gettext_id' => "Archives",
-        'gettext_comment' =>
-            "Privilege for reading mail archives and frequency of archiving.\nDefines who can access the list's web archive.",
-        'format' => {
-            'period' => {
-                'order'      => 1,
-                'gettext_id' => "frequency",
-                'format'     => ['day', 'week', 'month', 'quarter', 'year'],
-                'synonym'    => {'weekly' => 'week'},
-                'obsolete' => 1,    # Not yet implemented.
-            },
-            'access' => {
-                'order'      => 2,
-                'gettext_id' => "access right",
-                'format'  => ['open', 'private', 'public', 'owner', 'closed'],
-                'synonym' => {'open' => 'public'},
-                'obsolete' => 1,    # Use archive.mail_access
-            },
-            'web_access' => {
-                'order'      => 3,
-                'gettext_id' => "access right",
-                'scenario'   => 'archive_web_access',
-                'default'    => {'conf' => 'archive_web_access'},
-            },
-            'mail_access' => {
-                'order'      => 4,
-                'gettext_id' => "access right by mail commands",
-                'scenario'   => 'archive_mail_access',
-                'synonym'    => {
-                    'open' => 'public',    # Compat. with <=6.2b.3.
-                },
-                'default' => {'conf' => 'archive_mail_access'},
-            },
-            'quota' => {
-                'order'        => 5,
-                'gettext_id'   => "quota",
-                'gettext_unit' => 'Kbytes',
-                'format'       => '\d+',
-                'default'      => {'conf' => 'default_archive_quota'},
-                'length'       => 8
-            },
-            'max_month' => {
-                'order'        => 6,
-                'gettext_id'   => "Maximum number of month archived",
-                'gettext_unit' => 'months',
-                'format'       => '\d+',
-                'length'       => 3
-            }
-        }
-    },
-
-    'archive_crypted_msg' => {
-        order        => 40.03,
-        'group'      => 'archives',
-        'gettext_id' => "Archive encrypted mails as cleartext",
-        'format'     => ['original', 'decrypted'],
-        'occurrence' => '1',
-        'default'    => 'original'
-    },
-
-    'web_archive_spam_protection' => {
-        order        => 40.04,
-        'group'      => 'archives',
-        'gettext_id' => "email address protection method",
-        'gettext_comment' =>
-            'Idem spam_protection is provided but it can be used only for web archives. Access requires a cookie, and users must submit a small form in order to receive a cookie before browsing the archives. This blocks all robot, even google and co.',
-        'format'     => ['cookie', 'javascript', 'at', 'gecos', 'none'],
-        'occurrence' => '1',
-        'default'    => {'conf' => 'web_archive_spam_protection'}
-    },
-
-    ### Bounces page ###
-
-    'bounce' => {
-        order        => 50.01,
-        'group'      => 'bounces',
-        'gettext_id' => "Bounces management",
-        'format'     => {
-            'warn_rate' => {
-                'order'      => 1,
-                'gettext_id' => "warn rate",
-                'gettext_comment' =>
-                    'The list owner receives a warning whenever a message is distributed and the number (percentage) of bounces exceeds this value.',
-                'gettext_unit' => '%',
-                'format'       => '\d+',
-                'length'       => 3,
-                'default'      => {'conf' => 'bounce_warn_rate'}
-            },
-            'halt_rate' => {
-                'order'      => 2,
-                'gettext_id' => "halt rate",
-                'gettext_comment' =>
-                    'NOT USED YET. If bounce rate reaches the halt_rate, messages for the list will be halted, i.e. they are retained for subsequent moderation.',
-                'gettext_unit' => '%',
-                'format'       => '\d+',
-                'length'       => 3,
-                'default'      => {'conf' => 'bounce_halt_rate'},
-                'obsolete' => 1,    # Not yet implemented.
-            }
-        }
-    },
-
-    'bouncers_level1' => {
-        order             => 50.02,
-        'group'           => 'bounces',
-        'gettext_id'      => "Management of bouncers, 1st level",
-        'gettext_comment' => 'Level 1 is the lower level of bouncing users',
-        'format'          => {
-            'rate' => {
-                'order'      => 1,
-                'gettext_id' => "threshold",
-                'gettext_comment' =>
-                    "Each bouncing user have a score (from 0 to 100).\nThis parameter defines a lower limit for each category of bouncing users.For example, level 1 begins from 45 to level_2_treshold.",
-                'gettext_unit' => 'points',
-                'format'       => '\d+',
-                'length'       => 2,
-                'default'      => {'conf' => 'default_bounce_level1_rate'}
-            },
-            'action' => {
-                'order'      => 2,
-                'gettext_id' => "action for this population",
-                'gettext_comment' =>
-                    'This parameter defines which task is automatically applied on level 1 bouncers.',
-                'format' => ['remove_bouncers', 'notify_bouncers', 'none'],
-                'occurrence' => '1',
-                'default'    => 'notify_bouncers'
-            },
-            'notification' => {
-                'order'      => 3,
-                'gettext_id' => "notification",
-                'gettext_comment' =>
-                    'When automatic task is executed on level 1 bouncers, a notification email can be send to listowner or listmaster.',
-                'format'     => ['none', 'owner', 'listmaster'],
-                'occurrence' => '1',
-                'default'    => 'owner'
-            }
-        }
-    },
-
-    'bouncers_level2' => {
-        order             => 50.03,
-        'group'           => 'bounces',
-        'gettext_id'      => "Management of bouncers, 2nd level",
-        'gettext_comment' => 'Level 2 is the highest level of bouncing users',
-        'format'          => {
-            'rate' => {
-                'order'      => 1,
-                'gettext_id' => "threshold",
-                'gettext_comment' =>
-                    "Each bouncing user have a score (from 0 to 100).\nThis parameter defines the score range defining each category of bouncing users.For example, level 2 is for users with a score between 80 and 100.",
-                'gettext_unit' => 'points',
-                'format'       => '\d+',
-                'length'       => 2,
-                'default'      => {'conf' => 'default_bounce_level2_rate'},
-            },
-            'action' => {
-                'order'      => 2,
-                'gettext_id' => "action for this population",
-                'gettext_comment' =>
-                    'This parameter defines which task is automatically applied on level 2 bouncers.',
-                'format' => ['remove_bouncers', 'notify_bouncers', 'none'],
-                'occurrence' => '1',
-                'default'    => 'remove_bouncers'
-            },
-            'notification' => {
-                'order'      => 3,
-                'gettext_id' => "notification",
-                'gettext_comment' =>
-                    'When automatic task is executed on level 2 bouncers, a notification email can be send to listowner or listmaster.',
-                'format'     => ['none', 'owner', 'listmaster'],
-                'occurrence' => '1',
-                'default'    => 'owner'
-            }
-        }
-    },
-
-    'verp_rate' => {
-        order        => 50.04,
-        'group'      => 'bounces',
-        'gettext_id' => "percentage of list members in VERP mode",
-        'format' =>
-            ['100%', '50%', '33%', '25%', '20%', '10%', '5%', '2%', '0%'],
-        'occurrence' => '1',
-        'default'    => {'conf' => 'verp_rate'}
-    },
-
-    'tracking' => {
-        order        => 50.05,
-        'group'      => 'bounces',
-        'gettext_id' => "Message tracking feature",
-        'format'     => {
-            'delivery_status_notification' => {
-                'order' => 1,
-                'gettext_id' =>
-                    "tracking message by delivery status notification",
-                'format'     => ['on', 'off'],
-                'occurrence' => '1',
-                'default' =>
-                    {'conf' => 'tracking_delivery_status_notification'}
-            },
-            'message_disposition_notification' => {
-                'order' => 2,
-                'gettext_id' =>
-                    "tracking message by message disposition notification",
-                'format'     => ['on', 'on_demand', 'off'],
-                'occurrence' => '1',
-                'default' =>
-                    {'conf' => 'tracking_message_disposition_notification'}
-            },
-            'tracking' => {
-                'order'      => 3,
-                'gettext_id' => "who can view message tracking",
-                'scenario'   => 'tracking',
-                'default'    => {'conf' => 'tracking'},
-            },
-            'retention_period' => {
-                'order' => 4,
-                'gettext_id' =>
-                    "Tracking datas are removed after this number of days",
-                'gettext_unit' => 'days',
-                'format'       => '\d+',
-                'default' => {'conf' => 'tracking_default_retention_period'},
-                'length'  => 5
-            }
-        }
-    },
-
-    'welcome_return_path' => {
-        order        => 50.06,
-        'group'      => 'bounces',
-        'gettext_id' => "Welcome return-path",
-        'gettext_comment' =>
-            'If set to unique, the welcome message is sent using a unique return path in order to remove the subscriber immediately in the case of a bounce.',
-        'format'  => ['unique', 'owner'],
-        'default' => {'conf' => 'welcome_return_path'}
-    },
-
-    'remind_return_path' => {
-        order        => 50.07,
-        'group'      => 'bounces',
-        'gettext_id' => "Return-path of the REMIND command",
-        'gettext_comment' =>
-            'Same as welcome_return_path, but applied to remind messages.',
-        'format'  => ['unique', 'owner'],
-        'default' => {'conf' => 'remind_return_path'}
-    },
-
-    ### Data sources page ###
-
-    'inclusion_notification_feature' => {
-        order   => 60.01,
-        'group' => 'data_source',
-        'gettext_id' =>
-            "Notify subscribers when they are included from a data source?",
-        'format'     => ['on', 'off'],
-        'occurrence' => '1',
-        'default'    => 'off',
-    },
-
-    'sql_fetch_timeout' => {
-        order          => 60.03,
-        'group'        => 'data_source',
-        'gettext_id'   => "Timeout for fetch of include_sql_query",
-        'gettext_unit' => 'seconds',
-        'format'       => '\d+',
-        'length'       => 6,
-        'default'      => {'conf' => 'default_sql_fetch_timeout'},
-    },
-
-    'user_data_source' => {
-        'group'      => 'data_source',
-        'gettext_id' => "User data source",
-        'format'     => '\S+',
-        'default'    => 'include2',
-        'obsolete'   => 1,
-    },
-
-    'include_file' => {
-        order        => 60.04,
-        'group'      => 'data_source',
-        'gettext_id' => "File inclusion",
-        'gettext_comment' =>
-            'Include subscribers from this file.  The file should contain one e-mail address per line (lines beginning with a "#" are ignored).',
-        'format'     => '\S+',
-        'occurrence' => '0-n',
-        'length'     => 20,
-    },
-
-    'include_remote_file' => {
-        order        => 60.05,
-        'group'      => 'data_source',
-        'gettext_id' => "Remote file inclusion",
-        'format'     => {
-            'name' => {
-                'order'      => 1,
-                'gettext_id' => "short name for this source",
-                'format'     => '.+',
-                'length'     => 50,
-            },
-            'url' => {
-                'order'      => 2,
-                'gettext_id' => "data location URL",
-                'format'     => '.+',
-                'occurrence' => '1',
-                'length'     => 50
-            },
-            'user' => {
-                'order'      => 3,
-                'gettext_id' => "remote user",
-                'format'     => '.+',
-                'occurrence' => '0-1'
-            },
-            'passwd' => {
-                'order'      => 4,
-                'gettext_id' => "remote password",
-                'format'     => '.+',
-                'field_type' => 'password',
-                'occurrence' => '0-1',
-                'length'     => 10
-            },
-            'timeout' => {
-                'order'        => 5,
-                'gettext_id'   => "idle timeout",
-                'gettext_unit' => 'seconds',
-                'format'       => '\d+',
-                'length'       => 6,
-                'default'      => 180,
-            },
-            'ssl_version' => {
-                'order'      => 6,
-                'gettext_id' => 'SSL version',
-                'format'     => [
-                    'ssl_any', 'sslv2',   'sslv3', 'tlsv1',
-                    'tlsv1_1', 'tlsv1_2', 'tlsv1_3'
-                ],
-                'synonym'    => {'tls' => 'tlsv1'},
-                'occurrence' => '0-1',
-                'default'    => 'ssl_any',
-            },
-            'ssl_ciphers' => {
-                'order'      => 7,
-                'gettext_id' => 'SSL ciphers used',
-                'format'     => '.+',
-                'default'    => 'ALL'
-            },
-            # ssl_cert # Use cert.pem in list directory
-            # ssl_key  # Use private_key in list directory
-
-            # NOTE: The default of ca_verify is "none" that is different from
-            #   include_ldap_query (required) or include_remote_sympa_list
-            #   (optional).
-            'ca_verify' => {
-                'order'      => 8,
-                'gettext_id' => 'Certificate verification',
-                'format'     => ['none', 'optional', 'required'],
-                'synonym'    => {'require' => 'required'},
-                'occurrence' => '0-1',
-                'default'    => 'none',
-            },
-            # ca_path # Not yet implemented
-            # ca_file # Not yet implemented
-
-            'nosync_time_ranges' => {
-                'order'      => 10,
-                'gettext_id' => "Time ranges when inclusion is not allowed",
-                format_s     => '$time_ranges',
-                'occurrence' => '0-1'
-            },
-        },
-        'occurrence' => '0-n'
-    },
-
-    'include_list' => {
-        'group'      => 'data_source',
-        'gettext_id' => "List inclusion",
-        format_s     => '$listname(\@$host)?(\s+filter\s+.+)?',
-        'occurrence' => '0-n',
-        'obsolete' => 1,    # 2.2.6 - 6.2.15.
-    },
-
-    'include_sympa_list' => {
-        order        => 60.06,
-        'group'      => 'data_source',
-        'gettext_id' => "List inclusion",
-        'gettext_comment' =>
-            'Include subscribers from other list. All subscribers of list listname become subscribers of the current list. You may include as many lists as required, using one include_sympa_list paragraph for each included list. Any list at all may be included; you may therefore include lists which are also defined by the inclusion of other lists. Be careful, however, not to include list A in list B and then list B in list A, since this will give rise to an infinite loop.',
-        'format' => {
-            'name' => {
-                'order'      => 1,
-                'gettext_id' => "short name for this source",
-                'format'     => '.+',
-                'length'     => 50,
-            },
-            'listname' => {
-                'order'      => 2,
-                'gettext_id' => "list name to include",
-                format_s     => '$listname(\@$host)?',
-                'occurrence' => '1'
-            },
-            'filter' => {
-                'order'      => 3,
-                'gettext_id' => "filter definition",
-                'format'     => '.*'
-            },
-            'nosync_time_ranges' => {
-                'order'      => 4,
-                'gettext_id' => "Time ranges when inclusion is not allowed",
-                format_s     => '$time_ranges',
-                'occurrence' => '0-1'
-            },
-        },
-        'occurrence' => '0-n'
-    },
-
-    'include_remote_sympa_list' => {
-        order        => 60.07,
-        'group'      => 'data_source',
-        'gettext_id' => "remote list inclusion",
-        'gettext_comment' =>
-            "Sympa can contact another Sympa service using HTTPS to fetch a remote list in order to include each member of a remote list as subscriber. You may include as many lists as required, using one include_remote_sympa_list paragraph for each included list. Be careful, however, not to give rise to an infinite loop resulting from cross includes.\nFor this operation, one Sympa site acts as a server while the other one acs as client. On the server side, the only setting needed is to give permission to the remote Sympa to review the list. This is controlled by the review scenario.",
-        'format' => {
-            'name' => {
-                'order'      => 1,
-                'gettext_id' => "short name for this source",
-                'format'     => '.+',
-                'length'     => 50,
-            },
-            'url' => {
-                'order'      => 2,
-                'gettext_id' => "data location URL",
-                'format'     => '.+',
-                'occurrence' => '0-1',    # Backward compat. <= 6.2.44
-                'length'     => 50
-            },
-            'user' => {
-                'order'      => 3,
-                'gettext_id' => "remote user",
-                'format'     => '.+',
-                'occurrence' => '0-1'
-            },
-            'passwd' => {
-                'order'      => 4,
-                'gettext_id' => "remote password",
-                'format'     => '.+',
-                'field_type' => 'password',
-                'occurrence' => '0-1',
-                'length'     => 10,
-            },
-            'host' => {
-                'order'           => 4.5,
-                'gettext_id'      => "remote host",
-                'gettext_comment' => 'obsoleted.  Use "data location URL".',
-                format_s          => '$host',
-                'occurrence'      => '1'
-            },
-            'port' => {
-                'order'           => 4.6,
-                'gettext_id'      => "remote port",
-                'gettext_comment' => 'obsoleted.  Use "data location URL".',
-                'format'          => '\d+',
-                'default'         => 443,
-                'length'          => 4
-            },
-            'path' => {
-                'order'           => 4.7,
-                'gettext_id'      => "remote path of sympa list dump",
-                'gettext_comment' => 'obsoleted.  Use "data location URL".',
-                'format'          => '\S+',
-                'occurrence'      => '1',
-                'length'          => 20
-            },
-            'cert' => {
-                'order' => 4.8,
-                'gettext_id' =>
-                    "certificate for authentication by remote Sympa",
-                'format'   => ['robot', 'list'],
-                'default'  => 'list',
-                'obsolete' => 1,
-            },
-            'timeout' => {
-                'order'        => 5,
-                'gettext_id'   => "idle timeout",
-                'gettext_unit' => 'seconds',
-                'format'       => '\d+',
-                'length'       => 6,
-                'default'      => 180,
-            },
-            'ssl_version' => {
-                'order'      => 6,
-                'gettext_id' => 'SSL version',
-                'format'     => [
-                    'ssl_any', 'sslv2',   'sslv3', 'tlsv1',
-                    'tlsv1_1', 'tlsv1_2', 'tlsv1_3'
-                ],
-                'synonym'    => {'tls' => 'tlsv1'},
-                'occurrence' => '0-1',
-                'default'    => 'ssl_any',
-            },
-            'ssl_ciphers' => {
-                'order'      => 7,
-                'gettext_id' => 'SSL ciphers used',
-                'format'     => '.+',
-                'default'    => 'ALL'
-            },
-            # ssl_cert # Use cert.pem in list directory
-            # ssl_key  # Use private_key in list directory
-
-            # NOTE: The default of ca_verify is "none" that is different from
-            #   include_ldap_query (required) or include_remote_file (none).
-            'ca_verify' => {
-                'order'      => 8,
-                'gettext_id' => 'Certificate verification',
-                'format'     => ['none', 'optional', 'required'],
-                'synonym'    => {'require' => 'required'},
-                'occurrence' => '0-1',
-                'default'    => 'optional',
-            },
-            # ca_path # Not yet implemented
-            # ca_file # Not yet implemented
-
-            'nosync_time_ranges' => {
-                'order'      => 10,
-                'gettext_id' => "Time ranges when inclusion is not allowed",
-                format_s     => '$time_ranges',
-                'occurrence' => '0-1'
-            },
-        },
-        'occurrence' => '0-n'
-    },
-
-    'member_include' => {
-        order        => 60.02,
-        'group'      => 'data_source',
-        'gettext_id' => 'Subscribers defined in an external data source',
-        'format'     => {
-            'source' => {
-                'order'      => 1,
-                'gettext_id' => 'the data source',
-                'datasource' => 1,
-                'occurrence' => '1'
-            },
-            'source_parameters' => {
-                'order'      => 2,
-                'gettext_id' => 'data source parameters',
-                'format'     => '.*',
-                'occurrence' => '0-1'
-            },
-        },
-        'occurrence' => '0-n'
-    },
-
-    'include_ldap_query' => {
-        order        => 60.08,
-        'group'      => 'data_source',
-        'gettext_id' => "LDAP query inclusion",
-        'gettext_comment' =>
-            'This paragraph defines parameters for a query returning a list of subscribers. This feature requires the Net::LDAP (perlldap) PERL module.',
-        'format' => {
-            'name' => {
-                'order'      => 1,
-                'gettext_id' => "short name for this source",
-                'format'     => '.+',
-                'length'     => 50,
-            },
-            'host' => {
-                'order'      => 2,
-                'gettext_id' => "remote host",
-                format_s     => '$multiple_host_or_url',
-                'occurrence' => '1'
-            },
-            'port' => {
-                'order'      => 2,
-                'gettext_id' => "remote port",
-                'format'     => '\d+',
-                'obsolete'   => 1,
-                'length'     => 4
-            },
-            'use_tls' => {
-                'order'      => 2.4,
-                'gettext_id' => 'use TLS (formerly SSL)',
-                'format'     => ['starttls', 'ldaps', 'none'],
-                'synonym'    => {'yes' => 'ldaps', 'no' => 'none'},
-                'occurrence' => '1',
-                'default'    => 'none',
-            },
-            'use_ssl' => {
-                #'order'      => 2.5,
-                #'gettext_id' => 'use SSL (LDAPS)',
-                #'format'     => ['yes', 'no'],
-                #'default'    => 'no'
-                'obsolete' => 'use_tls',    # 5.3a.2 - 6.2.14
-            },
-            'ssl_version' => {
-                'order'      => 2.6,
-                'gettext_id' => 'SSL version',
-                'format'     => [
-                    'sslv2',   'sslv3', 'tlsv1', 'tlsv1_1',
-                    'tlsv1_2', 'tlsv1_3'
-                ],
-                'synonym'    => {'tls' => 'tlsv1'},
-                'occurrence' => '1',
-                'default'    => 'tlsv1'
-            },
-            'ssl_ciphers' => {
-                'order'      => 2.7,
-                'gettext_id' => 'SSL ciphers used',
-                'format'     => '.+',
-                'default'    => 'ALL',
-            },
-            # ssl_cert # Not yet implemented
-            # ssl_key # Not yet implemented
-            'ca_verify' => {
-                'order'      => 2.8,
-                'gettext_id' => 'Certificate verification',
-                'format'     => ['none', 'optional', 'required'],
-                'synonym'    => {'require' => 'required'},
-                'occurrence' => '1',
-                'default'    => 'required',
-            },
-            # ca_path # Not yet implemented
-            # ca_file # Not yet implemented
-            'bind_dn' => {
-                'order'      => 3,
-                'gettext_id' => "remote user",
-                'format'     => '.+'
-            },
-            'user'          => {obsolete => 'bind_dn'},
-            'bind_password' => {
-                'order'      => 3.5,
-                'gettext_id' => "remote password",
-                'format'     => '.+',
-                'field_type' => 'password',
-                'length'     => 10
-            },
-            'passwd' => {obsolete => 'bind_password'},
-            'suffix' => {
-                'order'      => 4,
-                'gettext_id' => "suffix",
-                'format'     => '.+'
-            },
-            'scope' => {
-                'order'      => 5,
-                'gettext_id' => "search scope",
-                'format'     => ['base', 'one', 'sub'],
-                'occurrence' => '1',
-                'default'    => 'sub'
-            },
-            'timeout' => {
-                'order'        => 6,
-                'gettext_id'   => "connection timeout",
-                'gettext_unit' => 'seconds',
-                'format'       => '\w+',
-                'length'       => 6,
-                'default'      => 30
-            },
-            'filter' => {
-                'order'      => 7,
-                'gettext_id' => "filter",
-                'format'     => '.+',
-                'occurrence' => '1',
-                'length'     => 50
-            },
-            'attrs' => {
-                'order'      => 8,
-                'gettext_id' => "extracted attribute",
-                format_s     => '$ldap_attrdesc(\s*,\s*$ldap_attrdesc)?',
-                'default'    => 'mail',
-                'length'     => 50
-            },
-            'select' => {
-                'order'      => 9,
-                'gettext_id' => "selection (if multiple)",
-                'format'     => ['all', 'first', 'regex'],
-                'occurrence' => '1',
-                'default'    => 'first'
-            },
-            'regex' => {
-                'order'      => 10,
-                'gettext_id' => "regular expression",
-                'format'     => '.+',
-                'default'    => '',
-                'length'     => 50
-            },
-            'nosync_time_ranges' => {
-                'order'      => 11,
-                'gettext_id' => "Time ranges when inclusion is not allowed",
-                format_s     => '$time_ranges',
-                'occurrence' => '0-1'
-            }
-        },
-        'occurrence' => '0-n'
-    },
-
-    'include_ldap_2level_query' => {
-        order        => 60.09,
-        'group'      => 'data_source',
-        'gettext_id' => "LDAP 2-level query inclusion",
-        'gettext_comment' =>
-            'This paragraph defines parameters for a two-level query returning a list of subscribers. Usually the first-level query returns a list of DNs and the second-level queries convert the DNs into e-mail addresses. This feature requires the Net::LDAP (perlldap) PERL module.',
-        'format' => {
-            'name' => {
-                'order'      => 1,
-                'gettext_id' => "short name for this source",
-                'format'     => '.+',
-                'length'     => 50,
-            },
-            'host' => {
-                'order'      => 2,
-                'gettext_id' => "remote host",
-                format_s     => '$multiple_host_or_url',
-                'occurrence' => '1'
-            },
-            'port' => {
-                'order'      => 2,
-                'gettext_id' => "remote port",
-                'format'     => '\d+',
-                'obsolete'   => 1,
-                'length'     => 4
-            },
-            'use_tls' => {
-                'order'      => 2.4,
-                'gettext_id' => 'use TLS (formerly SSL)',
-                'format'     => ['starttls', 'ldaps', 'none'],
-                'synonym'    => {'yes' => 'ldaps', 'no' => 'none'},
-                'occurrence' => '1',
-                'default'    => 'none',
-            },
-            'use_ssl' => {
-                #'order'      => 2.5,
-                #'gettext_id' => 'use SSL (LDAPS)',
-                #'format'     => ['yes', 'no'],
-                #'default'    => 'no'
-                'obsolete' => 'use_tls',    # 5.3a.2 - 6.2.14
-            },
-            'ssl_version' => {
-                'order'      => 2.6,
-                'gettext_id' => 'SSL version',
-                'format'     => [
-                    'sslv2',   'sslv3', 'tlsv1', 'tlsv1_1',
-                    'tlsv1_2', 'tlsv1_3'
-                ],
-                'synonym'    => {'tls' => 'tlsv1'},
-                'occurrence' => '1',
-                'default'    => 'tlsv1'
-            },
-            'ssl_ciphers' => {
-                'order'      => 2.7,
-                'gettext_id' => 'SSL ciphers used',
-                'format'     => '.+',
-                'default'    => 'ALL'
-            },
-            # ssl_cert # Not yet implemented
-            # ssl_key # Not yet implemented
-            'ca_verify' => {
-                'order'      => 2.8,
-                'gettext_id' => 'Certificate verification',
-                'format'     => ['none', 'optional', 'required'],
-                'synonym'    => {'require' => 'required'},
-                'occurrence' => '1',
-                'default'    => 'required',
-            },
-            # ca_path # Not yet implemented
-            # ca_file # Not yet implemented
-            'bind_dn' => {
-                'order'      => 3,
-                'gettext_id' => "remote user",
-                'format'     => '.+'
-            },
-            'user'          => {obsolete => 'bind_dn'},
-            'bind_password' => {
-                'order'      => 3.5,
-                'gettext_id' => "remote password",
-                'format'     => '.+',
-                'field_type' => 'password',
-                'length'     => 10
-            },
-            'passwd'  => {obsolete => 'bind_password'},
-            'suffix1' => {
-                'order'      => 4,
-                'gettext_id' => "first-level suffix",
-                'format'     => '.+'
-            },
-            'scope1' => {
-                'order'      => 5,
-                'gettext_id' => "first-level search scope",
-                'format'     => ['base', 'one', 'sub'],
-                'default'    => 'sub'
-            },
-            'timeout1' => {
-                'order'        => 6,
-                'gettext_id'   => "first-level connection timeout",
-                'gettext_unit' => 'seconds',
-                'format'       => '\w+',
-                'length'       => 6,
-                'default'      => 30
-            },
-            'filter1' => {
-                'order'      => 7,
-                'gettext_id' => "first-level filter",
-                'format'     => '.+',
-                'occurrence' => '1',
-                'length'     => 50
-            },
-            'attrs1' => {
-                'order'      => 8,
-                'gettext_id' => "first-level extracted attribute",
-                format_s     => '$ldap_attrdesc',
-                'length'     => 15
-            },
-            'select1' => {
-                'order'      => 9,
-                'gettext_id' => "first-level selection",
-                'format'     => ['all', 'first', 'regex'],
-                'occurrence' => '1',
-                'default'    => 'first'
-            },
-            'regex1' => {
-                'order'      => 10,
-                'gettext_id' => "first-level regular expression",
-                'format'     => '.+',
-                'default'    => '',
-                'length'     => 50
-            },
-            'suffix2' => {
-                'order'      => 11,
-                'gettext_id' => "second-level suffix template",
-                'format'     => '.+'
-            },
-            'scope2' => {
-                'order'      => 12,
-                'gettext_id' => "second-level search scope",
-                'format'     => ['base', 'one', 'sub'],
-                'occurrence' => '1',
-                'default'    => 'sub'
-            },
-            'timeout2' => {
-                'order'        => 13,
-                'gettext_id'   => "second-level connection timeout",
-                'gettext_unit' => 'seconds',
-                'format'       => '\w+',
-                'length'       => 6,
-                'default'      => 30
-            },
-            'filter2' => {
-                'order'      => 14,
-                'gettext_id' => "second-level filter template",
-                'format'     => '.+',
-                'occurrence' => '1',
-                'length'     => 50
-            },
-            'attrs2' => {
-                'order'      => 15,
-                'gettext_id' => "second-level extracted attribute",
-                format_s     => '$ldap_attrdesc(\s*,\s*$ldap_attrdesc)?',
-                'default'    => 'mail',
-                'length'     => 50
-            },
-            'select2' => {
-                'order'      => 16,
-                'gettext_id' => "second-level selection",
-                'format'     => ['all', 'first', 'regex'],
-                'occurrence' => '1',
-                'default'    => 'first'
-            },
-            'regex2' => {
-                'order'      => 17,
-                'gettext_id' => "second-level regular expression",
-                'format'     => '.+',
-                'default'    => '',
-                'length'     => 50
-            },
-            'nosync_time_ranges' => {
-                'order'      => 18,
-                'gettext_id' => "Time ranges when inclusion is not allowed",
-                format_s     => '$time_ranges',
-                'occurrence' => '0-1'
-            }
-        },
-        'occurrence' => '0-n'
-    },
-
-    'include_sql_query' => {
-        order        => 60.10,
-        'group'      => 'data_source',
-        'gettext_id' => "SQL query inclusion",
-        'gettext_comment' =>
-            'This parameter is used to define the SQL query parameters. ',
-        'format' => {
-            'name' => {
-                'order'      => 1,
-                'gettext_id' => "short name for this source",
-                'format'     => '.+',
-                'length'     => 50,
-            },
-            'db_type' => {
-                'order'      => 1.5,
-                'gettext_id' => "database type",
-                'format'     => '\S+',
-                'occurrence' => '1'
-            },
-            'db_host' => {
-                'order'      => 2,
-                'gettext_id' => "remote host",
-                format_s     => '$host',
-                # Not required for ODBC and SQLite. Optional for Oracle.
-                # 'occurrence' => '1'
-            },
-            'host'    => {obsolete => 'db_host'},
-            'db_port' => {
-                'order'      => 3,
-                'gettext_id' => "database port",
-                'format'     => '\d+'
-            },
-            'db_name' => {
-                'order'      => 4,
-                'gettext_id' => "database name",
-                'format'     => '\S+',
-                'occurrence' => '1'
-            },
-            'db_options' => {
-                'order'      => 4,
-                'gettext_id' => "connection options",
-                'format'     => '.+'
-            },
-            'connect_options' => {obsolete => 'db_options'},
-            'db_env'          => {
-                'order' => 5,
-                'gettext_id' =>
-                    "environment variables for database connection",
-                'format' => '\w+\=\S+(;\w+\=\S+)*'
-            },
-            'db_user' => {
-                'order'      => 6,
-                'gettext_id' => "remote user",
-                'format'     => '\S+',
-            },
-            'user'      => {obsolete => 'db_user'},
-            'db_passwd' => {
-                'order'      => 7,
-                'gettext_id' => "remote password",
-                'format'     => '.+',
-                'field_type' => 'password'
-            },
-            'passwd'    => {obsolete => 'db_passwd'},
-            'sql_query' => {
-                'order'      => 8,
-                'gettext_id' => "SQL query",
-                format_s     => '$sql_query',
-                'occurrence' => '1',
-                'length'     => 50
-            },
-            'f_dir' => {
-                'order' => 9,
-                'gettext_id' =>
-                    "Directory where the database is stored (used for DBD::CSV only)",
-                'format' => '.+',
-                obsolete => 'db_name',
-                not_after => '6.2.70',
-            },
-            'nosync_time_ranges' => {
-                'order'      => 10,
-                'gettext_id' => "Time ranges when inclusion is not allowed",
-                format_s     => '$time_ranges',
-                'occurrence' => '0-1'
-            }
-        },
-        'occurrence' => '0-n'
-    },
-
-    'ttl' => {
-        order        => 60.12,
-        'group'      => 'data_source',
-        'gettext_id' => "Inclusions timeout",
-        'gettext_comment' =>
-            'Sympa caches user data extracted using the include parameter. Their TTL (time-to-live) within Sympa can be controlled using this parameter. The default value is 3600',
-        'gettext_unit' => 'seconds',
-        'format'       => '\d+',
-        'default'      => {'conf' => 'default_ttl'},
-        'length'       => 6
-    },
-
-    'distribution_ttl' => {
-        order        => 60.13,
-        'group'      => 'data_source',
-        'gettext_id' => "Inclusions timeout for message distribution",
-        'gettext_comment' =>
-            "This parameter defines the delay since the last synchronization after which the user's list will be updated before performing either of following actions:\n* Reviewing list members\n* Message distribution",
-        'gettext_unit' => 'seconds',
-        'format'       => '\d+',
-        'length'       => 6
-    },
-
-    'include_ldap_ca' => {
-        order        => 60.14,
-        'group'      => 'data_source',
-        'gettext_id' => "LDAP query custom attribute",
-        'format'     => {
-            'name' => {
-                'order'      => 1,
-                'gettext_id' => "short name for this source",
-                'format'     => '.+',
-                'length'     => 50,
-            },
-            'host' => {
-                'order'      => 2,
-                'gettext_id' => "remote host",
-                format_s     => '$multiple_host_or_url',
-                'occurrence' => '1'
-            },
-            'port' => {
-                'order'      => 2,
-                'gettext_id' => "remote port",
-                'format'     => '\d+',
-                'obsolete'   => 1,
-                'length'     => 4
-            },
-            'use_tls' => {
-                'order'      => 2.4,
-                'gettext_id' => 'use TLS (formerly SSL)',
-                'format'     => ['starttls', 'ldaps', 'none'],
-                'synonym'    => {'yes' => 'ldaps', 'no' => 'none'},
-                'occurrence' => '1',
-                'default'    => 'none',
-            },
-            'use_ssl' => {
-                #'order'      => 2.5,
-                #'gettext_id' => 'use SSL (LDAPS)',
-                #'format'     => ['yes', 'no'],
-                #'default'    => 'no'
-                'obsolete' => 'use_tls',    # 6.2a? - 6.2.14
-            },
-            'ssl_version' => {
-                'order'      => 2.6,
-                'gettext_id' => 'SSL version',
-                'format'     => [
-                    'sslv2',   'sslv3', 'tlsv1', 'tlsv1_1',
-                    'tlsv1_2', 'tlsv1_3'
-                ],
-                'synonym'    => {'tls' => 'tlsv1'},
-                'occurrence' => '1',
-                'default'    => 'tlsv1'
-            },
-            'ssl_ciphers' => {
-                'order'      => 2.7,
-                'gettext_id' => 'SSL ciphers used',
-                'format'     => '.+',
-                'default'    => 'ALL'
-            },
-            # ssl_cert # Not yet implemented
-            # ssl_key # Not yet implemented
-            'ca_verify' => {
-                'order'      => 2.8,
-                'gettext_id' => 'Certificate verification',
-                'format'     => ['none', 'optional', 'required'],
-                'synonym'    => {'require' => 'required'},
-                'occurrence' => '1',
-                'default'    => 'required',
-            },
-            # ca_path # Not yet implemented
-            # ca_file # Not yet implemented
-            'bind_dn' => {
-                'order'      => 3,
-                'gettext_id' => "remote user",
-                'format'     => '.+'
-            },
-            'user'          => {obsolete => 'bind_dn'},
-            'bind_password' => {
-                'order'      => 3.5,
-                'gettext_id' => "remote password",
-                'format'     => '.+',
-                'field_type' => 'password',
-                'length'     => 10
-            },
-            'passwd' => {obsolete => 'bind_password'},
-            'suffix' => {
-                'order'      => 4,
-                'gettext_id' => "suffix",
-                'format'     => '.+'
-            },
-            'scope' => {
-                'order'      => 5,
-                'gettext_id' => "search scope",
-                'format'     => ['base', 'one', 'sub'],
-                'occurrence' => '1',
-                'default'    => 'sub'
-            },
-            'timeout' => {
-                'order'        => 6,
-                'gettext_id'   => "connection timeout",
-                'gettext_unit' => 'seconds',
-                'format'       => '\w+',
-                'length'       => 6,
-                'default'      => 30
-            },
-            'filter' => {
-                'order'      => 7,
-                'gettext_id' => "filter",
-                'format'     => '.+',
-                'occurrence' => '1',
-                'length'     => 50
-            },
-            'attrs' => {
-                'order'      => 8,
-                'gettext_id' => "extracted attribute",
-                format_s     => '$ldap_attrdesc(\s*,\s*$ldap_attrdesc)?',
-                'default'    => 'mail',
-                'length'     => 15
-            },
-            'email_entry' => {
-                'order'      => 9,
-                'gettext_id' => "Name of email entry",
-                'format'     => '\S+',
-                'occurrence' => '1'
-            },
-            'select' => {
-                'order'      => 10,
-                'gettext_id' => "selection (if multiple)",
-                'format'     => ['all', 'first', 'regex'],
-                'occurrence' => '1',
-                'default'    => 'first'
-            },
-            'regex' => {
-                'order'      => 11,
-                'gettext_id' => "regular expression",
-                'format'     => '.+',
-                'default'    => '',
-                'length'     => 50
-            },
-            'nosync_time_ranges' => {
-                'order'      => 12,
-                'gettext_id' => "Time ranges when inclusion is not allowed",
-                format_s     => '$time_ranges',
-                'occurrence' => '0-1'
-            }
-        },
-        'occurrence' => '0-n'
-    },
-
-    'include_ldap_2level_ca' => {
-        order        => 60.15,
-        'group'      => 'data_source',
-        'gettext_id' => "LDAP 2-level query custom attribute",
-        'format'     => {
-            'name' => {
-                'format'     => '.+',
-                'gettext_id' => "short name for this source",
-                'length'     => 50,
-                'order'      => 1,
-            },
-            'host' => {
-                'order'      => 1,
-                'gettext_id' => "remote host",
-                format_s     => '$multiple_host_or_url',
-                'occurrence' => '1'
-            },
-            'port' => {
-                'order'      => 2,
-                'gettext_id' => "remote port",
-                'format'     => '\d+',
-                'obsolete'   => 1,
-                'length'     => 4
-            },
-            'use_tls' => {
-                'order'      => 2.4,
-                'gettext_id' => 'use TLS (formerly SSL)',
-                'format'     => ['starttls', 'ldaps', 'none'],
-                'synonym'    => {'yes' => 'ldaps', 'no' => 'none'},
-                'occurrence' => '1',
-                'default'    => 'none',
-            },
-            'use_ssl' => {
-                #'order'      => 2.5,
-                #'gettext_id' => 'use SSL (LDAPS)',
-                #'format'     => ['yes', 'no'],
-                #'default'    => 'no'
-                'obsolete' => 'use_tls',    # 6.2a? - 6.2.14
-            },
-            'ssl_version' => {
-                'order'      => 2.6,
-                'gettext_id' => 'SSL version',
-                'format'     => [
-                    'sslv2',   'sslv3', 'tlsv1', 'tlsv1_1',
-                    'tlsv1_2', 'tlsv1_3'
-                ],
-                'synonym'    => {'tls' => 'tlsv1'},
-                'occurrence' => '1',
-                'default'    => 'tlsv1'
-            },
-            'ssl_ciphers' => {
-                'order'      => 2.7,
-                'gettext_id' => 'SSL ciphers used',
-                'format'     => '.+',
-                'default'    => 'ALL'
-            },
-            # ssl_cert # Not yet implemented
-            # ssl_key # Not yet implemented
-            'ca_verify' => {
-                'order'      => 2.8,
-                'gettext_id' => 'Certificate verification',
-                'format'     => ['none', 'optional', 'required'],
-                'synonym'    => {'require' => 'required'},
-                'occurrence' => '1',
-                'default'    => 'required',
-            },
-            # ca_path # Not yet implemented
-            # ca_file # Not yet implemented
-            'bind_dn' => {
-                'order'      => 3,
-                'gettext_id' => "remote user",
-                'format'     => '.+',
-            },
-            'user'          => {obsolete => 'bind_dn'},
-            'bind_password' => {
-                'order'      => 3.5,
-                'gettext_id' => "remote password",
-                'format'     => '.+',
-                'field_type' => 'password',
-                'length'     => 10
-            },
-            'passwd'  => {obsolete => 'bind_password'},
-            'suffix1' => {
-                'order'      => 4,
-                'gettext_id' => "first-level suffix",
-                'format'     => '.+'
-            },
-            'scope1' => {
-                'order'      => 5,
-                'gettext_id' => "first-level search scope",
-                'format'     => ['base', 'one', 'sub'],
-                'occurrence' => '1',
-                'default'    => 'sub'
-            },
-            'timeout1' => {
-                'order'        => 6,
-                'gettext_id'   => "first-level connection timeout",
-                'gettext_unit' => 'seconds',
-                'format'       => '\w+',
-                'length'       => 6,
-                'default'      => 30
-            },
-            'filter1' => {
-                'order'      => 7,
-                'gettext_id' => "first-level filter",
-                'format'     => '.+',
-                'occurrence' => '1',
-                'length'     => 50
-            },
-            'attrs1' => {
-                'order'      => 8,
-                'gettext_id' => "first-level extracted attribute",
-                format_s     => '$ldap_attrdesc',
-                'length'     => 15
-            },
-            'select1' => {
-                'order'      => 9,
-                'gettext_id' => "first-level selection",
-                'format'     => ['all', 'first', 'regex'],
-                'occurrence' => '1',
-                'default'    => 'first'
-            },
-            'regex1' => {
-                'order'      => 10,
-                'gettext_id' => "first-level regular expression",
-                'format'     => '.+',
-                'default'    => '',
-                'length'     => 50
-            },
-            'suffix2' => {
-                'order'      => 11,
-                'gettext_id' => "second-level suffix template",
-                'format'     => '.+'
-            },
-            'scope2' => {
-                'order'      => 12,
-                'gettext_id' => "second-level search scope",
-                'format'     => ['base', 'one', 'sub'],
-                'occurrence' => '1',
-                'default'    => 'sub'
-            },
-            'timeout2' => {
-                'order'        => 13,
-                'gettext_id'   => "second-level connection timeout",
-                'gettext_unit' => 'seconds',
-                'format'       => '\w+',
-                'length'       => 6,
-                'default'      => 30
-            },
-            'filter2' => {
-                'order'      => 14,
-                'gettext_id' => "second-level filter template",
-                'format'     => '.+',
-                'occurrence' => '1',
-                'length'     => 50
-            },
-            'attrs2' => {
-                'order'      => 15,
-                'gettext_id' => "second-level extracted attribute",
-                format_s     => '$ldap_attrdesc',
-                'default'    => 'mail',
-                'length'     => 15
-            },
-            'select2' => {
-                'order'      => 16,
-                'gettext_id' => "second-level selection",
-                'format'     => ['all', 'first', 'regex'],
-                'occurrence' => '1',
-                'default'    => 'first'
-            },
-            'regex2' => {
-                'order'      => 17,
-                'gettext_id' => "second-level regular expression",
-                'format'     => '.+',
-                'default'    => '',
-                'length'     => 50
-            },
-            'email_entry' => {
-                'order'      => 18,
-                'gettext_id' => "Name of email entry",
-                'format'     => '\S+',
-                'occurrence' => '1'
-            },
-            'nosync_time_ranges' => {
-                'order'      => 19,
-                'gettext_id' => "Time ranges when inclusion is not allowed",
-                format_s     => '$time_ranges',
-                'occurrence' => '0-1'
-            }
-        },
-        'occurrence' => '0-n'
-    },
-
-    'include_sql_ca' => {
-        order        => 60.16,
-        'group'      => 'data_source',
-        'gettext_id' => "SQL query custom attribute",
-        'format'     => {
-            'name' => {
-                'order'      => 1,
-                'gettext_id' => "short name for this source",
-                'format'     => '.+',
-                'length'     => 50,
-            },
-            'db_type' => {
-                'order'      => 1.5,
-                'gettext_id' => "database type",
-                'format'     => '\S+',
-                'occurrence' => '1'
-            },
-            'db_host' => {
-                'order'      => 2,
-                'gettext_id' => "remote host",
-                format_s     => '$host',
-                # Not required for ODBC and SQLite. Optional for Oracle.
-                #'occurrence' => '1'
-            },
-            'host'    => {obsolete => 'db_host'},
-            'db_port' => {
-                'order'      => 3,
-                'gettext_id' => "database port",
-                'format'     => '\d+'
-            },
-            'db_name' => {
-                'order'      => 4,
-                'gettext_id' => "database name",
-                'format'     => '\S+',
-                'occurrence' => '1'
-            },
-            'db_options' => {
-                'order'      => 4.5,
-                'gettext_id' => "connection options",
-                'format'     => '.+'
-            },
-            'connect_options' => {obsolete => 'db_options'},
-            'db_env'          => {
-                'order' => 5,
-                'gettext_id' =>
-                    "environment variables for database connection",
-                'format' => '\w+\=\S+(;\w+\=\S+)*'
-            },
-            'db_user' => {
-                'order'      => 6,
-                'gettext_id' => "remote user",
-                'format'     => '\S+',
-            },
-            'user'      => {obsolete => 'db_user'},
-            'db_passwd' => {
-                'order'      => 7,
-                'gettext_id' => "remote password",
-                'format'     => '.+',
-                'field_type' => 'password'
-            },
-            'passwd'    => {options => 'db_passwd'},
-            'sql_query' => {
-                'order'      => 8,
-                'gettext_id' => "SQL query",
-                format_s     => '$sql_query',
-                'occurrence' => '1',
-                'length'     => 50
-            },
-            'f_dir' => {
-                'order' => 9,
-                'gettext_id' =>
-                    "Directory where the database is stored (used for DBD::CSV only)",
-                'format' => '.+',
-                obsolete => 'db_name',
-                not_after => '6.2.70',
-            },
-            'email_entry' => {
-                'order'      => 10,
-                'gettext_id' => "Name of email entry",
-                'format'     => '\S+',
-                'occurrence' => '1'
-            },
-            'nosync_time_ranges' => {
-                'order'      => 11,
-                'gettext_id' => "Time ranges when inclusion is not allowed",
-                format_s     => '$time_ranges',
-                'occurrence' => '0-1'
-            }
-        },
-        'occurrence' => '0-n'
-    },
-
-    ### DKIM page ###
-
-    'dkim_feature' => {
-        order        => 70.01,
-        'group'      => 'dkim',
-        'gettext_id' => "Insert DKIM signature to messages sent to the list",
-        'gettext_comment' =>
-            "Enable/Disable DKIM. This feature requires Mail::DKIM to be installed, and maybe some custom scenario to be updated",
-        'format'     => ['on', 'off'],
-        'occurrence' => '1',
-        'default'    => {'conf' => 'dkim_feature'}
-    },
-
-    'dkim_parameters' => {
-        order        => 70.02,
-        'group'      => 'dkim',
-        'gettext_id' => "DKIM configuration",
-        'gettext_comment' =>
-            'A set of parameters in order to define outgoing DKIM signature',
-        'format' => {
-            'private_key_path' => {
-                'order'      => 1,
-                'gettext_id' => "File path for list DKIM private key",
-                'gettext_comment' =>
-                    "The file must contain a RSA pem encoded private key",
-                'format'     => '\S+',
-                'occurrence' => '0-1',
-                'default'    => {'conf' => 'dkim_private_key_path'}
-            },
-            'selector' => {
-                'order'      => 2,
-                'gettext_id' => "Selector for DNS lookup of DKIM public key",
-                'gettext_comment' =>
-                    "The selector is used in order to build the DNS query for public key. It is up to you to choose the value you want but verify that you can query the public DKIM key for <selector>._domainkey.your_domain",
-                'format'     => '\S+',
-                'occurrence' => '0-1',
-                'default'    => {'conf' => 'dkim_selector'}
-            },
-            'header_list' => {
-                'obsolete' => 1,    # Not yet implemented
-                'order'    => 4,
-                'gettext_id' =>
-                    'List of headers to be included into the message for signature',
-                'gettext_comment' =>
-                    'You should probably use the default value which is the value recommended by RFC4871',
-                'format'     => '\S+',
-                'occurrence' => '1-n',
-                'split_char' => ':',     #FIXME
-                #'default'    => {'conf' => 'dkim_header_list'},
-            },
-            'signer_domain' => {
-                'order' => 5,
-                'gettext_id' =>
-                    'DKIM "d=" tag, you should probably use the default value',
-                'gettext_comment' =>
-                    'The DKIM "d=" tag, is the domain of the signing entity. The list domain MUST be included in the "d=" domain',
-                'format'     => '\S+',
-                'occurrence' => '0-1',
-                'default'    => {'conf' => 'dkim_signer_domain'}
-            },
-            'signer_identity' => {
-                'order' => 6,
-                'gettext_id' =>
-                    'DKIM "i=" tag, you should probably leave this parameter empty',
-                'gettext_comment' =>
-                    'DKIM "i=" tag, you should probably not use this parameter, as recommended by RFC 4871, default for list brodcasted messages is i=<listname>-request@<domain>',
-                'format'     => '\S+',
-                'occurrence' => '0-1'
-            },
-        },
-        'occurrence' => '0-1'
-    },
-
-    'dkim_signature_apply_on' => {
-        order   => 70.03,
-        'group' => 'dkim',
-        'gettext_id' =>
-            "The categories of messages sent to the list that will be signed using DKIM.",
-        'gettext_comment' =>
-            "This parameter controls in which case messages must be signed using DKIM, you may sign every message choosing 'any' or a subset. The parameter value is a comma separated list of keywords",
-        'format' => [
-            'md5_authenticated_messages',  'smime_authenticated_messages',
-            'dkim_authenticated_messages', 'editor_validated_messages',
-            'none',                        'any'
-        ],
-        'occurrence' => '0-n',
-        'split_char' => ',',
-        'default'    => {'conf' => 'dkim_signature_apply_on'}
-    },
-
-    'arc_feature' => {
-        order        => 70.04,
-        'group'      => 'dkim',
-        'gettext_id' => "Add ARC seals to messages sent to the list",
-        'gettext_comment' =>
-            "Enable/Disable ARC. This feature requires Mail::DKIM::ARC to be installed, and maybe some custom scenario to be updated",
-        'format'     => ['on', 'off'],
-        'occurrence' => '1',
-        'default'    => {'conf' => 'arc_feature'}
-    },
-
-    'arc_parameters' => {
-        order        => 70.05,
-        'group'      => 'dkim',
-        'gettext_id' => "ARC configuration",
-        'gettext_comment' =>
-            'A set of parameters in order to define outgoing ARC seal',
-        'format' => {
-            'arc_private_key_path' => {
-                'order'      => 1,
-                'gettext_id' => "File path for list ARC private key",
-                'gettext_comment' =>
-                    "The file must contain a RSA pem encoded private key. Default is DKIM private key.",
-                'format'     => '\S+',
-                'occurrence' => '0-1',
-                'default'    => {'conf' => 'arc_private_key_path'}
-            },
-            'arc_selector' => {
-                'order'      => 2,
-                'gettext_id' => "Selector for DNS lookup of ARC public key",
-                'gettext_comment' =>
-                    "The selector is used in order to build the DNS query for public key. It is up to you to choose the value you want but verify that you can query the public DKIM key for <selector>._domainkey.your_domain.  Default is selector for DKIM signature",
-                'format'     => '\S+',
-                'occurrence' => '0-1',
-                'default'    => {'conf' => 'arc_selector'}
-            },
-            'arc_signer_domain' => {
-                'order' => 3,
-                'gettext_id' =>
-                    'ARC "d=" tag, you should probably use the default value',
-                'gettext_comment' =>
-                    'The ARC "d=" tag, is the domain of the sealing entity. The list domain MUST be included in the "d=" domain',
-                'format'     => '\S+',
-                'occurrence' => '0-1',
-                'default'    => {'conf' => 'arc_signer_domain'}
-            },
-        },
-        'occurrence' => '0-1'
-    },
-
-    'dmarc_protection' => {
-        order    => 70.07,
-        'format' => {
-            'mode' => {
-                'format' => [
-                    'none',           'all',
-                    'dkim_signature', 'dmarc_reject',
-                    'dmarc_any',      'dmarc_quarantine',
-                    'domain_regex'
-                ],
-                'synonym' => {
-                    'dkim'         => 'dkim_signature',
-                    'dkim_exists'  => 'dkim_signature',
-                    'dmarc_exists' => 'dmarc_any',
-                    'domain'       => 'domain_regex',
-                    'domain_match' => 'domain_regex',
-                },
-                'gettext_id' => "Protection modes",
-                'split_char' => ',',
-                'occurrence' => '0-n',
-                'default'    => {'conf' => 'dmarc_protection_mode'},
-                'gettext_comment' =>
-                    'Select one or more operation modes.  "Domain matching regular expression" (domain_regex) matches the specified Domain regular expression; "DKIM signature exists" (dkim_signature) matches any message with a DKIM signature header; "DMARC policy ..." (dmarc_*) matches messages from sender domains with a DMARC policy as given; "all" (all) matches all messages.',
-                'order' => 1
-            },
-            'domain_regex' => {
-                'format'     => '.+',
-                'gettext_id' => "Match domain regular expression",
-                'occurrence' => '0-1',
-                'gettext_comment' =>
-                    'Regular expression match pattern for From domain',
-                'order'   => 2,
-                'default' => {'conf' => 'dmarc_protection_domain_regex'},
-            },
-            'other_email' => {
-                'format'     => '.+',
-                'gettext_id' => "New From address",
-                'occurrence' => '0-1',
-                'gettext_comment' =>
-                    'This is the email address to use when modifying the From header.  It defaults to the list address.  This is similar to Anonymisation but preserves the original sender details in the From address phrase.',
-                'order'   => 3,
-                'default' => {'conf' => 'dmarc_protection_other_email'},
-            },
-            'phrase' => {
-                'format' => [
-                    'display_name',   'name_and_email',
-                    'name_via_list',  'name_email_via_list',
-                    'list_for_email', 'list_for_name',
-                ],
-                'synonym' =>
-                    {'name' => 'display_name', 'prefixed' => 'list_for_name'},
-                'default'    => {'conf' => 'dmarc_protection_phrase'},
-                'gettext_id' => "New From name format",
-                'occurrence' => '0-1',
-                'gettext_comment' =>
-                    'This is the format to be used for the sender name part of the new From header.',
-                'order' => 4,
-            },
-        },
-        'gettext_id' => "DMARC Protection",
-        'group'      => 'dkim',
-        'gettext_comment' =>
-            "Parameters to define how to manage From address processing to avoid some domains' excessive DMARC protection",
-        'occurrence' => '0-1',
-    },
-
-    ### Others page ###
-
-    'account' => {
-        'group'      => 'other',
-        'gettext_id' => "Account",
-        'format'     => '\S+',
-        'length'     => 10,
-        'obsolete'   => 1,
-    },
-
-    'clean_delay_queuemod' => {
-        order          => 90.01,
-        'group'        => 'other',
-        'gettext_id'   => "Expiration of unmoderated messages",
-        'gettext_unit' => 'days',
-        'format'       => '\d+',
-        'length'       => 3,
-        'default'      => {'conf' => 'clean_delay_queuemod'}
-    },
-
-    'cookie' => {
-        order        => 90.02,
-        'group'      => 'other',
-        'gettext_id' => "Secret string for generating unique keys",
-        'gettext_comment' =>
-            'This parameter is a confidential item for generating authentication keys for administrative commands (ADD, DELETE, etc.). This parameter should remain concealed, even for owners. The cookie is applied to all list owners, and is only taken into account when the owner has the auth parameter.',
-        'format'     => '\S+',
-        'field_type' => 'password',
-        'length'     => 15,
-        'default'    => {'conf' => 'cookie'}
-    },
-
-    'custom_vars' => {
-        order        => 90.04,
-        'group'      => 'other',
-        'gettext_id' => "custom parameters",
-        'format'     => {
-            'name' => {
-                'order'      => 1,
-                'gettext_id' => 'var name',
-                'format'     => '\S+',
-                'occurrence' => '1'
-            },
-            'value' => {
-                'order'      => 2,
-                'gettext_id' => 'var value',
-                'format'     => '.+',
-                'occurrence' => '1',
-            }
-        },
-        'occurrence' => '0-n'
-    },
-
-    'expire_task' => {
-        order        => 90.05,
-        'group'      => 'other',
-        'gettext_id' => "Periodical subscription expiration task",
-        'gettext_comment' =>
-            "This parameter states which model is used to create an expire task. An expire task regularly checks the subscription or resubscription  date of subscribers and asks them to renew their subscription. If they don't they are deleted.",
-        'task'     => 'expire',
-        'obsolete' => 1,
-    },
-
-    'latest_instantiation' => {
-        order        => 99.01,
-        'group'      => 'other',
-        'gettext_id' => 'Latest family instantiation',
-        'format'     => {
-            'email' => {
-                'order'      => 1,
-                'gettext_id' => 'who ran the instantiation',
-                format_s     => 'listmaster|$email',
-                'occurrence' => '0-1'
-            },
-            'date' => {
-                #'order'      => 2,
-                'obsolete'   => 1,
-                'gettext_id' => 'date',
-                'format'     => '.+'
-            },
-            'date_epoch' => {
-                'order'      => 3,
-                'gettext_id' => 'date',
-                'format'     => '\d+',
-                'field_type' => 'unixtime',
-                'occurrence' => '1',
-                'length'     => 10,
-            }
-        },
-        'internal' => 1
-    },
-
-    'loop_prevention_regex' => {
-        order   => 90.06,
-        'group' => 'other',
-        'gettext_id' =>
-            "Regular expression applied to prevent loops with robots",
-        'format'  => '\S*',
-        'length'  => 70,
-        'default' => {'conf' => 'loop_prevention_regex'}
-    },
-
-    'pictures_feature' => {
-        order   => 90.07,
-        'group' => 'other',
-        'gettext_id' =>
-            "Allow picture display? (must be enabled for the current robot)",
-        'format'     => ['on', 'off'],
-        'occurrence' => '1',
-        'default'    => {'conf' => 'pictures_feature'}
-    },
-
-    'remind_task' => {
-        order        => 90.08,
-        'group'      => 'other',
-        'gettext_id' => 'Periodical subscription reminder task',
-        'gettext_comment' =>
-            'This parameter states which model is used to create a remind task. A remind task regularly sends  subscribers a message which reminds them of their list subscriptions.',
-        'task'    => 'remind',
-        'default' => {'conf' => 'default_remind_task'}
-    },
-
-    'spam_protection' => {
-        order        => 90.09,
-        'group'      => 'other',
-        'gettext_id' => "email address protection method",
-        'gettext_comment' =>
-            "There is a need to protect Sympa web sites against spambots which collect email addresses from public web sites. Various methods are available in Sympa and you can choose to use them with the spam_protection and web_archive_spam_protection parameters. Possible value are:\njavascript: \nthe address is hidden using a javascript. A user who enables javascript can see a nice mailto address where others have nothing.\nat: \nthe \@ char is replaced by the string \" AT \".\nnone: \nno protection against spammer.",
-        'format'     => ['at', 'javascript', 'none'],
-        'occurrence' => '1',
-        'default'    => 'javascript'
-    },
-
-    'creation' => {
-        order        => 99.02,
-        'group'      => 'other',
-        'gettext_id' => "Creation of the list",
-        'format'     => {
-            'date_epoch' => {
-                'order'      => 3,
-                'gettext_id' => "date",
-                'format'     => '\d+',
-                'field_type' => 'unixtime',
-                'occurrence' => '1',
-                'length'     => 10,
-            },
-            'date' => {
-                #'order'      => 2,
-                'obsolete'   => 1,
-                'gettext_id' => "human readable",
-                'format'     => '.+'
-            },
-            'email' => {
-                'order'      => 1,
-                'gettext_id' => "who created the list",
-                format_s     => 'listmaster|$email',
-                'occurrence' => '1'
-            }
-        },
-        'occurrence' => '0-1',
-        'internal'   => 1
-    },
-
-    'update' => {
-        order        => 99.03,
-        'group'      => 'other',
-        'gettext_id' => "Last update of config",
-        'format'     => {
-            'email' => {
-                'order'      => 1,
-                'gettext_id' => 'who updated the config',
-                format_s     => '(listmaster|automatic|$email)',
-                'occurrence' => '0-1',
-                'length'     => 30
-            },
-            'date' => {
-                #'order'      => 2,
-                'obsolete'   => 1,
-                'gettext_id' => 'date',
-                'format'     => '.+',
-                'length'     => 30
-            },
-            'date_epoch' => {
-                'order'      => 3,
-                'gettext_id' => 'date',
-                'format'     => '\d+',
-                'field_type' => 'unixtime',
-                'occurrence' => '1',
-                'length'     => 10,
-            }
-        },
-        'internal' => 1,
-    },
-
-    'status' => {
-        order        => 99.04,
-        'group'      => 'other',
-        'gettext_id' => "Status of the list",
-        'format' =>
-            ['open', 'closed', 'pending', 'error_config', 'family_closed'],
-        'field_type' => 'status',
-        'default'    => 'open',
-        'internal'   => 1
-    },
-
-    'serial' => {
-        order        => 99.05,
-        'group'      => 'other',
-        'gettext_id' => "Serial number of the config",
-        'format'     => '\d+',
-        'default'    => 0,
-        'internal'   => 1,
-        'length'     => 3
-    },
-
-    'custom_attribute' => {
-        order        => 90.03,
-        'group'      => 'other',
-        'gettext_id' => "Custom user attributes",
-        'format'     => {
-            'id' => {
-                'order'      => 1,
-                'gettext_id' => "internal identifier",
-                'format'     => '\w+',
-                'occurrence' => '1',
-                'length'     => 20
-            },
-            'name' => {
-                'order'      => 2,
-                'gettext_id' => "label",
-                'format'     => '.+',
-                'occurrence' => '1',
-                'length'     => 30
-            },
-            'comment' => {
-                'order'      => 3,
-                'gettext_id' => "additional comment",
-                'format'     => '.+',
-                'length'     => 100
-            },
-            'type' => {
-                'order'      => 4,
-                'gettext_id' => "type",
-                'format'     => ['string', 'text', 'integer', 'enum'],
-                'default'    => 'string',
-                'occurrence' => 1
-            },
-            'enum_values' => {
-                'order'      => 5,
-                'gettext_id' => "possible attribute values (if enum is used)",
-                'format'     => '.+',
-                'length'     => 100
-            },
-            'optional' => {
-                'order'      => 6,
-                'gettext_id' => "is the attribute optional?",
-                'format'     => ['required', 'optional'],
-                'default'    => 'optional',
-                'occurrence' => 1
-            }
-        },
-        'occurrence' => '0-n'
-    }
-);
-
-our %user_info = (
-    owner => {
-        order      => 10.03,
-        group      => 'description',
-        gettext_id => "Owners",
-        gettext_comment =>
-            'Owners are managing subscribers of the list. They may review subscribers and add or delete email addresses from the mailing list. If you are a privileged owner of the list, you can choose other owners for the mailing list. Privileged owners may edit a few more options than other owners. ',
-        format => {
-            email => {
-                order       => 2,
-                gettext_id  => "email address",
-                format_s    => '$email',
-                occurrence  => '1',
-                length      => 30,
-                filters     => ['canonic_email'],
-                validations => [
-                    qw(list_address list_special_addresses unique_paragraph_key)
-                ],
-            },
-            gecos => {
-                order      => 3,
-                gettext_id => "name",
-                format     => '.+',
-                length     => 30
-            },
-            info => {
-                order      => 6,
-                gettext_id => "private information",
-                format     => '.+',
-                length     => 30
-            },
-            profile => {
-                order      => 1,
-                gettext_id => "profile",
-                format     => ['privileged', 'normal'],
-                occurrence => '1',
-                default    => 'normal'
-            },
-            reception => {
-                order      => 4,
-                gettext_id => "reception mode",
-                format     => ['mail', 'nomail'],
-                occurrence => '1',
-                default    => 'mail'
-            },
-            visibility => {
-                order      => 5,
-                gettext_id => "visibility",
-                format     => ['conceal', 'noconceal'],
-                occurrence => '1',
-                default    => 'noconceal'
-            },
-            subscribed => {
-                order      => 11,
-                gettext_id => 'subscribed',
-                format     => ['0', '1'],
-                occurrence => '1',
-                default    => '1',
-                internal   => 1,
-            },
-            included => {
-                #order      => 12,
-                obsolete   => 1,
-                gettext_id => 'included',
-                format     => ['0', '1'],
-                occurrence => '1',
-                default    => '0',
-                internal   => 1,
-            },
-            id => {
-                #order      => 13,
-                obsolete   => 1,
-                gettext_id => 'name of external datasource',
-                internal   => 1,
-            },
-            date => {
-                order      => 14,
-                gettext_id => 'delegated since',
-                format     => '\d+',
-                field_type => 'unixtime',
-                internal   => 1,
-            },
-            update_date => {
-                order      => 14.5,
-                gettext_id => 'last update time',
-                format     => '\d+',
-                field_type => 'unixtime',
-                internal   => 1,
-            },
-            inclusion => {
-                order      => 14.6,
-                gettext_id => 'last inclusion time',
-                format     => '\d+',
-                field_type => 'unixtime',
-                internal   => 1,
-            },
-            inclusion_ext => {
-                order      => 14.7,
-                gettext_id => 'last inclusion time from external data source',
-                format     => '\d+',
-                field_type => 'unixtime',
-                internal   => 1,
-            },
-        },
-        occurrence => '1-n'
-    },
-
-    editor => {
-        order      => 10.05,
-        group      => 'description',
-        gettext_id => "Moderators",
-        gettext_comment =>
-            "Moderators are responsible for moderating messages. If the mailing list is moderated, messages posted to the list will first be passed to the moderators, who will decide whether to distribute or reject it.\nFYI: Defining moderators will not make the list moderated; you will have to set the \"send\" parameter.\nFYI: If the list is moderated, any moderator can distribute or reject a message without the knowledge or consent of the other moderators. Messages that have not been distributed or rejected will remain in the moderation spool until they are acted on.",
-        format => {
-            email => {
-                order       => 1,
-                gettext_id  => "email address",
-                format_s    => '$email',
-                occurrence  => '1',
-                length      => 30,
-                filters     => ['canonic_email'],
-                validations => [
-                    qw(list_address list_editor_address unique_paragraph_key)
-                ],
-            },
-            gecos => {
-                order      => 2,
-                gettext_id => "name",
-                format     => '.+',
-                length     => 30
-            },
-            info => {
-                order      => 5,
-                gettext_id => "private information",
-                format     => '.+',
-                length     => 30
-            },
-            reception => {
-                order      => 3,
-                gettext_id => "reception mode",
-                format     => ['mail', 'nomail'],
-                occurrence => '1',
-                default    => 'mail'
-            },
-            visibility => {
-                order      => 4,
-                gettext_id => "visibility",
-                format     => ['conceal', 'noconceal'],
-                occurrence => '1',
-                default    => 'noconceal'
-            },
-            subscribed => {
-                order      => 11,
-                gettext_id => 'subscribed',
-                format     => ['0', '1'],
-                occurrence => '1',
-                default    => '1',
-                internal   => 1,
-            },
-            included => {
-                #order      => 12,
-                obsolete   => 1,
-                gettext_id => 'included',
-                format     => ['0', '1'],
-                occurrence => '1',
-                default    => '0',
-                internal   => 1,
-            },
-            id => {
-                #order      => 13,
-                obsolete   => 1,
-                gettext_id => 'name of external datasource',
-                internal   => 1,
-            },
-            date => {
-                order      => 14,
-                gettext_id => 'delegated since',
-                format     => '\d+',
-                field_type => 'unixtime',
-                internal   => 1,
-            },
-            update_date => {
-                order      => 14.5,
-                gettext_id => 'last update time',
-                format     => '\d+',
-                field_type => 'unixtime',
-                internal   => 1,
-            },
-            inclusion => {
-                order      => 14.6,
-                gettext_id => 'last inclusion time',
-                format     => '\d+',
-                field_type => 'unixtime',
-                internal   => 1,
-            },
-            inclusion_ext => {
-                order      => 14.7,
-                gettext_id => 'last inclusion time from external data source',
-                format     => '\d+',
-                field_type => 'unixtime',
-                internal   => 1,
-            },
-        },
-        occurrence => '0-n'
-    },
-);
-
-_apply_defaults();
-
-## Apply defaults to parameters definition (%pinfo)
-sub _apply_defaults {
-    foreach my $p (keys %pinfo) {
-        cleanup($p, $pinfo{$p});
-    }
-    foreach my $p (keys %user_info) {
-        cleanup($p, $user_info{$p});
-    }
-}
-
-sub cleanup {
-    my $p = shift;
-    my $v = shift;
-
-    ## Apply defaults to %pinfo
-    foreach my $d (keys %default) {
-        unless (defined $v->{$d}) {
-            $v->{$d} = $default{$d};
-        }
-    }
-
-    if (exists $v->{format_s}) {
-        my $format = $v->{format_s};
-        if ($format =~ /\A\$(\w+)\z/) {
-            $format = Sympa::Regexps->can($1)->();
-=======
     return map {
         my $item = $pinfo->{$_};
         unless (not $item->{context}
             or grep { 'list' eq $_ } @{$item->{context}}) {
             ();
->>>>>>> b12284f0
         } else {
             my $default = $item->{default};
             if ($item->{context}
