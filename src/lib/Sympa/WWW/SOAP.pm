--- conflicted
+++ resolved
@@ -720,15 +720,9 @@
     }
 
     my $spindle = Sympa::Spindle::ProcessRequest->new(
-<<<<<<< HEAD
-        context      => $list,
+        context      => $list->{'domain'},
         action       => 'close_list',
         current_list => $list,
-=======
-        context          => $list->{'domain'},
-        action           => 'close_list',
-        current_list     => $list,
->>>>>>> d444c4de
         mode =>
             (($list->{'admin'}{'status'} eq 'pending') ? 'purge' : 'close'),
         sender           => $sender,
