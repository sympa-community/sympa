# -*- indent-tabs-mode: nil; -*-
# vim:ft=perl:et:sw=4
# $Id$

# Sympa - SYsteme de Multi-Postage Automatique
#
# Copyright (c) 1997, 1998, 1999 Institut Pasteur & Christophe Wolfhugel
# Copyright (c) 1997, 1998, 1999, 2000, 2001, 2002, 2003, 2004, 2005,
# 2006, 2007, 2008, 2009, 2010, 2011 Comite Reseau des Universites
# Copyright (c) 2011, 2012, 2013, 2014, 2015, 2016, 2017 GIP RENATER
# Copyright 2017, 2018, 2019, 2021, 2022 The Sympa Community. See the
# AUTHORS.md file at the top-level directory of this distribution and at
# <https://github.com/sympa-community/sympa.git>.
#
# This program is free software; you can redistribute it and/or modify
# it under the terms of the GNU General Public License as published by
# the Free Software Foundation; either version 2 of the License, or
# (at your option) any later version.
#
# This program is distributed in the hope that it will be useful,
# but WITHOUT ANY WARRANTY; without even the implied warranty of
# MERCHANTABILITY or FITNESS FOR A PARTICULAR PURPOSE.  See the
# GNU General Public License for more details.
#
# You should have received a copy of the GNU General Public License
# along with this program.  If not, see <http://www.gnu.org/licenses/>.

package Sympa::Database;

use strict;
use warnings;
use DBI;
use English qw(-no_match_vars);

use Sympa;
use Sympa::Log;

my $log = Sympa::Log->instance;

# Structure to keep track of active connections/connection status
# Keys: unique ID of connection (includes type, server, port, dbname and user).
# Values: database handler.
our %connection_of;
our %persistent_connection_of;

# Map to driver names from older format of db_type parameter.
my %driver_aliases = (
    mysql => 'Sympa::DatabaseDriver::MySQL',
    Pg    => 'Sympa::DatabaseDriver::PostgreSQL',
);

# Sympa::Database is the proxy class of Sympa::DatabaseDriver subclasses.
# The constructor may be overridden by _new() method.
sub new {
    $log->syslog('debug2', '(%s, %s)', @_);
    my $class   = shift;
    my $db_type = shift;
    my %params  = @_;

    my $driver = $driver_aliases{$db_type} || $db_type;
    $driver = 'Sympa::DatabaseDriver::' . $driver
        unless $driver =~ /::/;
    unless (eval "require $driver"
        and $driver->isa('Sympa::DatabaseDriver')) {
        $log->syslog('err', 'Unable to use %s module: %s',
            $driver, $EVAL_ERROR || 'Not a Sympa::DatabaseDriver class');
        return undef;
    }

    return $driver->_new(
        $db_type,
        map {
                  (exists $params{$_} and defined $params{$_})
                ? ($_ => $params{$_})
                : ()
        } ( @{$driver->required_parameters}, @{$driver->optional_parameters}
        )
    );
}

sub _new {
    my $class   = shift;
    my $db_type = shift;
    my %params  = @_;

    return bless {%params} => $class;
}

############################################################
#  connect
############################################################
#  Connect to an SQL database.
#
# IN : $options : ref to a hash. Options for the connection process.
#         currently accepts 'keep_trying' : wait and retry until
#         db connection is ok (boolean) ; 'warn' : warn
#         listmaster if connection fails (boolean)
# OUT : 1 | undef
#
##############################################################
sub connect {
    $log->syslog('debug3', '(%s)', @_);
    my $self = shift;

    # First check if we have an active connection with this server
    if ($self->ping) {
        $log->syslog('debug3', 'Connection to database %s already available',
            $self);
        return 1;
    }

    # Do we have required parameters?
    foreach my $param (@{$self->required_parameters}) {
        unless (defined $self->{$param}) {
            $log->syslog('info', 'Missing parameter %s for DBI connection',
                $param);
            return undef;
        }
    }

    # Check if required module such as DBD is installed.
    foreach my $module (@{$self->required_modules}) {
        unless (eval "require $module") {
            $log->syslog(
                'err',
                'A module for %s is not installed. You should download and install %s',
                ref($self),
                $module
            );
            Sympa::send_notify_to_listmaster('*', 'missing_dbd',
                {'db_type' => ref($self), 'db_module' => $module});
            return undef;
        }
    }
    foreach my $module (@{$self->optional_modules}) {
        eval "require $module";
    }

    # Set unique ID to determine connection.
    $self->{_id} = $self->get_id;

    # Establish new connection.

    # Set environment variables
    # Used by Oracle (ORACLE_HOME) etc.
    if ($self->{'db_env'}) {
        foreach my $env (split /;/, $self->{'db_env'}) {
            my ($key, $value) = split /=/, $env, 2;
            $ENV{$key} = $value if ($key);
        }
    }

    $connection_of{$self->{_id}} = eval { $self->_connect };

    unless ($self->ping) {
        unless ($persistent_connection_of{$self->{_id}}) {
            $log->syslog('err', 'Can\'t connect to Database %s: %s',
                $self, $DBI::errstr);
            $self->{_status} = 'failed';
            return undef;
        }

        # Notify listmaster unless the 'failed' status was set earlier.
        $log->syslog('err', 'Can\'t connect to Database %s, still trying...',
            $self);
        unless ($self->{_status} and $self->{_status} eq 'failed') {
            Sympa::send_notify_to_listmaster('*', 'no_db', {});
        }

        # Loop until connect works
        my $sleep_delay = 60;
        while (1) {
            sleep $sleep_delay;
            $connection_of{$self->{_id}} = eval { $self->_connect };
            last if $self->ping;
            $sleep_delay += 10;
        }

        delete $self->{_status};

        $log->syslog('notice', 'Connection to Database %s restored', $self);
        Sympa::send_notify_to_listmaster('*', 'db_restored', {});
    }

    $log->syslog('debug2', 'Connected to Database %s', $self);

    return 1;
}

# Merged into connect(().
#sub establish_connection();

sub _connect {
    my $self = shift;

    my $connection = DBI->connect(
        $self->build_connect_string, $self->{'db_user'},
        $self->{'db_passwd'}, {PrintError => 0}
    );
    # Force field names to be lowercased.
    # This has has been added after some problems of field names
    # upercased with Oracle.
    $connection->{FetchHashKeyName} = 'NAME_lc' if $connection;

    return $connection;
}

sub __dbh {
    my $self = shift;
    return $connection_of{$self->{_id} || ''};
}

sub do_operation {
    die 'Not implemented';
}

sub do_query {
    my $self   = shift;
    my $query  = shift;
    my @params = @_;

    my $sth;

    $query =~ s/^\s+//;
    $query =~ s/\s+$//;
    my $statement = sprintf $query, @params;

    my $s = $statement;
    $s =~ s/\n\s*/ /g;
    $log->syslog('debug3', 'Will perform query "%s"', $s);

    unless ($self->__dbh and $sth = $self->__dbh->prepare($statement)) {
        # Check connection to database in case it would be the cause of the
        # problem.
        unless ($self->connect()) {
            $log->syslog('err', 'Unable to get a handle to %s database',
                $self->{'db_name'});
            return undef;
        } else {
            unless ($self->__dbh and $sth = $self->__dbh->prepare($statement))
            {
                my $trace_statement = sprintf $query,
                    @{$self->prepare_query_log_values(@params)};
                $log->syslog('err', 'Unable to prepare SQL statement %s: %s',
                    $trace_statement, $self->error);
                return undef;
            }
        }
    }
    unless ($sth->execute) {
        # Check connection to database in case it would be the cause of the
        # problem.
        unless ($self->connect()) {
            $log->syslog('err', 'Unable to get a handle to %s database',
                $self->{'db_name'});
            return undef;
        } else {
            unless ($sth = $self->__dbh->prepare($statement)) {
                # Check connection to database in case it would be the cause
                # of the problem.
                unless ($self->connect()) {
                    $log->syslog('err',
                        'Unable to get a handle to %s database',
                        $self->{'db_name'});
                    return undef;
                } else {
                    unless ($sth = $self->__dbh->prepare($statement)) {
                        my $trace_statement = sprintf $query,
                            @{$self->prepare_query_log_values(@params)};
                        $log->syslog('err',
                            'Unable to prepare SQL statement %s: %s',
                            $trace_statement, $self->error);
                        return undef;
                    }
                }
            }
            unless ($sth->execute) {
                my $trace_statement = sprintf $query,
                    @{$self->prepare_query_log_values(@params)};
                $log->syslog('err',
                    'Unable to execute SQL statement "%s": %s',
                    $trace_statement, $self->error);
                return undef;
            }
        }
    }

    return $sth;
}

sub do_prepared_query {
    my $self   = shift;
    my $query  = shift;
    my @params = ();
    my %types  = ();

    my $sth;

    ## get binding types and parameters
    my $i = 0;
    while (scalar @_) {
        my $p = shift;
        if (ref $p eq 'HASH') {
            # a hashref { sql_type => SQL_type } etc.
            $types{$i} = $p;
            push @params, shift;
        } elsif (ref $p) {
            $log->syslog('err', 'Unexpected %s object.  Ask developer',
                ref $p);
            return undef;
        } else {
            push @params, $p;
        }
        $i++;
    }

    $query =~ s/^\s+//;
    $query =~ s/\s+$//;
    $query =~ s/\n\s*/ /g;
    $log->syslog('debug3', 'Will perform query "%s"', $query);

    if ($self->{'cached_prepared_statements'}{$query}) {
        $sth = $self->{'cached_prepared_statements'}{$query};
    } else {
        $log->syslog('debug3',
            'Did not find prepared statement for %s. Doing it', $query);
        unless ($self->__dbh and $sth = $self->__dbh->prepare($query)) {
            unless ($self->connect()) {
                $log->syslog('err', 'Unable to get a handle to %s database',
                    $self->{'db_name'});
                return undef;
            } else {
                unless ($self->__dbh and $sth = $self->__dbh->prepare($query))
                {
                    $log->syslog('err', 'Unable to prepare SQL statement: %s',
                        $self->error);
                    return undef;
                }
            }
        }

        ## bind parameters with special types
        ## this may be done only once when handle is prepared.
        foreach my $i (sort keys %types) {
            $sth->bind_param($i + 1, $params[$i], $types{$i});
        }

        $self->{'cached_prepared_statements'}{$query} = $sth;
    }
    unless ($sth->execute(@params)) {
        # Check database connection in case it would be the cause of the
        # problem.
        unless ($self->connect()) {
            $log->syslog('err', 'Unable to get a handle to %s database',
                $self->{'db_name'});
            return undef;
        } else {
            unless ($sth = $self->__dbh->prepare($query)) {
                unless ($self->connect()) {
                    $log->syslog('err',
                        'Unable to get a handle to %s database',
                        $self->{'db_name'});
                    return undef;
                } else {
                    unless ($sth = $self->__dbh->prepare($query)) {
                        $log->syslog('err',
                            'Unable to prepare SQL statement: %s',
                            $self->error);
                        return undef;
                    }
                }
            }

            ## bind parameters with special types
            ## this may be done only once when handle is prepared.
            foreach my $i (sort keys %types) {
                $sth->bind_param($i + 1, $params[$i], $types{$i});
            }

            $self->{'cached_prepared_statements'}{$query} = $sth;
            unless ($sth->execute(@params)) {
                $log->syslog('err',
                    'Unable to execute SQL statement "%s": %s',
                    $query, $self->error);
                return undef;
            }
        }
    }

    return $sth;
}

sub prepare_query_log_values {
    my $self = shift;
    my @result;
    foreach my $value (@_) {
        my $cropped = substr($value, 0, 100);
        if ($cropped ne $value) {
            $cropped .= "...[shortened]";
        }
        push @result, $cropped;
    }
    return \@result;
}

# DEPRECATED: Use tools::eval_in_time() and fetchall_arrayref().
#sub fetch();

<<<<<<< HEAD
=======
# As most of DBMS do not support nested transactions, these are not
# effective during when {_sdbTransactionLevel} attribute is
# positive, i.e. only the outermost transaction will be available.
sub begin {
    my $self = shift;

    $self->{_sdbTransactionLevel} //= 0;
    if ($self->{_sdbTransactionLevel}++) {
        return 1;
    }

    my $dbh = $self->__dbh;
    return undef unless $dbh;

    $dbh->begin_work or die $DBI::errstr;
    $self->{_sdbPrevPersistency} = $self->set_persistent(0);
    return 1;
}

sub commit {
    my $self = shift;

    unless ($self->{_sdbTransactionLevel}) {
        die 'bug in logic. Ask developer';
    }
    if (--$self->{_sdbTransactionLevel}) {
        return 1;
    }

    my $dbh = $self->__dbh;
    return undef unless $dbh;

    $self->set_persistent($self->{_sdbPrevPersistency});
    return $dbh->commit;
}

sub rollback {
    my $self = shift;

    unless ($self->{_sdbTransactionLevel}) {
        die 'bug in logic. Ask developer';
    }
    if (--$self->{_sdbTransactionLevel}) {
        return 1;
    }

    my $dbh = $self->__dbh;
    return undef unless $dbh;

    $self->set_persistent($self->{_sdbPrevPersistency});
    return $dbh->rollback;
}

>>>>>>> f71f5ce9
sub disconnect {
    my $self = shift;

    my $id = $self->get_id;

    # Don't disconnect persistent connection.
    return 0 if $persistent_connection_of{$id};

    $connection_of{$id}->disconnect if $connection_of{$id};
    delete $connection_of{$id};
    return 1;
}

# NOT YET USED.
#sub create_db;

sub error {
    my $self = shift;

    my $dbh = $self->__dbh;
    return sprintf '(%s) %s', $dbh->state, ($dbh->errstr || '') if $dbh;
    return undef;
}

# Old name: Sympa::DatabaseManager::_check_db_field_type().
sub is_sufficient_field_type {
    my $self      = shift;
    my $required  = shift;
    my $effective = shift;

    my ($required_type, $required_size, $effective_type, $effective_size);

    if ($required =~ /^(\w+)(\((\d+)\))?$/) {
        ($required_type, $required_size) = ($1, $3);
    }

    if ($effective =~ /^(\w+)(\((\d+)\))?$/) {
        ($effective_type, $effective_size) = ($1, $3);
    }

    if (    ($effective_type // '') eq ($required_type // '')
        and (not defined $required_size or $effective_size >= $required_size))
    {
        return 1;
    }

    return 0;
}

sub set_persistent {
    my $self = shift;
    my $flag = shift;

    my $ret = $persistent_connection_of{$self->get_id};
    if ($flag) {
        $persistent_connection_of{$self->get_id} = 1;
    } elsif (defined $flag) {
        delete $persistent_connection_of{$self->get_id};
    }
    # Returns the previous value of the flag (6.2.65b.1 or later)
    return $ret;
}

sub ping {
    my $self = shift;

    my $dbh = $self->__dbh;

    # Disconnected explicitly.
    return undef unless $dbh;
    # Some drivers don't have ping().
    return 1 unless $dbh->can('ping');
    return $dbh->ping;
}

sub quote {
    my $self = shift;
    my ($string, $datatype) = @_;

    # quote() does not need actual connection but driver handle.
    unless ($self->__dbh or $self->connect) {
        return undef;
    }
    return $self->__dbh->quote($string, $datatype);
}

# No longer used.
#sub set_fetch_timeout($timeout);

## Returns a character string corresponding to the expression to use in
## a read query (e.g. SELECT) for the field given as argument.
## This sub takes a single argument: the name of the field to be used in
## the query.
##
# Moved to Sympa::Upgrade::_get_canonical_write_date().
#sub get_canonical_write_date;

## Returns a character string corresponding to the expression to use in
## a write query (e.g. UPDATE or INSERT) for the value given as argument.
## This sub takes a single argument: the value of the date to be used in
## the query.
##
# Moved to Sympa::Upgrade::_get_canonical_read_date().
#sub get_canonical_read_date;

# We require that user also matches (except SQLite).
sub get_id {
    my $self = shift;

    return join ';', map {"$_=$self->{$_}"}
        grep {
               !ref($self->{$_})
            and defined $self->{$_}
            and !/\A_/
            and !/passw(or)?d/
        }
        sort keys %$self;
}

sub DESTROY {
    shift->disconnect;
}

1;
__END__

=encoding utf-8

=head1 NAME

Sympa::Database - Handling databases

=head1 SYNOPSIS

  use Sympa::Database;

  $database = Sympa::Database->new('SQLite', db_name => '...');
      or die 'Cannot connect to database';
  $sth = $database->do_prepared_query('SELECT FROM ...', ...)
      or die 'Cannot execute query';
  $database->disconnect;

=head1 DESCRIPTION

TBD.

=head2 Methods

=over

=item new ( $db_type, [ option => value, ... ] )

I<Constructor>.
Creates new database instance.

=item do_operation ( $operation, options... )

I<Instance method>, I<only for LDAP>.
Performs LDAP search operation.
About options see L<Net::LDAP/search>.

Returns:

Operation handle (L<LDAP::Search> object or such), or C<undef>.

=item do_prepared_query ( $statement, parameters... )

I<Instance method>, I<only for SQL>.
Prepares and executes SQL query.
$statement is an SQL statement that may contain placeholders C<?>.

Returns:

Statement handle (L<DBI::st> object or such), or C<undef>.

=item do_query ( $statement, parameters... )

I<Instance method>, I<only for SQL>.
Executes SQL query.
$statement and parameters will be fed to sprintf().

Returns:

Statement handle (L<DBI::st> object or such), or C<undef>.

=back

=head1 SEE ALSO

L<Sympa::DatabaseDriver>.

=head1 HISTORY

Sympa Database Manager (SDM) appeared on Sympa 6.2.

=cut<|MERGE_RESOLUTION|>--- conflicted
+++ resolved
@@ -406,62 +406,6 @@
 # DEPRECATED: Use tools::eval_in_time() and fetchall_arrayref().
 #sub fetch();
 
-<<<<<<< HEAD
-=======
-# As most of DBMS do not support nested transactions, these are not
-# effective during when {_sdbTransactionLevel} attribute is
-# positive, i.e. only the outermost transaction will be available.
-sub begin {
-    my $self = shift;
-
-    $self->{_sdbTransactionLevel} //= 0;
-    if ($self->{_sdbTransactionLevel}++) {
-        return 1;
-    }
-
-    my $dbh = $self->__dbh;
-    return undef unless $dbh;
-
-    $dbh->begin_work or die $DBI::errstr;
-    $self->{_sdbPrevPersistency} = $self->set_persistent(0);
-    return 1;
-}
-
-sub commit {
-    my $self = shift;
-
-    unless ($self->{_sdbTransactionLevel}) {
-        die 'bug in logic. Ask developer';
-    }
-    if (--$self->{_sdbTransactionLevel}) {
-        return 1;
-    }
-
-    my $dbh = $self->__dbh;
-    return undef unless $dbh;
-
-    $self->set_persistent($self->{_sdbPrevPersistency});
-    return $dbh->commit;
-}
-
-sub rollback {
-    my $self = shift;
-
-    unless ($self->{_sdbTransactionLevel}) {
-        die 'bug in logic. Ask developer';
-    }
-    if (--$self->{_sdbTransactionLevel}) {
-        return 1;
-    }
-
-    my $dbh = $self->__dbh;
-    return undef unless $dbh;
-
-    $self->set_persistent($self->{_sdbPrevPersistency});
-    return $dbh->rollback;
-}
-
->>>>>>> f71f5ce9
 sub disconnect {
     my $self = shift;
 
