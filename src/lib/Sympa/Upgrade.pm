--- conflicted
+++ resolved
@@ -183,11 +183,7 @@
 
     ## Migration to tt2
     if (lower_version($previous_version, '4.2b')) {
-<<<<<<< HEAD
-
-=======
         # Orgranization of templates has been changed and migration is no use.
->>>>>>> 194f8605
         #$log->syslog('notice', 'Migrating templates to TT2 format...');
         #
         #my $tpl_script = Sympa::Constants::SCRIPTDIR . '/tpl2tt2.pl';
@@ -627,12 +623,7 @@
     ## encoding
     if (lower_version($previous_version, '5.3a.8')) {
         $log->syslog('notice', 'Q-Encoding web documents filenames...');
-<<<<<<< HEAD
-        system Sympa::Constants::SBINDIR() . '/sympa', 'upgrade', 'shared',
-            '*';
-=======
         Sympa::CLI->run({}, 'upgrade', 'shared', '*');
->>>>>>> 194f8605
     }
 
     ## We now support UTF-8 only for custom templates, config files, headers
@@ -868,12 +859,7 @@
         ## We change encoding of shared documents according to new algorithm
         $log->syslog('notice',
             'Fixing Q-encoding of web document filenames...');
-<<<<<<< HEAD
-        system Sympa::Constants::SBINDIR() . 'sympa', 'upgrade', 'shared',
-            '--fix_qencode', '*';
-=======
         Sympa::CLI->run({fix_qencode => 1}, 'upgrade', 'shared', '*');
->>>>>>> 194f8605
     }
     if (lower_version($previous_version, '6.1.11')) {
         ## Exclusion table was not robot-enabled.
@@ -1232,12 +1218,8 @@
         }
     }
 
-<<<<<<< HEAD
-    # Create HTML view of pending messages
-=======
     # 6.2.70: Now HTML view of held messages will be created on demand.
     ## Create HTML view of pending messages
->>>>>>> 194f8605
     #if (lower_version($previous_version, '6.2b.1')) {
     #    $log->syslog('notice', 'Creating HTML view of moderation spool...');
     #    my $status =
@@ -1714,10 +1696,7 @@
             closedir $dh;
         }
 
-<<<<<<< HEAD
-=======
         # 6.2.70: Now HTML view of held messages will be created on demand.
->>>>>>> 194f8605
         #$log->syslog('notice', 'Creating HTML view of moderation spool...');
         #my $status =
         #    system(Sympa::Constants::SCRIPTDIR() . '/' . 'mod2html.pl') >> 8;
