--- conflicted
+++ resolved
@@ -1900,7 +1900,6 @@
         }
     }
 
-<<<<<<< HEAD
     if (lower_version($previous_version, '6.2.41b.1')) {
         # The header/footer files were renamed.
         # Site-level files were moved.
@@ -1944,7 +1943,10 @@
                     $dir . '/mail_tt2/' . $file . '.mime',
                     $dir . '/' . $new_file . '.mime'
                 );
-=======
+            }
+        }
+    }
+
     # Clean style sheets with earlier timestamp so that they will be recreated
     # with recent timestamp.
     if (lower_version($previous_version, '6.2.41b.1')
@@ -1955,7 +1957,6 @@
                 my $dir = $Conf::Conf{'css_path'} . '/' . $robot_id;
                 next unless -e $dir . '/style.css';
                 unlink $dir . '/style.css';
->>>>>>> 5b729299
             }
         }
     }
