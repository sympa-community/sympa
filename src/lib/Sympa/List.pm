# -*- indent-tabs-mode: nil; -*-
# vim:ft=perl:et:sw=4
# $Id$

# Sympa - SYsteme de Multi-Postage Automatique
#
# Copyright (c) 1997, 1998, 1999 Institut Pasteur & Christophe Wolfhugel
# Copyright (c) 1997, 1998, 1999, 2000, 2001, 2002, 2003, 2004, 2005,
# 2006, 2007, 2008, 2009, 2010, 2011 Comite Reseau des Universites
# Copyright (c) 2011, 2012, 2013, 2014, 2015, 2016, 2017 GIP RENATER
# Copyright 2017, 2018, 2019 The Sympa Community. See the AUTHORS.md file at
# the top-level directory of this distribution and at
# <https://github.com/sympa-community/sympa.git>.
#
# This program is free software; you can redistribute it and/or modify
# it under the terms of the GNU General Public License as published by
# the Free Software Foundation; either version 2 of the License, or
# (at your option) any later version.
#
# This program is distributed in the hope that it will be useful,
# but WITHOUT ANY WARRANTY; without even the implied warranty of
# MERCHANTABILITY or FITNESS FOR A PARTICULAR PURPOSE.  See the
# GNU General Public License for more details.
#
# You should have received a copy of the GNU General Public License
# along with this program.  If not, see <http://www.gnu.org/licenses/>.

package Sympa::List;

use strict;
use warnings;
use Digest::MD5 qw();
use English qw(-no_match_vars);
use IO::Scalar;
use POSIX qw();
use Storable qw();

use Sympa;
use Conf;
use Sympa::ConfDef;
use Sympa::Constants;
use Sympa::Database;
use Sympa::DatabaseDescription;
use Sympa::DatabaseManager;
use Sympa::Family;
use Sympa::Language;
use Sympa::List::Config;
use Sympa::ListDef;
use Sympa::LockedFile;
use Sympa::Log;
use Sympa::Regexps;
use Sympa::Robot;
use Sympa::Scenario;
use Sympa::Spindle::ProcessRequest;
use Sympa::Spindle::ProcessTemplate;
use Sympa::Spool::Auth;
use Sympa::Template;
use Sympa::Ticket;
use Sympa::Tools::Data;
use Sympa::Tools::Domains;
use Sympa::Tools::File;
use Sympa::Tools::Password;
use Sympa::Tools::SMIME;
use Sympa::Tools::Text;
use Sympa::User;

my @sources_providing_listmembers = qw/
    include_file
    include_ldap_2level_query
    include_ldap_query
    include_remote_file
    include_remote_sympa_list
    include_sql_query
    include_sympa_list
    /;

#XXX include_admin
my @more_data_sources = qw/
    editor_include
    owner_include
    member_include
    /;

# All non-pluggable sources are in the admin user file
# NO LONGER USED.
my %config_in_admin_user_file = map +($_ => 1),
    @sources_providing_listmembers;

my $language = Sympa::Language->instance;
my $log      = Sympa::Log->instance;

=encoding utf-8

#=head1 NAME
#
#List - Mailing list

=head1 CONSTRUCTOR

=over

=item new( [PHRASE] )

 Sympa::List->new();

Creates a new object which will be used for a list and
eventually loads the list if a name is given. Returns
a List object.

=back

=head1 METHODS

=over 4

=item load ( LIST )

Loads the indicated list into the object.

=item save ( LIST )

Saves the indicated list object to the disk files.

=item savestats ()

B<Deprecated> on 6.2.23b.

Saves updates the statistics file on disk.

=item update_stats( count, [ sent, bytes, sent_by_bytes ] )

Updates the stats, argument is number of bytes, returns list fo the updated
values.  Returns zeroes if failed.

=item delete_list_member ( ARRAY )

Delete the indicated users from the list.

=item delete_list_admin ( ROLE, ARRAY )

Delete the indicated admin user with the predefined role from the list.
ROLE may be C<'owner'> or C<'editor'>.

=item dump_users ( ROLE )

Dump user information in user store into file C<I<$role>.dump> under
list directory. ROLE may be C<'member'>, C<'owner'> or C<'editor'>.

=item get_cookie ()

Returns the cookie for a list, if available.

=item get_max_size ()

Returns the maximum allowed size for a message.

=item get_reply_to ()

Returns an array with the Reply-To values.

=item get_default_user_options ()

Returns a default option of the list for subscription.

=item get_total ( [ 'nocache' ] )

Returns the number of subscribers to the list.

=item get_global_user ( USER )

Returns a hash with the information regarding the indicated
user.

=item get_list_member ( USER )

Returns a subscriber of the list.

=item get_list_admin ( ROLE, USER)

Return an admin user of the list with predefined role

OBSOLETED.
Use get_admins().

=item get_first_list_member ()

Returns a hash to the first user on the list.

=item get_first_list_admin ( ROLE )

OBSOLETED.
Use get_admins().

=item get_next_list_member ()

Returns a hash to the next users, until we reach the end of
the list.

=item get_next_list_admin ()

OBSOLETED.
Use get_admins().

=item restore_users ( ROLE )

Import user information into user store from file C<I<$role>.dump> under
list directory. ROLE may be C<'member'>, C<'owner'> or C<'editor'>.

=item update_list_member ( $email, key =E<gt> value, ... )

I<Instance method>.
Sets the new values given in the pairs for the user.

=item update_list_admin ( USER, ROLE, HASHPTR )

Sets the new values given in the hash for the admin user.

=item add_list_member ( USER, HASHPTR )

Adds a new user to the list. May overwrite existing
entries.

=item add_admin_user ( USER, ROLE, HASHPTR )

Adds a new admin user to the list. May overwrite existing
entries.

=item is_list_member ( USER )

Returns true if the indicated user is member of the list.

=item am_i ( ROLE, USER )

DEPRECATED. Use is_admin().

=item get_state ( FLAG )

Returns the value for a flag : sig or sub.

=item may_do ( ACTION, USER )

B<Note>:
This method was obsoleted.

Chcks is USER may do the ACTION for the list. ACTION can be
one of following : send, review, index, getm add, del,
reconfirm, purge.

=item is_moderated ()

Returns true if the list is moderated.

=item archive_exist ( FILE )

DEPRECATED.
Returns true if the indicated file exists.

=item archive_send ( WHO, FILE )

DEPRECATED.
Send the indicated archive file to the user, if it exists.

=item archive_ls ()

DEPRECATED.
Returns the list of available files, if any.

=item archive_msg ( MSG )

DEPRECATED.
Archives the Mail::Internet message given as argument.

=item is_archived ()

Returns true is the list is configured to keep archives of
its messages.

=item is_archiving_enabled ( )

Returns true is the list is configured to keep archives of
its messages, i.e. process_archive parameter is set to "on".

=item is_included ( )

Returns true value if the list is included in another list(s).

=item get_stats ( )

Returns array of the statistics.

=item print_info ( FDNAME )

Print the list information to the given file descriptor, or the
currently selected descriptor.

=back

=cut

## Database and SQL statement handlers
my ($sth, @sth_stack);

# DB fields with numeric type.
# We should not do quote() for these while inserting data.
my %db_struct = Sympa::DatabaseDescription::full_db_struct();
my %numeric_field;
foreach my $t (qw(subscriber_table admin_table)) {
    foreach my $k (keys %{$db_struct{$t}->{fields}}) {
        if ($db_struct{$t}->{fields}{$k}{struct} =~ /\A(tiny|small|big)?int/)
        {
            $numeric_field{$k} = 1;
        }
    }
}

# This is the generic hash which keeps all lists in memory.
my %list_of_lists = ();

## Creates an object.
sub new {
    my ($pkg, $name, $robot, $options) = @_;
    my $list = {};
    $log->syslog('debug2', '(%s, %s, %s)', $name, $robot,
        join('/', keys %$options));

    # Lowercase list name.
    $name = lc $name;
    # In case the variable was multiple. FIXME:required?
    $name = $1 if $name =~ /^(\S+)\0/;

    ## Allow robot in the name
    if ($name =~ /\@/) {
        my @parts = split /\@/, $name;
        $robot ||= $parts[1];
        $name = $parts[0];
    }

    # Look for the list if no robot was provided.
    if (not $robot or $robot eq '*') {
        #FIXME: Default robot would be used instead of oppotunistic search.
        $robot = search_list_among_robots($name);
    } else {
        $robot = lc $robot;    #FIXME: More canonicalization.
    }

    unless ($robot) {
        $log->syslog('err',
            'Missing robot parameter, cannot create list object for %s',
            $name)
            unless ($options->{'just_try'});
        return undef;
    }

    $options = {} unless (defined $options);

    ## Only process the list if the name is valid.
    #FIXME: Existing lists may be checked with looser rule.
    my $listname_regexp = Sympa::Regexps::listname();
    unless ($name and ($name =~ /^($listname_regexp)$/io)) {
        $log->syslog('err', 'Incorrect listname "%s"', $name)
            unless ($options->{'just_try'});
        return undef;
    }
    ## Lowercase the list name.
    $name = $1;
    $name =~ tr/A-Z/a-z/;

    ## Reject listnames with reserved list suffixes
    my $regx = Conf::get_robot_conf($robot, 'list_check_regexp');
    if ($regx) {
        if ($name =~ /^(\S+)-($regx)$/) {
            $log->syslog(
                'err',
                'Incorrect name: listname "%s" matches one of service aliases',
                $name
            ) unless ($options->{'just_try'});
            return undef;
        }
    }

    my $status;
    ## If list already in memory and not previously purged by another process
    if ($list_of_lists{$robot}{$name}
        and -d $list_of_lists{$robot}{$name}{'dir'}) {
        # use the current list in memory and update it
        $list = $list_of_lists{$robot}{$name};

        $status = $list->load($name, $robot, $options);
    } else {
        # create a new object list
        bless $list, $pkg;

        $options->{'first_access'} = 1;
        $status = $list->load($name, $robot, $options);
    }
    unless (defined $status) {
        return undef;
    }

    ## Config file was loaded or reloaded
    my $pertinent_ttl = $list->{'admin'}{'distribution_ttl'}
        || $list->{'admin'}{'ttl'};
    if (    $status
        and grep { $list->{'admin'}{'status'} eq $_ } qw(open pending)
        and (
            (   not $options->{'skip_sync_admin'}
                and $list->_cache_read_expiry('last_sync_admin_user') <
                time - $pertinent_ttl
            )
            or $options->{'force_sync_admin'}
        )
    ) {
        ## Update admin_table
        unless (defined $list->sync_include_admin()) {
            $log->syslog('err', '')
                unless ($options->{'just_try'});
        }
        if (not @{$list->get_admins('owner') || []}
            and $list->{'admin'}{'status'} ne 'error_config') {
            $log->syslog('err', 'The list "%s" has got no owner defined',
                $list->{'name'});
            $list->set_status_error_config('no_owner_defined');
        }
    }

    return $list;
}

## When no robot is specified, look for a list among robots
sub search_list_among_robots {
    my $listname = shift;

    unless ($listname) {
        $log->syslog('err', 'Missing list parameter');
        return undef;
    }

    ## Search in default robot
    if (-d $Conf::Conf{'home'} . '/' . $listname) {
        return $Conf::Conf{'domain'};
    }

    foreach my $r (keys %{$Conf::Conf{'robots'}}) {
        if (-d $Conf::Conf{'home'} . '/' . $r . '/' . $listname) {
            return $r;
        }
    }

    return 0;
}

## set the list in status error_config and send a notify to listmaster
sub set_status_error_config {
    $log->syslog('debug2', '(%s, %s, ...)', @_);
    my ($self, $msg, @param) = @_;

    unless ($self->{'admin'}
        and $self->{'admin'}{'status'} eq 'error_config') {
        $self->{'admin'}{'status'} = 'error_config';

        # No more save config in error...
        # $self->save_config(tools::get_address($self->{'domain'},
        #     'listmaster'));
        $log->syslog('err',
            'The list %s is set in status error_config: %s(%s)',
            $self, $msg, join(', ', @param));
        Sympa::send_notify_to_listmaster($self, $msg,
            [$self->{'name'}, @param]);
    }
}

# Destroy multiton instance. FIXME
sub destroy_multiton {
    my $self = shift;
    delete $list_of_lists{$self->{'domain'}}{$self->{'name'}};
}

## set the list in status family_closed and send a notify to owners
# Deprecated.  Use Sympa::Request::Handler::close_list handler.
#sub set_status_family_closed;

# Saves the statistics data to disk.
# Deprecated. Use Sympa::List::update_stats().
#sub savestats;

## msg count.
# Old name: increment_msg_count().
sub _increment_msg_count {
    $log->syslog('debug2', '(%s)', @_);
    my $self = shift;

    # Be sure the list has been loaded.
    my $file = "$self->{'dir'}/msg_count";

    my %count;
    if (open(MSG_COUNT, $file)) {
        while (<MSG_COUNT>) {
            if ($_ =~ /^(\d+)\s(\d+)$/) {
                $count{$1} = $2;
            }
        }
        close MSG_COUNT;
    }
    my $today = int(time / 86400);
    if ($count{$today}) {
        $count{$today}++;
    } else {
        $count{$today} = 1;
    }

    unless (open(MSG_COUNT, ">$file.$PID")) {
        $log->syslog('err', 'Unable to create "%s.%s": %m', $file, $PID);
        return undef;
    }
    foreach my $key (sort { $a <=> $b } keys %count) {
        printf MSG_COUNT "%d\t%d\n", $key, $count{$key};
    }
    close MSG_COUNT;

    unless (rename("$file.$PID", $file)) {
        $log->syslog('err', 'Unable to write "%s": %m', $file);
        return undef;
    }
    return 1;
}

# Returns the number of messages sent to the list
sub get_msg_count {
    $log->syslog('debug2', '(%s)', @_);
    my $self = shift;

    # Be sure the list has been loaded.
    my $file = "$self->{'dir'}/stats";

    my $count = 0;
    if (open(MSG_COUNT, $file)) {
        while (<MSG_COUNT>) {
            if ($_ =~ /^(\d+)\s+(.*)$/) {
                $count = $1;
            }
        }
        close MSG_COUNT;
    }

    return $count;
}
## last date of distribution message .
sub get_latest_distribution_date {
    $log->syslog('debug2', '(%s)', @_);
    my $self = shift;

    # Be sure the list has been loaded.
    my $file = "$self->{'dir'}/msg_count";

    my $latest_date = 0;
    unless (open(MSG_COUNT, $file)) {
        $log->syslog('debug2', 'Unable to open %s', $file);
        return undef;
    }

    while (<MSG_COUNT>) {
        if ($_ =~ /^(\d+)\s(\d+)$/) {
            $latest_date = $1 if ($1 > $latest_date);
        }
    }
    close MSG_COUNT;

    return undef if ($latest_date == 0);
    return $latest_date;
}

## Update the stats struct
## Input  : num of bytes of msg
## Output : num of msgs sent
# Old name: List::update_stats().
# No longer used. Use Sympa::List::update_stats(1);
#sub get_next_sequence;

sub get_stats {
    my $self = shift;

    my @stats;
    my $lock_fh = Sympa::LockedFile->new($self->{'dir'} . '/stats', 2, '<');
    if ($lock_fh) {
        @stats = split /\s+/, do { my $line = <$lock_fh>; $line };
        $lock_fh->close;
    }

    foreach my $i ((0 .. 3)) {
        $stats[$i] = 0 unless $stats[$i];
    }
    return @stats[0 .. 3];
}

sub update_stats {
    $log->syslog('debug2', '(%s, %s, %s, %s, %s)', @_);
    my $self  = shift;
    my @diffs = @_;

    my $lock_fh = Sympa::LockedFile->new($self->{'dir'} . '/stats', 2, '+>>');
    unless ($lock_fh) {
        $log->syslog('err', 'Could not create new lock');
        return;
    }

    # Update stats file.
    # Note: The last three fields total, last_sync and last_sync_admin_user
    # were deprecated.
    seek $lock_fh, 0, 0;
    my @stats = split /\s+/, do { my $line = <$lock_fh>; $line };
    foreach my $i ((0 .. 3)) {
        $stats[$i] ||= 0;
        $stats[$i] += $diffs[$i] if $diffs[$i];
    }
    seek $lock_fh, 0, 0;
    truncate $lock_fh, 0;
    printf $lock_fh "%d %.0f %.0f %.0f\n", @stats;

    return unless $lock_fh->close;

    if ($diffs[0]) {
        $self->_increment_msg_count;
    }

    return @stats;
}

sub _cache_publish_expiry {
    my $self = shift;
    my $type = shift;

    my $stat_file;
    if ($type eq 'member') {
        $stat_file = $self->{'dir'} . '/.last_change.member';
    } elsif ($type eq 'last_sync') {
        $stat_file = $self->{'dir'} . '/.last_sync.member';
    } elsif ($type eq 'admin_user') {
        $stat_file = $self->{'dir'} . '/.last_change.admin';
    } elsif ($type eq 'last_sync_admin_user') {
        $stat_file = $self->{'dir'} . '/.last_sync.admin';
    } else {
        die 'bug in logic. Ask developer';
    }

    # Touch status file.
    my $fh;
    open $fh, '>', $stat_file and close $fh;
}

sub _cache_read_expiry {
    my $self = shift;
    my $type = shift;

    if ($type eq 'member') {
        # If changes have never been done, just now is assumed.
        my $stat_file = $self->{'dir'} . '/.last_change.member';
        $self->_cache_publish_expiry('member') unless -e $stat_file;
        return [stat $stat_file]->[9];
    } elsif ($type eq 'last_sync') {
        # If syncs have never been done, earliest time is assumed.
        return Sympa::Tools::File::get_mtime(
            $self->{'dir'} . '/.last_sync.member');
    } elsif ($type eq 'admin_user') {
        # If changes have never been done, just now is assumed.
        my $stat_file = $self->{'dir'} . '/.last_change.admin';
        $self->_cache_publish_expiry('admin_user') unless -e $stat_file;
        return [stat $stat_file]->[9];
    } elsif ($type eq 'last_sync_admin_user') {
        # If syncs have never been done, earliest time is assumed.
        return Sympa::Tools::File::get_mtime(
            $self->{'dir'} . '/.last_sync.admin');
    } elsif ($type eq 'edit_list_conf') {
        return [stat Sympa::search_fullpath($self, 'edit_list.conf')]->[9];
    } else {
        die 'bug in logic. Ask developer';
    }
}

sub _cache_get {
    my $self = shift;
    my $type = shift;

    my $lasttime = $self->{_mtime}{$type};
    my $mtime;
    if ($type eq 'total' or $type eq 'is_list_member') {
        $mtime = $self->_cache_read_expiry('member');
    } else {
        $mtime = $self->_cache_read_expiry($type);
    }
    $self->{_mtime}{$type} = $mtime;

    return undef unless defined $lasttime and defined $mtime;
    return undef if $lasttime < $mtime;
    return $self->{_cached}{$type};
}

sub _cache_put {
    my $self  = shift;
    my $type  = shift;
    my $value = shift;

    return $self->{_cached}{$type} = $value;
}

# Old name: List::extract_verp_rcpt().
# Moved to: Sympa::Spindle::DistributeMessage::_extract_verp_rcpt().
#sub _extract_verp_rcpt;

# Dumps a copy of list users to disk, in text format.
# Old name: Sympa::List::dump() which dumped only members.
sub dump_users {
    $log->syslog('debug2', '(%s, %s)', @_);
    my $self = shift;
    my $role = shift;

    die 'bug in logic. Ask developer'
        unless grep { $role eq $_ } qw(member owner editor);

    my $file = $self->{'dir'} . '/' . $role . '.dump';

    unlink $file . '.old' if -e $file . '.old';
    rename $file, $file . '.old' if -e $file;
    my $lock_fh = Sympa::LockedFile->new($file, 5, '>');
    unless ($lock_fh) {
        $log->syslog(
            'err', 'Failed to save file %s.new: %s',
            $file, Sympa::LockedFile->last_error
        );
        return undef;
    }

    if ($role eq 'member') {
        my %map_field = _map_list_member_cols();

        my $user;
        for (
            $user = $self->get_first_list_member();
            $user;
            $user = $self->get_next_list_member()
        ) {
            foreach my $k (sort keys %map_field) {
                if ($k eq 'custom_attribute') {
                    next unless ref $user->{$k} eq 'HASH' and %{$user->{$k}};
                    my $encoded = Sympa::Tools::Data::encode_custom_attribute(
                        $user->{$k});
                    printf $lock_fh "%s %s\n", $k, $encoded;
                } else {
                    next unless defined $user->{$k} and length $user->{$k};
                    printf $lock_fh "%s %s\n", $k, $user->{$k};
                }
            }

            # Compat.<=6.2.40
            # This is needed for earlier version of Sympa on e.g. remote host.
            print $lock_fh "included 1\n"
                if defined $user->{inclusion};

            print $lock_fh "\n";
        }
    } else {
        my %map_field = _map_list_admin_cols();

        foreach my $user (@{$self->get_current_admins || []}) {
            next unless $user->{role} eq $role;
            foreach my $k (sort keys %map_field) {
                printf $lock_fh "%s %s\n", $k, $user->{$k}
                    if defined $user->{$k} and length $user->{$k};
            }

            # Compat.<=6.2.40
            # This is needed for earlier version of Sympa on e.g. remote host.
            print $lock_fh "included 1\n"
                if defined $user->{inclusion};

            print $lock_fh "\n";
        }
    }

    $lock_fh->close;

    # FIXME:Are these lines required?
    $self->{'_mtime'}{'config'} =
        Sympa::Tools::File::get_mtime($self->{'dir'} . '/config');

    return 1;
}

## Saves the configuration file to disk
sub save_config {
    my ($self, $email) = @_;
    $log->syslog('debug3', '(%s, %s)', $self->{'name'}, $email);

    return undef
        unless ($self);

    my $config_file_name = "$self->{'dir'}/config";

    ## Lock file
    my $lock_fh = Sympa::LockedFile->new($config_file_name, 5, '+<');
    unless ($lock_fh) {
        $log->syslog('err', 'Could not create new lock');
        return undef;
    }

    my $name                 = $self->{'name'};
    my $old_serial           = $self->{'admin'}{'serial'};
    my $old_config_file_name = "$self->{'dir'}/config.$old_serial";

    ## Update management info
    $self->{'admin'}{'serial'}++;
    $self->{'admin'}{'update'} = {
        'email'      => $email,
        'date_epoch' => time,
    };

    unless (
        $self->_save_list_config_file(
            $config_file_name, $old_config_file_name
        )
    ) {
        $log->syslog('info', 'Unable to save config file %s',
            $config_file_name);
        $lock_fh->close();
        return undef;
    }

    ## Also update the binary version of the data structure
    if (Conf::get_robot_conf($self->{'domain'}, 'cache_list_config') eq
        'binary_file') {
        eval {
            Storable::store($self->{'admin'}, "$self->{'dir'}/config.bin");
        };
        if ($@) {
            $log->syslog('err',
                'Failed to save the binary config %s. error: %s',
                "$self->{'dir'}/config.bin", $@);
        }
    }

    ## Release the lock
    unless ($lock_fh->close()) {
        return undef;
    }

    unless ($self->_update_list_db) {
        $log->syslog('err', "Unable to update list_table");
    }

    return 1;
}

## Loads the administrative data for a list
sub load {
    $log->syslog('debug2', '(%s, %s, %s, ...)', @_);
    my $self    = shift;
    my $name    = shift;
    my $robot   = shift;
    my $options = shift;

    die 'bug in logic. Ask developer' unless $robot;

    ## Set of initializations ; only performed when the config is first loaded
    if ($options->{'first_access'}) {
        # Create parent of list directory if not exist yet e.g. when list to
        # be created manually.
        # Note: For compatibility, directory with primary domain is omitted.
        if (    $robot
            and $robot ne $Conf::Conf{'domain'}
            and not -d "$Conf::Conf{'home'}/$robot") {
            mkdir "$Conf::Conf{'home'}/$robot", 0775;
        }

        if ($robot && (-d "$Conf::Conf{'home'}/$robot")) {
            $self->{'dir'} = "$Conf::Conf{'home'}/$robot/$name";
        } elsif (lc($robot) eq lc($Conf::Conf{'domain'})) {
            $self->{'dir'} = "$Conf::Conf{'home'}/$name";
        } else {
            $log->syslog('err', 'No such robot (virtual domain) %s', $robot)
                unless ($options->{'just_try'});
            return undef;
        }

        $self->{'domain'} = $robot;

        # default list host is robot domain: Deprecated.
        #XXX$self->{'admin'}{'host'} ||= $self->{'domain'};
        $self->{'name'} = $name;
    }

    unless ((-d $self->{'dir'}) && (-f "$self->{'dir'}/config")) {
        $log->syslog('debug2', 'Missing directory (%s) or config file for %s',
            $self->{'dir'}, $name)
            unless ($options->{'just_try'});
        return undef;
    }

    # Last modification of list config ($last_time_config) on memory cache.
    # Note: "subscribers" file was deprecated. No need to load "stats" file.
    my $last_time_config = $self->{'_mtime'}{'config'};
    $last_time_config = POSIX::INT_MIN() unless defined $last_time_config;

    my $time_config = Sympa::Tools::File::get_mtime("$self->{'dir'}/config");
    my $time_config_bin =
        Sympa::Tools::File::get_mtime("$self->{'dir'}/config.bin");
    my $main_config_time =
        Sympa::Tools::File::get_mtime(Sympa::Constants::CONFIG);
    # my $web_config_time  = Sympa::Tools::File::get_mtime(Sympa::Constants::WWSCONFIG);
    my $config_reloaded = 0;
    my $admin;

    if (Conf::get_robot_conf($self->{'domain'}, 'cache_list_config') eq
            'binary_file'
        and !$options->{'reload_config'}
        and $time_config_bin > $last_time_config
        and $time_config_bin >= $time_config
        and $time_config_bin >= $main_config_time) {
        ## Get a shared lock on config file first
        my $lock_fh =
            Sympa::LockedFile->new($self->{'dir'} . '/config', 5, '<');
        unless ($lock_fh) {
            $log->syslog('err', 'Could not create new lock');
            return undef;
        }

        ## Load a binary version of the data structure
        ## unless config is more recent than config.bin
        eval { $admin = Storable::retrieve("$self->{'dir'}/config.bin") };
        if ($@) {
            $log->syslog('err',
                'Failed to load the binary config %s, error: %s',
                "$self->{'dir'}/config.bin", $@);
            $lock_fh->close();
            return undef;
        }

        $config_reloaded  = 1;
        $last_time_config = $time_config_bin;
        $lock_fh->close();
    } elsif ($self->{'name'} ne $name
        or $time_config > $last_time_config
        or $options->{'reload_config'}) {
        $admin = $self->_load_list_config_file;

        ## Get a shared lock on config file first
        my $lock_fh =
            Sympa::LockedFile->new($self->{'dir'} . '/config', 5, '+<');
        unless ($lock_fh) {
            $log->syslog('err', 'Could not create new lock');
            return undef;
        }

        ## update the binary version of the data structure
        if (Conf::get_robot_conf($self->{'domain'}, 'cache_list_config') eq
            'binary_file') {
            eval { Storable::store($admin, "$self->{'dir'}/config.bin") };
            if ($@) {
                $log->syslog('err',
                    'Failed to save the binary config %s. error: %s',
                    "$self->{'dir'}/config.bin", $@);
            }
        }

        $config_reloaded = 1;
        unless (defined $admin) {
            $log->syslog(
                'err',
                'Impossible to load list config file for list %s set in status error_config',
                $self
            );
            $self->set_status_error_config('load_admin_file_error');
            $lock_fh->close();
            return undef;
        }

        $last_time_config = $time_config;
        $lock_fh->close();
    }

    ## If config was reloaded...
    if ($admin) {
        $self->{'admin'} = $admin;

        ## check param_constraint.conf if belongs to a family and the config
        ## has been loaded
        if (defined $admin->{'family_name'}
            && ($admin->{'status'} ne 'error_config')) {
            my $family;
            unless ($family = $self->get_family()) {
                $log->syslog(
                    'err',
                    'Impossible to get list %s family: %s. The list is set in status error_config',
                    $self,
                    $self->{'admin'}{'family_name'}
                );
                $self->set_status_error_config('no_list_family',
                    $self->{'admin'}{'family_name'});
                return undef;
            }
            my $error = $family->check_param_constraint($self);
            unless ($error) {
                $log->syslog(
                    'err',
                    'Impossible to check parameters constraint for list % set in status error_config',
                    $self->{'name'}
                );
                $self->set_status_error_config('no_check_rules_family',
                    $family->{'name'});
            }
            if (ref($error) eq 'ARRAY') {
                $log->syslog(
                    'err',
                    'The list "%s" does not respect the rules from its family %s',
                    $self->{'name'},
                    $family->{'name'}
                );
                $self->set_status_error_config('no_respect_rules_family',
                    $family->{'name'});
            }
        }
    }

    $self->{'as_x509_cert'} = 1
        if ((-r "$self->{'dir'}/cert.pem")
        || (-r "$self->{'dir'}/cert.pem.enc"));

    $self->{'_mtime'}{'config'} = $last_time_config;

    $list_of_lists{$self->{'domain'}}{$name} = $self;
    return $config_reloaded;
}

## Return a list of hash's owners and their param
#OBSOLETED.  Use get_admins().
sub get_owners {
    $log->syslog('debug3', '(%s)', @_);
    my $self = shift;

    # owners are in the admin_table ; they might come from an include data
    # source
    return [$self->get_admins('owner')];
}

# OBSOLETED: No longer used.
sub get_nb_owners {
    $log->syslog('debug3', '(%s)', @_);
    my $self = shift;

    return scalar @{$self->get_admins('owner')};
}

## Return a hash of list's editors and their param(empty if there isn't any
## editor)
#OBSOLETED. Use get_admins().
sub get_editors {
    $log->syslog('debug3', '(%s)', @_);
    my $self = shift;

    # editors are in the admin_table ; they might come from an include data
    # source
    return [$self->get_admins('editor')];
}

## Returns an array of owners' email addresses
#OBSOLETED: Use get_admins_email('receptive_owner') or
#           get_admins_email('owner').
sub get_owners_email {
    $log->syslog('debug3', '(%s, %s)', @_);
    my $self  = shift;
    my $param = shift;

    my @rcpt;

    if ($param->{'ignore_nomail'}) {
        @rcpt = map { $_->{'email'} } $self->get_admins('owner');
    } else {
        @rcpt = map { $_->{'email'} } $self->get_admins('receptive_owner');
    }
    unless (@rcpt) {
        $log->syslog('notice', 'Warning: No owner found for list %s', $self);
    }
    return @rcpt;
}

## Returns an array of editors' email addresses
#  or owners if there isn't any editors' email addresses
#OBSOLETED: Use get_admins_email('receptive_editor') or
#           get_admins_email('actual_editor').
sub get_editors_email {
    $log->syslog('debug3', '(%s, %s)', @_);
    my $self  = shift;
    my $param = shift;

    my @rcpt;

    if ($param->{'ignore_nomail'}) {
        @rcpt = map { $_->{'email'} } $self->get_admins('actual_editor');
    } else {
        @rcpt = map { $_->{'email'} } $self->get_admins('receptive_editor');
    }
    return @rcpt;
}

## Returns an object Sympa::Family if the list belongs to a family or undef
sub get_family {
    my $self = shift;

    if (ref $self->{'family'} eq 'Sympa::Family') {
        return $self->{'family'};
    } elsif ($self->{'admin'}{'family_name'}) {
        return $self->{'family'} =
            Sympa::Family->new($self->{'admin'}{'family_name'},
            $self->{'domain'});
    } else {
        return undef;
    }
}

## return the config_changes hash
## Used ONLY with lists belonging to a family.
sub get_config_changes {
    my $self = shift;
    $log->syslog('debug3', '(%s)', $self->{'name'});

    unless ($self->{'admin'}{'family_name'}) {
        $log->syslog('err',
            '(%s) Is called but there is no family_name for this list',
            $self->{'name'});
        return undef;
    }

    ## load config_changes
    my $time_file =
        Sympa::Tools::File::get_mtime("$self->{'dir'}/config_changes");
    unless (defined $self->{'config_changes'}
        && ($self->{'config_changes'}{'mtime'} >= $time_file)) {
        unless ($self->{'config_changes'} =
            $self->_load_config_changes_file()) {
            $log->syslog('err',
                'Impossible to load file config_changes from list %s',
                $self->{'name'});
            return undef;
        }
    }
    return $self->{'config_changes'};
}

## update file config_changes if the list belongs to a family by
#  writing the $what(file or param) name
sub update_config_changes {
    my $self = shift;
    my $what = shift;
    # one param or a ref on array of param
    my $name = shift;
    $log->syslog('debug2', '(%s, %s)', $self->{'name'}, $what);

    unless ($self->{'admin'}{'family_name'}) {
        $log->syslog(
            'err',
            '(%s, %s, %s) Is called but there is no family_name for this list',
            $self->{'name'},
            $what
        );
        return undef;
    }
    unless (($what eq 'file') || ($what eq 'param')) {
        $log->syslog('err', '(%s, %s) %s is wrong: must be "file" or "param"',
            $self->{'name'}, $what);
        return undef;
    }

    # status parameter isn't updating set in config_changes
    if (($what eq 'param') && ($name eq 'status')) {
        return 1;
    }

    ## load config_changes
    my $time_file =
        Sympa::Tools::File::get_mtime("$self->{'dir'}/config_changes");
    unless (defined $self->{'config_changes'}
        && ($self->{'config_changes'}{'mtime'} >= $time_file)) {
        unless ($self->{'config_changes'} =
            $self->_load_config_changes_file()) {
            $log->syslog('err',
                'Impossible to load file config_changes from list %s',
                $self->{'name'});
            return undef;
        }
    }

    if (ref($name) eq 'ARRAY') {
        foreach my $n (@{$name}) {
            $self->{'config_changes'}{$what}{$n} = 1;
        }
    } else {
        $self->{'config_changes'}{$what}{$name} = 1;
    }

    $self->_save_config_changes_file();

    return 1;
}

## return a hash of config_changes file
sub _load_config_changes_file {
    my $self = shift;
    $log->syslog('debug3', '(%s)', $self->{'name'});

    my $config_changes = {};

    unless (-e "$self->{'dir'}/config_changes") {
        $log->syslog('err', 'No file %s/config_changes. Assuming no changes',
            $self->{'dir'});
        return $config_changes;
    }

    unless (open(FILE, "$self->{'dir'}/config_changes")) {
        $log->syslog('err',
            'File %s/config_changes exists, but unable to open it: %m',
            $self->{'dir'});
        return undef;
    }

    while (<FILE>) {

        next if /^\s*(\#.*|\s*)$/;

        if (/^param\s+(.+)\s*$/) {
            $config_changes->{'param'}{$1} = 1;

        } elsif (/^file\s+(.+)\s*$/) {
            $config_changes->{'file'}{$1} = 1;

        } else {
            $log->syslog('err', '(%s) Bad line: %s', $self->{'name'}, $_);
            next;
        }
    }
    close FILE;

    $config_changes->{'mtime'} =
        Sympa::Tools::File::get_mtime("$self->{'dir'}/config_changes");

    return $config_changes;
}

## save config_changes file in the list directory
sub _save_config_changes_file {
    my $self = shift;
    $log->syslog('debug3', '(%s)', $self->{'name'});

    unless ($self->{'admin'}{'family_name'}) {
        $log->syslog('err',
            '(%s) Is called but there is no family_name for this list',
            $self->{'name'});
        return undef;
    }
    unless (open FILE, '>', $self->{'dir'} . '/config_changes') {
        $log->syslog('err', 'Unable to create file %s/config_changes: %m',
            $self->{'dir'});
        return undef;
    }

    foreach my $what ('param', 'file') {
        foreach my $name (keys %{$self->{'config_changes'}{$what}}) {
            print FILE "$what $name\n";
        }
    }
    close FILE;

    return 1;
}

## Returns the list parameter value from $list->{'admin'}
#  the parameter is simple ($param) or composed ($param & $minor_param)
#  the value is a scalar or a ref on an array of scalar
# (for parameter digest : only for days)
sub get_param_value {
    $log->syslog('debug3', '(%s, %s, %s)', @_);
    my $self        = shift;
    my $param       = shift;
    my $as_arrayref = shift || 0;
    my $pinfo       = Sympa::Robot::list_params($self->{'domain'});
    my $minor_param;
    my $value;

    if ($param =~ /^([\w-]+)\.([\w-]+)$/) {
        $param       = $1;
        $minor_param = $2;
    }
    # Resolve aliases.
    if ($pinfo->{$param}) {
        my $alias = $pinfo->{$param}{'obsolete'};
        if ($alias and $pinfo->{$alias}) {
            $param = $alias;
        }
    }
    if (    $minor_param
        and ref $pinfo->{$param}{'format'} eq 'HASH'
        and $pinfo->{$param}{'format'}{$minor_param}) {
        my $alias = $pinfo->{$param}{'format'}{$minor_param}{'obsolete'};
        if ($alias and $pinfo->{$param}{'format'}{$alias}) {
            $minor_param = $alias;
        }
    }

    ## Multiple parameter (owner, custom_header, ...)
    if (ref($self->{'admin'}{$param}) eq 'ARRAY'
        and !$pinfo->{$param}{'split_char'}) {
        my @values;
        foreach my $elt (@{$self->{'admin'}{$param}}) {
            my $val =
                _get_single_param_value($pinfo, $elt, $param, $minor_param);
            push @values, $val if defined $val;
        }
        $value = \@values;
    } else {
        $value = _get_single_param_value($pinfo, $self->{'admin'}{$param},
            $param, $minor_param);
        if ($as_arrayref) {
            return [$value] if defined $value;
            return [];
        }
    }
    return $value;
}

## Returns the single list parameter value from struct $p, with $key entrie,
#  $k is optionnal
#  the single value can be a ref on a list when the parameter value is a list
sub _get_single_param_value {
    my ($pinfo, $p, $key, $k) = @_;
    $log->syslog('debug3', '(%s %s)', $key, $k);

    if (   defined($pinfo->{$key}{'scenario'})
        || defined($pinfo->{$key}{'task'})) {
        return $p->{'name'};

    } elsif (ref($pinfo->{$key}{'file_format'})) {

        if (defined($pinfo->{$key}{'file_format'}{$k}{'scenario'})) {
            return $p->{$k}{'name'};

        } elsif (($pinfo->{$key}{'file_format'}{$k}{'occurrence'} =~ /n$/)
            && $pinfo->{$key}{'file_format'}{$k}{'split_char'}) {
            return $p->{$k};    # ref on an array
        } else {
            return $p->{$k};
        }

    } else {
        if (($pinfo->{$key}{'occurrence'} =~ /n$/)
            && $pinfo->{$key}{'split_char'}) {
            return $p;          # ref on an array
        } elsif ($key eq 'digest') {
            return $p->{'days'};    # ref on an array
        } else {
            return $p;
        }
    }
}

##############################################################################
#                       FUNCTIONS FOR MESSAGE SENDING
#                       #
##############################################################################
#
#  -list distribution
#  -template sending
#  #
#  -service messages
#  -notification sending(listmaster, owner, editor, user)
#  #
#                                                                 #

###   LIST DISTRIBUTION  ###

# Moved (split) to:
# Sympa::Spindle::TransformIncoming::_twist(),
# Sympa::Spindle::ToArchive::_twist(),
# Sympa::Spindle::TransformOutgoing::_twist(),
# Sympa::Spindle::ToDigest::_twist(), Sympa::Spindle::ToList::_send_msg().
#sub distribute_msg;

# Moved to: Sympa::Spindle::DecodateOutgoing::_twist().
#sub post_archive;

# Old name: Sympa::Mail::mail_message()
# Moved To: Sympa::Spindle::ToList::_mail_message().
#sub _mail_message;

# Old name: List::send_msg_digest().
# Moved to Sympa::Spindle::ProcessDigest::_distribute_digest().
#sub distribute_digest;

sub get_digest_recipients_per_mode {
    my $self = shift;

    my @tabrcpt_digest;
    my @tabrcpt_summary;
    my @tabrcpt_digestplain;

    ## Create the list of subscribers in various digest modes
    for (
        my $user = $self->get_first_list_member();
        $user;
        $user = $self->get_next_list_member()
    ) {
        # Test to know if the rcpt suspended her subscription for this list.
        # If yes, don't send the message.
        if ($user and $user->{'suspend'}) {
            if (    (not $user->{'startdate'} or $user->{'startdate'} <= time)
                and (not $user->{'enddate'} or time <= $user->{'enddate'})) {
                next;
            } elsif ($user->{'enddate'} and $user->{'enddate'} < time) {
                # If end date is < time, update subscriber by deleting the
                # suspension setting.
                $self->restore_suspended_subscription($user->{'email'});
            }
        }
        if ($user->{'reception'} eq "digest") {
            push @tabrcpt_digest, $user->{'email'};

        } elsif ($user->{'reception'} eq "summary") {
            ## Create the list of subscribers in summary mode
            push @tabrcpt_summary, $user->{'email'};

        } elsif ($user->{'reception'} eq "digestplain") {
            push @tabrcpt_digestplain, $user->{'email'};
        }
    }

    return 0
        unless @tabrcpt_summary
        or @tabrcpt_digest
        or @tabrcpt_digestplain;

    my $available_recipients;
    $available_recipients->{'summary'} = \@tabrcpt_summary
        if @tabrcpt_summary;
    $available_recipients->{'digest'} = \@tabrcpt_digest if @tabrcpt_digest;
    $available_recipients->{'digestplain'} = \@tabrcpt_digestplain
        if @tabrcpt_digestplain;

    return $available_recipients;
}

###   TEMPLATE SENDING  ###

# MOVED to Sympa::send_dsn().
#sub send_dsn;

#MOVED: Use Sympa::send_file() or Sympa::List::send_probe_to_user().
# sub send_file($self, $tpl, $who, $robot, $context);

#DEPRECATED: Merged to List::distribute_msg(), then moved to
# Sympa::Spindle::ToList::_send_msg().
# sub send_msg($message);

sub get_recipients_per_mode {
    my $self    = shift;
    my $message = shift;
    my %options = @_;

    my $robot = $self->{'domain'};

    my (@tabrcpt_mail,        @tabrcpt_mail_verp,
        @tabrcpt_notice,      @tabrcpt_notice_verp,
        @tabrcpt_txt,         @tabrcpt_txt_verp,
        @tabrcpt_urlize,      @tabrcpt_urlize_verp,
        @tabrcpt_digestplain, @tabrcpt_digestplain_verp,
        @tabrcpt_digest,      @tabrcpt_digest_verp,
        @tabrcpt_summary,     @tabrcpt_summary_verp,
        @tabrcpt_nomail,      @tabrcpt_nomail_verp,
    );

    for (
        my $user = $self->get_first_list_member();
        $user;
        $user = $self->get_next_list_member()
    ) {
        unless ($user->{'email'}) {
            $log->syslog('err',
                'Skipping user with no email address in list %s', $self);
            next;
        }
        # Test to know if the rcpt suspended her subscription for this list.
        # if yes, don't send the message.
        if ($user and $user->{'suspend'}) {
            if (    (not $user->{'startdate'} or $user->{'startdate'} <= time)
                and (not $user->{'enddate'} or time <= $user->{'enddate'})) {
                push @tabrcpt_nomail_verp, $user->{'email'};
                next;
            } elsif ($user->{'enddate'} and $user->{'enddate'} < time) {
                # If end date is < time, update subscriber by deleting the
                # suspension setting.
                $self->restore_suspended_subscription($user->{'email'});
            }
        }

        # Check if "not_me" reception mode is set.
        next
            if $user->{'reception'} eq 'not_me'
            and $message->{sender} eq $user->{'email'};

        # Recipients who won't receive encrypted messages.
        # The digest, digestplain, nomail and summary reception option are
        # initialized for tracking feature only.
        if ($user->{'reception'} eq 'digestplain') {
            push @tabrcpt_digestplain_verp, $user->{'email'};
            next;
        } elsif ($user->{'reception'} eq 'digest') {
            push @tabrcpt_digest_verp, $user->{'email'};
            next;
        } elsif ($user->{'reception'} eq 'summary') {
            push @tabrcpt_summary_verp, $user->{'email'};
            next;
        } elsif ($user->{'reception'} eq 'nomail') {
            push @tabrcpt_nomail_verp, $user->{'email'};
            next;
        } elsif ($user->{'reception'} eq 'notice') {
            if ($user->{'bounce_address'}) {
                push @tabrcpt_notice_verp, $user->{'email'};
            } else {
                push @tabrcpt_notice, $user->{'email'};
            }
            next;
        }

        #XXX Following will be done by ProcessOutgoing spindle.
        # # Message should be re-encrypted, however, user certificate is
        # # missing.
        # if ($message->{'smime_crypted'}
        #     and not -r $Conf::Conf{'ssl_cert_dir'} . '/'
        #     . Sympa::Tools::Text::escape_chars($user->{'email'})
        #     and not -r $Conf::Conf{'ssl_cert_dir'} . '/'
        #     . Sympa::Tools::Text::escape_chars($user->{'email'} . '@enc')) {
        #     my $subject = $message->{'decoded_subject'};
        #     my $sender  = $message->{'sender'};
        #     unless (
        #         Sympa::send_file(
        #             $self,
        #             'x509-user-cert-missing',
        #             $user->{'email'},
        #             {   'mail' =>
        #                     {'subject' => $subject, 'sender' => $sender},
        #                 'auto_submitted' => 'auto-generated'
        #             }
        #         )
        #         ) {
        #         $log->syslog(
        #             'notice',
        #             'Unable to send template "x509-user-cert-missing" to %s',
        #             $user->{'email'}
        #         );
        #     }
        #     next;
        # }
        # # Otherwise it may be shelved encryption.

        if ($user->{'reception'} eq 'txt') {
            if ($user->{'bounce_address'}) {
                push @tabrcpt_txt_verp, $user->{'email'};
            } else {
                push @tabrcpt_txt, $user->{'email'};
            }
        } elsif ($user->{'reception'} eq 'urlize') {
            if ($user->{'bounce_address'}) {
                push @tabrcpt_urlize_verp, $user->{'email'};
            } else {
                push @tabrcpt_urlize, $user->{'email'};
            }
        } else {
            if ($user->{'bounce_score'}) {
                push @tabrcpt_mail_verp, $user->{'email'};
            } else {
                push @tabrcpt_mail, $user->{'email'};
            }
        }
    }

    return 0
        unless @tabrcpt_mail
        or @tabrcpt_notice
        or @tabrcpt_txt
        or @tabrcpt_urlize
        or @tabrcpt_mail_verp
        or @tabrcpt_notice_verp
        or @tabrcpt_txt_verp
        or @tabrcpt_urlize_verp;

    my $available_recipients;

    $available_recipients->{'mail'}{'noverp'} = \@tabrcpt_mail
        if @tabrcpt_mail;
    $available_recipients->{'mail'}{'verp'} = \@tabrcpt_mail_verp
        if @tabrcpt_mail_verp;
    $available_recipients->{'notice'}{'noverp'} = \@tabrcpt_notice
        if @tabrcpt_notice;
    $available_recipients->{'notice'}{'verp'} = \@tabrcpt_notice_verp
        if @tabrcpt_notice_verp;
    $available_recipients->{'txt'}{'noverp'} = \@tabrcpt_txt if @tabrcpt_txt;
    $available_recipients->{'txt'}{'verp'} = \@tabrcpt_txt_verp
        if @tabrcpt_txt_verp;
    $available_recipients->{'urlize'}{'noverp'} = \@tabrcpt_urlize
        if @tabrcpt_urlize;
    $available_recipients->{'urlize'}{'verp'} = \@tabrcpt_urlize_verp
        if @tabrcpt_urlize_verp;
    $available_recipients->{'digestplain'}{'noverp'} = \@tabrcpt_digestplain
        if @tabrcpt_digestplain;
    $available_recipients->{'digestplain'}{'verp'} =
        \@tabrcpt_digestplain_verp
        if @tabrcpt_digestplain_verp;
    $available_recipients->{'digest'}{'noverp'} = \@tabrcpt_digest
        if @tabrcpt_digest;
    $available_recipients->{'digest'}{'verp'} = \@tabrcpt_digest_verp
        if @tabrcpt_digest_verp;
    $available_recipients->{'summary'}{'noverp'} = \@tabrcpt_summary
        if @tabrcpt_summary;
    $available_recipients->{'summary'}{'verp'} = \@tabrcpt_summary_verp
        if @tabrcpt_summary_verp;
    $available_recipients->{'nomail'}{'noverp'} = \@tabrcpt_nomail
        if @tabrcpt_nomail;
    $available_recipients->{'nomail'}{'verp'} = \@tabrcpt_nomail_verp
        if @tabrcpt_nomail_verp;

    return $available_recipients;
}

###   SERVICE MESSAGES   ###

=over

=item send_confirm_to_editor ( $message, $method )

This method was DEPRECATED.

Send a L<Sympa::Message> object to the editor (for approval).

Sends a message to the list editor to ask them for moderation
(in moderation context : editor or editorkey). The message
to moderate is set in moderation spool with name containing
a key (reference send to editor for moderation).
In context of msg_topic defined the editor must tag it
for the moderation (on Web interface).

Parameters:

=over

=item $message

Sympa::Message instance - the message to moderate.

=item $method

'md5' - for "editorkey", 'smtp' - for "editor".

=back

Returns:

The moderation key for naming message waiting for moderation in moderation spool, or C<undef>.

=back

=cut

# Old name: List::send_to_editor().
# Moved to: Sympa::Spindle::ToEditor & Sympa::Spindle::ToModeration.
#sub send_confirm_to_editor;

=over

=item send_confirm_to_sender ( $message )

This method was DEPRECATED.

Sends an authentication request for a sent message to distribute.
The message for distribution is copied in the auth
spool in order to wait for confirmation by its sender.
This message is named with a key.
In context of msg_topic defined, the sender must tag it
for the confirmation

Parameter:

=over

=item $message

L<Sympa::Message> instance.

=back

Returns:

The key for naming message waiting for confirmation (or tagging) in auth spool, or C<undef>.

=back

=cut

# Old name: List::send_auth().
# Moved to Sympa::Spindle::ToHeld::_send_confirm_to_sender().
#sub send_confirm_to_sender;

#MOVED: Use Sympa::request_auth().
#sub request_auth;

# Merged into Sympa::Commands::getfile().
#sub archive_send;

# Merged into Sympa::Commands::last().
#sub archive_send_last;

###   NOTIFICATION SENDING  ###

####################################################
# send_notify_to_owner
####################################################
# Sends a notice to list owner(s) by parsing
# listowner_notification.tt2 template
#
# IN : -$self (+): ref(List)
#      -$operation (+): notification type
#      -$param(+) : ref(HASH) | ref(ARRAY)
#       values for template parsing
#
# OUT : 1 | undef
#
######################################################
sub send_notify_to_owner {
    $log->syslog('debug2', '(%s, %s, %s)', @_);
    my ($self, $operation, $param) = @_;

    my @rcpt  = $self->get_admins_email('receptive_owner');
    my $robot = $self->{'domain'};

    unless (@rcpt) {
        $log->syslog(
            'notice',
            'No owner defined or all of them use nomail option in list %s; using listmasters as default',
            $self
        );
        @rcpt = Sympa::get_listmasters_email($self);
    }
    unless (defined $operation) {
        die 'missing incoming parameter "$operation"';
    }

    if (ref($param) eq 'HASH') {

        $param->{'auto_submitted'} = 'auto-generated';
        $param->{'to'}             = join(',', @rcpt);
        $param->{'type'}           = $operation;

        if ($operation eq 'warn-signoff') {
            foreach my $owner (@rcpt) {
                $param->{'one_time_ticket'} = Sympa::Ticket::create(
                    $owner,
                    $robot,
                    'search/'
                        . Sympa::Tools::Text::encode_uri($self->{'name'})
                        . '/'
                        . Sympa::Tools::Text::encode_uri($param->{'who'}),
                    $param->{'ip'}
                );
                unless (
                    Sympa::send_file(
                        $self, 'listowner_notification', [$owner], $param
                    )
                ) {
                    $log->syslog(
                        'notice',
                        'Unable to send template "listowner_notification" to %s list owner %s',
                        $self,
                        $owner
                    );
                }
            }
        } elsif ($operation eq 'sigrequest' or $operation eq 'subrequest') {
            # Sends notifications by each so that auth links with owners'
            # addresses will be included.
            foreach my $owner (@rcpt) {
                unless (
                    Sympa::send_file(
                        $self, 'listowner_notification', $owner, $param
                    )
                ) {
                    $log->syslog(
                        'notice',
                        'Unable to send template "listowner_notification" to %s list owner %s',
                        $self,
                        $owner
                    );
                }
            }
        } else {
            if ($operation eq 'bounce_rate') {
                $param->{'rate'} = int($param->{'rate'} * 10) / 10;
            }
            unless (
                Sympa::send_file(
                    $self, 'listowner_notification', \@rcpt, $param
                )
            ) {
                $log->syslog(
                    'notice',
                    'Unable to send template "listowner_notification" to %s list owner',
                    $self
                );
                return undef;
            }
        }

    } elsif (ref($param) eq 'ARRAY') {

        my $data = {
            'to'   => join(',', @rcpt),
            'type' => $operation
        };

        for my $i (0 .. $#{$param}) {
            $data->{"param$i"} = $param->[$i];
        }
        unless (
            Sympa::send_file($self, 'listowner_notification', \@rcpt, $data))
        {
            $log->syslog(
                'notice',
                'Unable to send template "listowner_notification" to %s list owner',
                $self
            );
            return undef;
        }

    } else {
        $log->syslog(
            'err',
            '(%s, %s) Error on incoming parameter "$param", it must be a ref on HASH or a ref on ARRAY',
            $self,
            $operation
        );
        return undef;
    }
    return 1;
}

# FIXME:This might be moved to Sympa::WWW namespace.
sub get_picture_path {
    my $self = shift;
    return join '/', $Conf::Conf{'pictures_path'}, $self->get_id, @_;
}

# No longer used.  Use Sympa::List::find_picture_url().
#sub get_picture_url;

=over 4

=item find_picture_filenames ( $email )

Returns the type of a pictures according to the user.

=back

=cut

# Old name: tools::pictures_filename()
# FIXME:This might be moved to Sympa::WWW namespace.
sub find_picture_filenames {
    my $self  = shift;
    my $email = shift;

    my @ret = ();
    if ($email) {
        my $login = Digest::MD5::md5_hex($email);
        foreach my $ext (qw{gif jpg jpeg png}) {
            if (-f $self->get_picture_path($login . '.' . $ext)) {
                push @ret, $login . '.' . $ext;
            }
        }
    }
    return @ret;
}

# FIXME:This might be moved to Sympa::WWW namespace.
sub find_picture_paths {
    my $self  = shift;
    my $email = shift;

    return
        map { $self->get_picture_path($_) }
        $self->find_picture_filenames($email);
}

=over

=item find_picture_url ( $email )

Find pictures URL

=back

=cut

# Old name: tools::make_pictures_url().
# FIXME:This might be moved to Sympa::WWW namespace.
sub find_picture_url {
    my $self  = shift;
    my $email = shift;

    my ($filename) = $self->find_picture_filenames($email);
    return undef unless $filename;

    return Sympa::Tools::Text::weburl($Conf::Conf{'pictures_url'},
        [$self->get_id, $filename]);
}

=over

=item delete_list_member_picture ( $email )

Deletes a member's picture file.

=back

=cut

# FIXME:This might be moved to Sympa::WWW namespace.
sub delete_list_member_picture {
    $log->syslog('debug2', '(%s, %s)', @_);
    my $self  = shift;
    my $email = shift;

    my $ret = 1;
    foreach my $path ($self->find_picture_paths($email)) {
        unless (unlink $path) {
            $log->syslog('err', 'Failed to delete %s', $path);
            $ret = undef;
        } else {
            $log->syslog('debug3', 'File deleted successfully: %s', $path);
        }
    }

    return $ret;
}

####################################################
# send_notify_to_editor
####################################################
# Sends a notice to list editor(s) or owner (if no editor)
# by parsing listeditor_notification.tt2 template
#
# IN : -$self (+): ref(List)
#      -$operation (+): notification type
#      -$param(+) : ref(HASH) | ref(ARRAY)
#       values for template parsing
#
# OUT : 1 | undef
#
######################################################
sub send_notify_to_editor {
    $log->syslog('debug2', '(%s, %s, %s)', @_);
    my ($self, $operation, $param) = @_;

    my @rcpt = $self->get_admins_email('receptive_editor');
    @rcpt = $self->get_admins_email('actual_editor') unless @rcpt;

    my $robot = $self->{'domain'};
    $param->{'auto_submitted'} = 'auto-generated';

    unless (@rcpt) {
        $log->syslog('notice',
            'Warning: No editor and owner defined at all in list %s', $self);
        return undef;
    }
    unless (defined $operation) {
        die 'missing incoming parameter "$operation"';
    }
    if (ref($param) eq 'HASH') {

        $param->{'to'} = join(',', @rcpt);
        $param->{'type'} = $operation;

        unless (
            Sympa::send_file(
                $self, 'listeditor_notification', \@rcpt, $param
            )
        ) {
            $log->syslog(
                'notice',
                'Unable to send template "listeditor_notification" to %s list editor',
                $self
            );
            return undef;
        }

    } elsif (ref($param) eq 'ARRAY') {

        my $data = {
            'to'   => join(',', @rcpt),
            'type' => $operation
        };

        foreach my $i (0 .. $#{$param}) {
            $data->{"param$i"} = $param->[$i];
        }
        unless (
            Sympa::send_file($self, 'listeditor_notification', \@rcpt, $data))
        {
            $log->syslog('notice',
                'Unable to send template "listeditor_notification" to %s list editor'
            );
            return undef;
        }

    } else {
        $log->syslog(
            'err',
            '(%s, %s) Error on incoming parameter "$param", it must be a ref on HASH or a ref on ARRAY',
            $self,
            $operation
        );
        return undef;
    }
    return 1;
}

# Moved to Sympa::send_notify_to_user().
#sub send_notify_to_user;

=over

=item send_probe_to_user

XXX

=back

=cut

sub send_probe_to_user {
    my $self = shift;
    my $type = shift;
    my $who  = shift;

    # Shelve VERP for welcome or remind message if necessary
    my $tracking;
    if (    $self->{'admin'}{'welcome_return_path'} eq 'unique'
        and $type eq 'welcome') {
        $tracking = 'w';
    } elsif ($self->{'admin'}{'remind_return_path'} eq 'unique'
        and $type eq 'remind') {
        $tracking = 'r';
    } else {
        #FIXME? Return-Path for '*_return_path' parameter with 'owner'
        # value is LIST-owner address.  It might be LIST-request address.
    }

    my $spindle = Sympa::Spindle::ProcessTemplate->new(
        context  => $self,
        template => $type,
        rcpt     => $who,
        data     => {},
        tracking => $tracking,
        #FIXME: Why overwrite priority?
        priority => Conf::get_robot_conf($self->{'domain'}, 'sympa_priority'),
    );
    unless ($spindle and $spindle->spin and $spindle->{finish} eq 'success') {
        $log->syslog('err', 'Could not send template %s to %s', $type, $who);
        return undef;
    }

    return 1;
}

### END functions for sending messages ###

#MOVED: Use Sympa::compute_auth().
#sub compute_auth;

# DEPRECATED: Moved to Sympa::Message::_decorate_parts().
#sub add_parts;

## Delete a user in the user_table
##sub delete_global_user
## DEPRECATED: Use Sympa::User::delete_global_user() or $user->expire();

## Delete the indicate list member
## IN : - ref to array
##      - option exclude
##
## $list->delete_list_member('users' => \@u, 'exclude' => 1)
## $list->delete_list_member('users' => [$email], 'exclude' => 1)
sub delete_list_member {
    my $self    = shift;
    my %param   = @_;
    my @u       = @{$param{'users'}};
    my $exclude = $param{'exclude'};

    # Case of deleting: "auto_del" (bounce management), "signoff" (manual
    # signoff) or "del" (deleted by admin)?
    my $operation = $param{'operation'};

    $log->syslog('debug2', '');

    my $name  = $self->{'name'};
    my $total = 0;

    my $sdm = Sympa::DatabaseManager->instance;

    foreach my $who (@u) {
        $who = Sympa::Tools::Text::canonic_email($who);

        ## Include in exclusion_table only if option is set.
        if ($exclude) {
            # Insert in exclusion_table if $user->{inclusion} defined.
            $self->insert_delete_exclusion($who, 'insert');
        }

        # Delete record in subscriber_table.
        unless (
            $sdm
            and $sdm->do_prepared_query(
                q{DELETE FROM subscriber_table
                  WHERE user_subscriber = ? AND
                        list_subscriber = ? AND robot_subscriber = ?},
                $who, $name, $self->{'domain'}
            )
        ) {
            $log->syslog('err', 'Unable to remove list member %s', $who);
            next;
        }

        # Delete signoff requests if any.
        my $spool_req = Sympa::Spool::Auth->new(
            context => $self,
            action  => 'del',
            email   => $who,
        );
        while (1) {
            my ($request, $handle) = $spool_req->next;
            last unless $handle;
            next unless $request;

            $spool_req->remove($handle);
        }

        #log in stat_table to make statistics
        if ($operation) {
            $log->add_stat(
                'robot'     => $self->{'domain'},
                'list'      => $name,
                'operation' => $operation,
                'mail'      => $who
            );
        }

        $total--;
    }

    $self->_cache_publish_expiry('member');
    delete_list_member_picture($self, shift(@u));
    return (-1 * $total);

}

## Delete the indicated admin users from the list.
sub delete_list_admin {
    my ($self, $role, @u) = @_;
    $log->syslog('debug2', '', $role);

    my $name  = $self->{'name'};
    my $total = 0;

    foreach my $who (@u) {
        $who = Sympa::Tools::Text::canonic_email($who);
        my $statement;

        my $sdm = Sympa::DatabaseManager->instance;

        # Delete record in ADMIN
        unless (
            $sdm
            and $sdm->do_prepared_query(
                q{DELETE FROM admin_table
                  WHERE user_admin = ? AND list_admin = ? AND
                        robot_admin = ? AND role_admin = ?},
                $who,              $self->{'name'},
                $self->{'domain'}, $role
            )
        ) {
            $log->syslog('err', 'Unable to remove admin %s of list %s',
                $who, $self);
            next;
        }

        $total--;
    }

    $self->_cache_publish_expiry('admin_user');

    return (-1 * $total);
}

# Delete all admin_table entries.
# OBSOLETED: No longer used.
#sub delete_all_list_admin;

# OBSOLETED: This may no longer be used.
# Returns the cookie for a list, if any.
sub get_cookie {
    return shift->{'admin'}{'cookie'};
}

# OBSOLETED: No longer used.
# Returns the maximum size allowed for a message to the list.
sub get_max_size {
    return shift->{'admin'}{'max_size'};
}

## Returns an array with the Reply-To data
sub get_reply_to {
    my $admin = shift->{'admin'};

    my $value = $admin->{'reply_to_header'}{'value'};

    $value = $admin->{'reply_to_header'}{'other_email'}
        if ($value eq 'other_email');

    return $value;
}

## Returns a default user option
sub get_default_user_options {
    $log->syslog('debug3', '(%s,%s)', @_);
    my $self = shift;
    my $what = shift;

    if ($self) {
        return $self->{'admin'}{'default_user_options'};
    }
    return undef;
}

# Returns the number of subscribers of a list.
sub get_total {
    my $self   = shift;
    my $option = shift;

    my $total = $self->_cache_get('total');
    if (defined $total and not($option and $option eq 'nocache')) {
        return $total;
    }

    my $sdm = Sympa::DatabaseManager->instance;
    my $sth;

    unless (
        $sdm
        and $sth = $sdm->do_prepared_query(
            q{SELECT COUNT(*)
              FROM subscriber_table
              WHERE list_subscriber = ? AND robot_subscriber = ?},
            $self->{'name'}, $self->{'domain'}
        )
    ) {
        $log->syslog('err', 'Unable to get subscriber count for list %s',
            $self);
        return $total;    # Return cache probably outdated.
    }
    $total = $self->_cache_put('total', $sth->fetchrow);
    $sth->finish;

    return $total;
}

## Returns a hash for a given user
##sub get_global_user {
## DEPRECATED: Use Sympa::User::get_global_user() or Sympa::User->new().

## Returns an array of all users in User table hash for a given user
##sub get_all_global_user {
## DEPRECATED: Use Sympa::User::get_all_global_user() or
## Sympa::User::get_users().

######################################################################
###  suspend_subscription                                            #
## Suspend an user from list(s)                                      #
######################################################################
# IN:                                                                #
#   - email : the subscriber email                                   #
#   - list : the name of the list                                    #
#   - data : start_date and end_date                                 #
#   - robot : domain                                                 #
# OUT:                                                               #
#   - undef if something went wrong.                                 #
#   - 1 if user is suspended from the list                           #
######################################################################
sub suspend_subscription {

    my $email = shift;
    my $list  = shift;
    my $data  = shift;
    my $robot = shift;
    $log->syslog('debug2', '("%s", "%s", "%s")', $email, $list, $data);

    my $sdm = Sympa::DatabaseManager->instance;
    unless (
        $sdm
        and $sdm->do_prepared_query(
            q{UPDATE subscriber_table
              SET suspend_subscriber = 1,
                  suspend_start_date_subscriber = ?,
                  suspend_end_date_subscriber = ?
              WHERE user_subscriber = ? AND
                    list_subscriber = ? AND robot_subscriber = ?},
            $data->{'startdate'}, $data->{'enddate'},
            $email, $list, $robot
        )
    ) {
        $log->syslog('err',
            'Unable to suspend subscription of user %s to list %s@%s',
            $email, $list, $robot);
        return undef;
    }

    return 1;
}

######################################################################
###  restore_suspended_subscription                                  #
## Restore the subscription of an user from list(s)                  #
######################################################################
# IN:                                                                #
#   - email : the subscriber email                                   #
# OUT:                                                               #
#   - undef if something went wrong.                                 #
#   - 1 if their subscription is restored                          #
######################################################################
sub restore_suspended_subscription {
    $log->syslog('debug2', '(%s)', @_);
    my $self  = shift;
    my $email = shift;

    my $sdm = Sympa::DatabaseManager->instance;
    unless (
        $sdm
        and $sdm->do_prepared_query(
            q{UPDATE subscriber_table
              SET suspend_subscriber = 0,
                  suspend_start_date_subscriber  = NULL,
                  suspend_end_date_subscriber = NULL
              WHERE user_subscriber = ? AND list_subscriber = ? AND
                    robot_subscriber = ?},
            $email, $self->{'name'}, $self->{'domain'}
        )
    ) {
        $log->syslog('err',
            'Unable to restore subscription of user %s to list %s',
            $email, $self);
        return undef;
    }

    return 1;
}

######################################################################
# insert_delete_exclusion                                            #
# Update the exclusion_table                                         #
######################################################################
# IN:                                                                #
#   - email : the subscriber email                                   #
#   - action : insert or delete                                      #
# OUT:                                                               #
#   - undef if something went wrong.                                 #
#   - 1                                                              #
######################################################################
sub insert_delete_exclusion {
    $log->syslog('debug2', '(%s, %s, %s)', @_);
    my $self   = shift;
    my $email  = shift;
    my $action = shift;

    die sprintf 'Invalid parameter: %s', $self
        unless ref $self;    #prototype changed (6.2b)

    my $name     = $self->{'name'};
    my $robot_id = $self->{'domain'};
    my $sdm      = Sympa::DatabaseManager->instance;

    my $r = 1;

    if ($action eq 'insert') {
        # INSERT only if $user->{inclusion} defined.
        my $user = $self->get_list_member($email);
        my $date = time;

        if (defined $user->{'inclusion'}) {
            unless (
                $sdm
                and $sdm->do_prepared_query(
                    q{INSERT INTO exclusion_table
                      (list_exclusion, family_exclusion, robot_exclusion,
                       user_exclusion, date_exclusion)
                      VALUES (?, ?, ?, ?, ?)},
                    $name, '', $robot_id, $email, $date
                )
            ) {
                $log->syslog('err', 'Unable to exclude user %s from list %s',
                    $email, $self);
                return undef;
            }
        }
    } elsif ($action eq 'delete') {
        ## If $email is in exclusion_table, delete it.
        my $data_excluded = $self->get_exclusion();
        my @users_excluded;

        my $key = 0;
        while ($data_excluded->{'emails'}->[$key]) {
            push @users_excluded, $data_excluded->{'emails'}->[$key];
            $key = $key + 1;
        }

        $r = 0;
        my $sth;
        foreach my $users (@users_excluded) {
            if ($email eq $users) {
                ## Delete : list, user and date
                unless (
                    $sdm
                    and $sth = $sdm->do_prepared_query(
                        q{DELETE FROM exclusion_table
                          WHERE list_exclusion = ? AND robot_exclusion = ? AND
                                user_exclusion = ?},
                        $name, $robot_id, $email
                    )
                ) {
                    $log->syslog(
                        'err',
                        'Unable to remove entry %s for list %s from table exclusion_table',
                        $email,
                        $self
                    );
                }
                $r = $sth->rows;
            }
        }
    } else {
        $log->syslog('err', 'Unknown action %s', $action);
        return undef;
    }

    return $r;
}

######################################################################
# get_exclusion                                                      #
# Returns a hash with those excluded from the list and the date.     #
#                                                                    #
# IN:  - name : the name of the list                                 #
# OUT: - data_exclu : * %data_exclu->{'emails'}->[]                  #
#                     * %data_exclu->{'date'}->[]                    #
######################################################################
sub get_exclusion {
    $log->syslog('debug2', '(%s)', @_);
    my $self = shift;

    die sprintf 'Invalid parameter: %s', $self
        unless ref $self;    #prototype changed (6.2b)

    my $name     = $self->{'name'};
    my $robot_id = $self->{'domain'};

    push @sth_stack, $sth;
    my $sdm = Sympa::DatabaseManager->instance;

    if (defined $self->{'admin'}{'family_name'}
        and length $self->{'admin'}{'family_name'}) {
        unless (
            $sdm
            and $sth = $sdm->do_prepared_query(
                q{SELECT user_exclusion AS email, date_exclusion AS "date"
                  FROM exclusion_table
                  WHERE (list_exclusion = ? OR family_exclusion = ?) AND
                         robot_exclusion = ?},
                $name, $self->{'admin'}{'family_name'}, $robot_id
            )
        ) {
            $log->syslog('err',
                'Unable to retrieve excluded users for list %s', $self);
            $sth = pop @sth_stack;
            return undef;
        }
    } else {
        unless (
            $sdm
            and $sth = $sdm->do_prepared_query(
                q{SELECT user_exclusion AS email, date_exclusion AS "date"
                  FROM exclusion_table
                  WHERE list_exclusion = ? AND robot_exclusion = ?},
                $name, $robot_id
            )
        ) {
            $log->syslog('err',
                'Unable to retrieve excluded users for list %s', $self);
            $sth = pop @sth_stack;
            return undef;
        }
    }

    my @users;
    my @date;
    my $data;
    while ($data = $sth->fetchrow_hashref) {
        push @users, $data->{'email'};
        push @date,  $data->{'date'};
    }
    # In order to use the data, we add the emails and dates in different
    # array
    my $data_exclu = {
        "emails" => \@users,
        "date"   => \@date
    };
    $sth->finish();

    $sth = pop @sth_stack;

    unless ($data_exclu) {
        $log->syslog('err',
            'Unable to retrieve information from database for list %s',
            $self);
        return undef;
    }
    return $data_exclu;
}

sub is_member_excluded {
    my $self  = shift;
    my $email = shift;

    return undef unless defined $email and length $email;
    $email = Sympa::Tools::Text::canonic_email($email);

    my $sdm = Sympa::DatabaseManager->instance;
    my $sth;

    if (defined $self->{'admin'}{'family_name'}
        and length $self->{'admin'}{'family_name'}) {
        unless (
            $sdm
            and $sth = $sdm->do_prepared_query(
                q{SELECT COUNT(*)
                  FROM exclusion_table
                  WHERE (list_exclustion = ? OR family_exclusion = ?) AND
                        robot_exclusion = ? AND
                        user_exclusion = ?},
                $self->{'name'}, $self->{'admin'}{'family_name'},
                $self->{'domain'},
                $email
            )
        ) {
            #FIXME: report error
            return undef;
        }
    } else {
        unless (
            $sdm
            and $sth = $sdm->do_prepared_query(
                q{SELECT COUNT(*)
                  FROM exclusion_table
                  WHERE list_exclustion = ? AND robot_exclusion = ? AND
                        user_exclusion = ?},
                $self->{'name'}, $self->{'domain'},
                $email
            )
        ) {
            #FIXME: report error
            return undef;
        }
    }
    my ($count) = $sth->fetchrow_array;
    $sth->finish;

    return $count || 0;
}

# Mapping between var and field names.
sub _map_list_member_cols {
    my %map_field = (
        date        => 'date_epoch_subscriber',
        update_date => 'update_epoch_subscriber',
        gecos       => 'comment_subscriber',
        email       => 'user_subscriber',
        startdate   => 'suspend_start_date_subscriber',
        enddate     => 'suspend_end_date_subscriber',
    );

    my $fields =
        {Sympa::DatabaseDescription::full_db_struct()}->{'subscriber_table'}
        ->{fields};
    foreach my $f (keys %$fields) {
        next if $f eq 'list_subscriber' or $f eq 'robot_subscriber';

        my $k = {reverse %map_field}->{$f};
        unless ($k) {
            $k = $f;
            $k =~ s/_subscriber\z//;
            $map_field{$k} = $f;
        }
    }
    # Additional DB fields.
    if ($Conf::Conf{'db_additional_subscriber_fields'}) {
        foreach my $f (split /\s*,\s*/,
            $Conf::Conf{'db_additional_subscriber_fields'}) {
            $map_field{$f} = $f;
        }
    }

    return %map_field;
}

sub _list_member_cols {
    my $sdm = shift;

    my %map_field = _map_list_member_cols();
    return join ', ', map {
        my $col = $map_field{$_};
        ($col eq $_) ? $col : sprintf('%s AS "%s"', $col, $_);
    } sort keys %map_field;
}

sub get_list_member {
    $log->syslog('debug2', '(%s, %s)', @_);
    my $self  = shift;
    my $email = Sympa::Tools::Text::canonic_email(shift);

    my $sdm = Sympa::DatabaseManager->instance;
    my $sth;

    unless (
        $sdm
        and $sth = $sdm->do_prepared_query(
            sprintf(
                q{SELECT %s
                  FROM subscriber_table
                  WHERE user_subscriber = ? AND
                        list_subscriber = ? AND robot_subscriber = ?},
                _list_member_cols($sdm)
            ),
            $email,
            $self->{'name'},
            $self->{'domain'}
        )
    ) {
        $log->syslog('err', 'Unable to gather information for user: %s',
            $email, $self);
        return undef;
    }
    my $user = $sth->fetchrow_hashref('NAME_lc');
    if (defined $user) {
        $sth->finish;

        $user->{'reception'} ||= 'mail';
        $user->{'reception'} =
            $self->{'admin'}{'default_user_options'}{'reception'}
            unless $self->is_available_reception_mode($user->{'reception'});
        $user->{'visibility'}  ||= 'noconceal';
        $user->{'update_date'} ||= $user->{'date'};

        $log->syslog(
            'debug2',
            'Custom_attribute = (%s)',
            $user->{custom_attribute}
        );
        if (defined $user->{custom_attribute}) {
            $user->{'custom_attribute'} =
                Sympa::Tools::Data::decode_custom_attribute(
                $user->{'custom_attribute'});
        }

        # Compat.<=6.2.40 FIXME: needed?
        $user->{'included'} = 1
            if defined $user->{'inclusion'};
    } else {
        my $error = $sth->err;
        $sth->finish;

        if ($error) {
            $log->syslog(
                'err',
                'An error occurred while fetching the data from the database: %s',
                $sth->errstr
            );
            return undef;
        } else {
            $log->syslog('debug',
                'User %s was not found in the subscribers of list %s',
                $email, $self);
            return undef;
        }
    }

    return $user;
}

# Deprecated. Merged into get_list_member(),
#sub get_list_member_no_object;

## Returns an admin user of the list.
# OBSOLETED.  Use get_admins().
sub get_list_admin {
    $log->syslog('debug2', '(%s, %s, %s)', @_);
    my $self  = shift;
    my $role  = shift;
    my $email = shift;

    my ($admin_user) =
        @{$self->get_admins($role, filter => [email => $email])};

    return $admin_user;
}

## Returns the first user for the list.

sub get_first_list_member {
    my ($self, $data) = @_;

    my ($sortby, $offset, $sql_regexp);
    $sortby = $data->{'sortby'};
    ## Sort may be domain, email, date
    $sortby ||= 'email';
    $offset     = $data->{'offset'};
    $sql_regexp = $data->{'sql_regexp'};

    $log->syslog('debug2', '(%s, %s, %s)', $self, $sortby, $offset);

    my $statement;

    my $sdm = Sympa::DatabaseManager->instance;
    push @sth_stack, $sth;

    ## SQL regexp
    my $selection;
    if ($sql_regexp) {
        $selection =
            sprintf
            " AND (user_subscriber LIKE %s OR comment_subscriber LIKE %s)",
            $sdm->quote($sql_regexp), $sdm->quote($sql_regexp);
    }

    $statement = sprintf q{SELECT %s
          FROM subscriber_table
          WHERE list_subscriber = %s AND robot_subscriber = %s %s},
        _list_member_cols($sdm),
        $sdm->quote($self->{'name'}),
        $sdm->quote($self->{'domain'}),
        ($selection || '');

    ## SORT BY
    if ($sortby eq 'email') {
        ## Default SORT
        $statement .= ' ORDER BY email';

    } elsif ($sortby eq 'date') {
        $statement .= ' ORDER BY date DESC';

    } elsif ($sortby eq 'sources') {
        $statement .= " ORDER BY subscribed DESC,id";

    } elsif ($sortby eq 'name') {
        $statement .= ' ORDER BY gecos';
    }
    push @sth_stack, $sth;

    unless ($sdm and $sth = $sdm->do_query($statement)) {
        $log->syslog('err', 'Unable to get members of list %s', $self);
        return undef;
    }

    # Offset
    # Note: Several RDBMSs don't support nonstandard OFFSET clause, OTOH
    # some others don't support standard ROW_NUMBER function.
    # Instead, fetch unneccessary rows and discard them.
    if (defined $offset) {
        my $remainder = $offset;
        while (1000 < $remainder) {
            $remainder -= 1000;
            my $rows = $sth->fetchall_arrayref([qw(email)], 1000);
            last unless $rows and @$rows;
        }
        if (0 < $remainder) {
            $sth->fetchall_arrayref([qw(email)], $remainder);
        }
    }

    my $user = $sth->fetchrow_hashref('NAME_lc');
    if (defined $user) {
        $log->syslog('err',
            'Warning: Entry with empty email address in list %s', $self)
            unless $user->{'email'};
        $user->{'reception'} ||= 'mail';
        $user->{'reception'} =
            $self->{'admin'}{'default_user_options'}{'reception'}
            unless $self->is_available_reception_mode($user->{'reception'});
        $user->{'visibility'}  ||= 'noconceal';
        $user->{'update_date'} ||= $user->{'date'};

        if (defined $user->{custom_attribute}) {
            $user->{'custom_attribute'} =
                Sympa::Tools::Data::decode_custom_attribute(
                $user->{'custom_attribute'});
        }

        # Compat.<=6.2.40 FIXME: needed?
        $user->{'included'} = 1
            if defined $user->{'inclusion'};
    } else {
        $sth->finish;
        $sth = pop @sth_stack;
    }

    return $user;
}

# Moved to Sympa::Tools::Data::decode_custom_attribute().
#sub parseCustomAttribute;

# Moved to Sympa::Tools::Data::encode_custom_attribute().
#sub createXMLCustomAttribute;

## Returns the first admin_user with $role for the list.
#DEPRECATED: Merged into _get_basic_admins().  Use get_admins() instead.
#sub get_first_list_admin;

## Loop for all subsequent users.
sub get_next_list_member {
    my $self = shift;
    $log->syslog('debug2', '');

    unless (defined $sth) {
        $log->syslog('err',
            'No handle defined, get_first_list_member(%s) was not run',
            $self);
        return undef;
    }

    my $user = $sth->fetchrow_hashref('NAME_lc');

    if (defined $user) {
        $log->syslog('err',
            'Warning: Entry with empty email address in list %s', $self)
            unless $user->{'email'};
        $user->{'reception'} ||= 'mail';
        $user->{'reception'} =
            $self->{'admin'}{'default_user_options'}{'reception'}
            unless $self->is_available_reception_mode($user->{'reception'});
        $user->{'visibility'}  ||= 'noconceal';
        $user->{'update_date'} ||= $user->{'date'};

        if (defined $user->{custom_attribute}) {
            my $custom_attr = Sympa::Tools::Data::decode_custom_attribute(
                $user->{'custom_attribute'});
            unless (defined $custom_attr) {
                $log->syslog(
                    'err',
                    "Failed to parse custom attributes for user %s, list %s",
                    $user->{'email'},
                    $self
                );
            }
            $user->{'custom_attribute'} = $custom_attr;
        }

        # Compat.<=6.2.40 FIXME: needed?
        $user->{'included'} = 1
            if defined $user->{'inclusion'};
    } else {
        $sth->finish;
        $sth = pop @sth_stack;
    }

    return $user;
}

# Mapping between var and field names.
sub _map_list_admin_cols {
    my %map_field = (
        date        => 'date_epoch_admin',
        update_date => 'update_epoch_admin',
        gecos       => 'comment_admin',
        email       => 'user_admin',
    );

    my $fields =
        {Sympa::DatabaseDescription::full_db_struct()}->{'admin_table'}
        ->{fields};
    foreach my $f (keys %$fields) {
        next
            if $f eq 'list_admin'
            or $f eq 'robot_admin'
            or $f eq 'role_admin';

        my $k = {reverse %map_field}->{$f};
        unless ($k) {
            $k = $f;
            $k =~ s/_admin\z//;
            $map_field{$k} = $f;
        }
    }

    return %map_field;
}

sub _list_admin_cols {
    my $sdm = shift;

    my %map_field = _map_list_admin_cols();
    return join ', ', map {
        my $col = $map_field{$_};
        ($col eq $_) ? $col : sprintf('%s AS "%s"', $col, $_);
    } sort keys %map_field;
}

## Loop for all subsequent admin users with the role defined in
## get_first_list_admin.
#DEPRECATED: Merged into _get_basic_admins().  Use get_admins() instead.
#sub get_next_list_admin;

=over

=item get_admins ( $role, [ filter =E<gt> \@filters ] )

I<Instance method>.
Gets users of the list with one of following roles.

=over

=item C<actual_editor>

Editors belonging to the list.
If there are no such users, owners of the list.

=item C<editor>

Editors belonging to the list.

=item C<owner>

Owners of the list.

=item C<privileged_owner>

Owners whose C<profile> attribute is C<privileged>.

=item C<receptive_editor>

Editors belonging to the list and whose reception mode is C<mail>.
If there are no such users, owners whose reception mode is C<mail>.

=item C<receptive_owner>

Owners whose reception mode is C<mail>.

=back

Optional filter may be:

=over

=item [email =E<gt> $email]

Limit result to the user with their e-mail $email.

=back

Returns:

In array context, returns (possiblly empty or single-item) array of users.
In scalar context, returns reference to it.
In case of database error, returns empty array or undefined value.

=back

=cut

sub get_admins {
    $log->syslog('debug2', '(%s, %s, %s => %s)', @_);
    my $self    = shift;
    my $role    = lc(shift || '');
    my %options = @_;

    my $admin_user = $self->_cache_get('admin_user');
    unless ($admin_user and @{$admin_user || []}) {
        # Get recent admins from database.
        $admin_user = $self->get_current_admins;
        if ($admin_user) {
            $self->_cache_put('admin_user', $admin_user);
        } else {
            # If failed, reuse cache probably outdated.
            $admin_user = $self->{_cached}{admin_user};
        }
    }
    return unless $admin_user;    # Returns void.

    my %query = @{$options{filter} || []};
    $query{email} = Sympa::Tools::Text::canonic_email($query{email})
        if defined $query{email};

    my @users;
    if ($role eq 'editor') {
        @users =
            grep { $_ and $_->{role} eq 'editor' } @{$admin_user || []};
    } elsif ($role eq 'owner') {
        @users =
            grep { $_ and $_->{role} eq 'owner' } @{$admin_user || []};
    } elsif ($role eq 'actual_editor') {
        @users =
            grep { $_ and $_->{role} eq 'editor' } @{$admin_user || []};
        @users = grep { $_ and $_->{role} eq 'owner' } @{$admin_user || []}
            unless @users;
    } elsif ($role eq 'privileged_owner') {
        @users = grep {
                    $_
                and $_->{role} eq 'owner'
                and $_->{profile}
                and $_->{profile} eq 'privileged'
        } @{$admin_user || []};
    } elsif ($role eq 'receptive_editor') {
        @users = grep {
                    $_
                and $_->{role} eq 'editor'
                and ($_->{reception} || 'mail') ne 'nomail'
        } @{$admin_user || []};
        @users = grep {
                    $_
                and $_->{role} eq 'owner'
                and ($_->{reception} || 'mail') ne 'nomail'
        } @{$admin_user || []}
            unless @users;
    } elsif ($role eq 'receptive_owner') {
        @users = grep {
                    $_
                and $_->{role} eq 'owner'
                and ($_->{reception} || 'mail') ne 'nomail'
        } @{$admin_user || []};
    } else {
        die sprintf 'Unknown role "%s"', $role;
    }

    if (defined $query{email}) {
        @users = grep { ($_->{email} || '') eq $query{email} } @users;
    }

    return wantarray ? @users : [@users];
}

# Get all admins passing cache.
# Note: Use with care. This increases database load.
sub get_current_admins {
    my $self = shift;

    my $sdm = Sympa::DatabaseManager->instance;
    my $sth;

    unless (
        $sdm and $sth = $sdm->do_prepared_query(
            sprintf(
                q{SELECT %s, role_admin AS "role"
                  FROM admin_table
                  WHERE list_admin = ? AND robot_admin = ?
                  ORDER BY user_admin},
                _list_admin_cols($sdm)
            ),
            $self->{'name'},
            $self->{'domain'}
        )
    ) {
        $log->syslog('err', 'Unable to get admins for list %s', $self);
        return undef;
    }
    my $admin_user = $sth->fetchall_arrayref({}) || [];
    $sth->finish;

    foreach my $user (@$admin_user) {
        $user->{'email'} = Sympa::Tools::Text::canonic_email($user->{'email'})
            if defined $user->{'email'};
        $log->syslog('err',
            'Warning: Entry with empty email address in list %s', $self)
            unless defined $user->{'email'};
        $user->{'reception'}   ||= 'mail';
        $user->{'visibility'}  ||= 'noconceal';
        $user->{'update_date'} ||= $user->{'date'};

        # Compat.<=6.2.40 FIXME: needed?
        $user->{'included'} = 1
            if defined $user->{'inclusion'};
    }

    return $admin_user;
}

=over

=item get_admins_email ( $role )

I<Instance method>.
Gets an array of emails of list admins with role
C<receptive_editor>, C<actual_editor>, C<receptive_owner> or C<owner>.

=back

=cut

sub get_admins_email {
    my $self = shift;
    my $role = lc(shift || '');

    return unless $role;    # Returns void.

    return map { $_->{email} } @{$self->get_admins($role) || []};
}

## Returns the first bouncing user

sub get_first_bouncing_list_member {
    my $self = shift;
    $log->syslog('debug2', '');

    my $name = $self->{'name'};

    my $sdm = Sympa::DatabaseManager->instance;
    push @sth_stack, $sth;

    unless (
        $sdm
        and $sth = $sdm->do_prepared_query(
            sprintf(
                q{SELECT %s
                FROM subscriber_table
                WHERE list_subscriber = ? AND robot_subscriber = ? AND
                      bounce_subscriber IS NOT NULL},
                _list_member_cols($sdm)
            ),
            $self->{'name'},
            $self->{'domain'}
        )
    ) {
        $log->syslog('err', 'Unable to get bouncing users %s@%s',
            $name, $self->{'domain'});
        return undef;
    }

    my $user = $sth->fetchrow_hashref('NAME_lc');

    if (defined $user) {
        $log->syslog('err',
            'Warning: Entry with empty email address in list %s',
            $self->{'name'})
            unless defined $user->{'email'} and length $user->{'email'};

        # Compat.<=6.2.40 FIXME: needed?
        $user->{'included'} = 1
            if defined $user->{'inclusion'};
    } else {
        $sth->finish;
        $sth = pop @sth_stack;
    }

    return $user;
}

## Loop for all subsequent bouncing users.
sub get_next_bouncing_list_member {
    my $self = shift;
    $log->syslog('debug2', '');

    unless (defined $sth) {
        $log->syslog(
            'err',
            'No handle defined, get_first_bouncing_list_member(%s) was not run',
            $self->{'name'}
        );
        return undef;
    }

    my $user = $sth->fetchrow_hashref('NAME_lc');

    if (defined $user) {
        $log->syslog('err',
            'Warning: Entry with empty email address in list %s',
            $self->{'name'})
            if (!$user->{'email'});

        if (defined $user->{custom_attribute}) {
            $user->{'custom_attribute'} =
                Sympa::Tools::Data::decode_custom_attribute(
                $user->{'custom_attribute'});
        }

        # Compat.<=6.2.40 FIXME: needed?
        $user->{'included'} = 1
            if defined $user->{'inclusion'};
    } else {
        $sth->finish;
        $sth = pop @sth_stack;
    }

    return $user;
}

sub parse_list_member_bounce {
    my ($self, $user) = @_;
    if ($user->{bounce}) {
        $user->{'bounce'} =~ /^(\d+)\s+(\d+)\s+(\d+)(\s+(.*))?$/;
        $user->{'first_bounce'} = $1;
        $user->{'last_bounce'}  = $2;
        $user->{'bounce_count'} = $3;
        if ($5 =~ /^(\d+)\.\d+\.\d+$/) {
            $user->{'bounce_class'} = $1;
        }

        ## Define color in function of bounce_score
        if ($user->{'bounce_score'} <=
            $self->{'admin'}{'bouncers_level1'}{'rate'}) {
            $user->{'bounce_level'} = 0;
        } elsif ($user->{'bounce_score'} <=
            $self->{'admin'}{'bouncers_level2'}{'rate'}) {
            $user->{'bounce_level'} = 1;
        } else {
            $user->{'bounce_level'} = 2;
        }
    }
}

=over

=item get_members ( $role, [ offset => $offset ], [ order => $order ],
[ limit => $limit ])

I<Instance method>.
Gets users of the list with one of following roles.

=over

=item C<member>

Members of the list, either subscribed or included.

=item C<unconcealed_member>

Members whose C<visibility> property is not C<conceal>.

=back

Optional parameters:

=over

=item limit => $limit

=item offset => $offset

=item order => $order

TBD.

=back

Returns:

In array context, returns (possiblly empty or single-item) array of users.
In scalar context, returns reference to it.
In case of database error, returns empty array or undefined value.

=back

=cut

# Old names: get_first_list_member() and get_next_list_member().
sub get_members {
    $log->syslog('debug2', '(%s, %s, %s => %s, %s => %s, %s => %s)', @_);
    my $self    = shift;
    my $role    = shift;
    my %options = @_;

    my $limit  = $options{limit};
    my $offset = $options{offset};
    my $order  = $options{order};
    my $cond   = $options{othercondition};

    my $sdm = Sympa::DatabaseManager->instance;
    my $sth;

    # Filters
    my $filter = '';
    if ($role eq 'member') {
        $filter = '';
    } elsif ($role eq 'unconcealed_member') {
        $filter = " AND visibility_subscriber <> 'conceal'";
    } else {
        die sprintf 'Unknown role "%s"', $role;
    }

    if ($cond) {
        $filter .= " AND ($cond)";
    }

    # SORT BY
    my $order_by = '';
    if ($order) {
        $order_by = 'ORDER BY '
            . (
            {   email   => 'email',
                date    => 'date DESC',
                sources => 'subscribed DESC, id ASC',
                name    => 'gecos',
            }->{$order}
                || 'email'
            );
    }

    unless (
        $sdm
        and $sth = $sdm->do_prepared_query(
            sprintf(
                q{SELECT %s
                  FROM subscriber_table
                  WHERE list_subscriber = ? AND robot_subscriber = ?%s
                  %s},
                _list_member_cols($sdm), $filter, $order_by
            ),
            $self->{'name'},
            $self->{'domain'}
        )
    ) {
        $log->syslog('err', 'Unable to get members of list %s', $self);
        return;    # Returns void.
    }

    # Offset
    # Note: Several RDBMSs don't support nonstandard OFFSET clause, OTOH
    # some others don't support standard ROW_NUMBER function.
    # Instead, fetch unneccessary rows and discard them.
    if (defined $offset) {
        my $remainder = $offset;
        while (1000 < $remainder) {
            $remainder -= 1000;
            my $rows = $sth->fetchall_arrayref([qw(email)], 1000);
            last unless $rows and @$rows;
        }
        if (0 < $remainder) {
            $sth->fetchall_arrayref([qw(email)], $remainder);
        }
    }

    my $users = $sth->fetchall_arrayref({}, ($limit || undef));
    $sth->finish;

    foreach my $user (@{$users || []}) {
        $log->syslog('err',
            'Warning: Entry with empty email address in list %s',
            $self->{'name'})
            unless $user->{email};

        $user->{reception} ||= 'mail';
        $user->{reception} =
            $self->{'admin'}{'default_user_options'}{'reception'}
            unless $self->is_available_reception_mode($user->{reception});
        $user->{visibility}  ||= 'noconceal';
        $user->{update_date} ||= $user->{date};

        if (defined $user->{custom_attribute}) {
            my $custom_attr = Sympa::Tools::Data::decode_custom_attribute(
                $user->{custom_attribute});
            unless (defined $custom_attr) {
                $log->syslog(
                    'err',
                    "Failed to parse custom attributes for user %s, list %s",
                    $user->{email},
                    $self
                );
            }
            $user->{custom_attribute} = $custom_attr;
        }

        # Compat.<=6.2.40 FIXME: needed?
        $user->{included} = 1
            if defined $user->{'inclusion'};
    }

    return wantarray ? @$users : $users;
}

=over

=item get_resembling_members ( $role, $searchkey )

I<instance method>.
TBD.

=back

=cut

# Old name: get_resembling_list_members_no_object().
# Note that the name of this function in 6.2a.32 or earlier is
# "get_ressembling_list_members_no_object" (look at doubled "s").
sub get_resembling_members {
    $log->syslog('debug2', '(%s, %s)', @_);
    my $self      = shift;
    my $role      = shift;
    my $searchkey = Sympa::Tools::Text::canonic_email(shift);

    return unless defined $searchkey;
    $searchkey =~ s/(['%_\\])/\\$1/g;

    my ($local, $domain) = split /\@/, $searchkey;
    return unless $local and $domain;
    my ($account, $ext)  = ($local =~ /\A(.*)[+](.*)\z/);
    my ($first,   $name) = ($local =~ /\A(.*)[.](.*)\z/);
    my $initial = $1 if defined $first and $first =~ /\A([a-z])/;
    $initial .= $1
        if defined $initial
        and defined $name
        and $name =~ /\A([a-z])/;
    my ($top, $upperdomain) = split /[.]/, $domain, 2;

    my @cond;
    ##### plused
    # is subscriber a plused email ?
    push @cond, $account . '@' . $domain if defined $ext;
    # is some subscriber ressembling with a plused email ?
    push @cond, $local . '+%@' . $domain;
    # ressembling local part
    # try to compare firstname.name@domain with name@domain
    push @cond, '%' . $local . '@' . $domain;
    push @cond, $name . '@' . $domain if defined $name;
    #### Same local_part and ressembling domain
    # compare host.domain.tld with domain.tld
    # remove first token if there is still at least 2 tokens try to
    # find a subscriber with that domain
    push @cond, $local . '@' . $upperdomain if defined $upperdomain;
    push @cond, $local . '@%' . $domain;
    # looking for initial
    push @cond, $initial . '@' . $domain if defined $initial;
    #XXX#### users in the same local part in any other domain
    #XXXpush @cond, $local . '@%';
    my $cond = join ' OR ', map {"user_subscriber LIKE '$_'"} @cond;
    return unless $cond;

    my $users = [$self->get_members($role, othercondition => $cond)];
    return wantarray ? @$users : $users;
}

#DEPRECATED.  Merged into get_resembling_members().
#sub find_list_member_by_pattern_no_object;

sub get_info {
    my $self = shift;

    my $info;

    unless (open INFO, "$self->{'dir'}/info") {
        $log->syslog('err', 'Could not open %s: %m',
            $self->{'dir'} . '/info');
        return undef;
    }

    while (<INFO>) {
        $info .= $_;
    }
    close INFO;

    return $info;
}

## Total bouncing subscribers
sub get_total_bouncing {
    my $self = shift;
    $log->syslog('debug2', '');

    my $name = $self->{'name'};

    push @sth_stack, $sth;
    my $sdm = Sympa::DatabaseManager->instance;

    ## Query the Database
    unless (
        $sdm
        and $sth = $sdm->do_prepared_query(
            q{SELECT count(*)
              FROM subscriber_table
              WHERE list_subscriber = ? AND robot_subscriber = ? AND
                    bounce_subscriber IS NOT NULL},
            $name, $self->{'domain'}
        )
    ) {
        $log->syslog('err',
            'Unable to gather bouncing subscribers count for list %s@%s',
            $name, $self->{'domain'});
        return undef;
    }

    my $total = $sth->fetchrow;

    $sth->finish();

    $sth = pop @sth_stack;

    return $total;
}

=over

=item is_admin ( $role, $user )

I<Instance method>.
Returns true if $user has $role
(C<privileged_owner>, C<owner>, C<actual_editor> or C<editor>) on the list.

=back

=cut

## Does the user have a particular function in the list?
# Old name: [<=6.2.3] am_i().
sub is_admin {
    $log->syslog('debug2', '(%s, %s, %s, %s)', @_);
    my $self = shift;
    my $role = lc(shift || '');
    my $who  = shift;

    return undef unless defined $who and length $who;

    if (@{$self->get_admins($role, filter => [email => $who])}) {
        return 1;
    } else {
        return undef;
    }
}

## Is the person in user table (db only)
##sub is_global_user {
## DEPRECATED: Use Sympa::User::is_global_user().

## Is the indicated person a subscriber to the list?
sub is_list_member {
    $log->syslog('debug2', '(%s, %s)', @_);
    my ($self, $who) = @_;
    $who = Sympa::Tools::Text::canonic_email($who);

    return undef unless $who;

    my $is_list_member = $self->_cache_get('is_list_member');
    if (defined $is_list_member and defined $is_list_member->{$who}) {
        return $is_list_member->{$who};
    }
    $is_list_member ||= {};

    my $sdm = Sympa::DatabaseManager->instance;
    my $sth;

    unless (
        $sdm
        and $sth = $sdm->do_prepared_query(
            q{SELECT count(*)
              FROM subscriber_table
              WHERE list_subscriber = ? AND robot_subscriber = ? AND
                    user_subscriber = ?},
            $self->{'name'}, $self->{'domain'}, $who
        )
    ) {
        $log->syslog('err',
            'Unable to check chether user %s is subscribed to list %s',
            $who, $self);
        return undef;
    }
    $is_list_member->{$who} = $sth->fetchrow;
    $self->_cache_put('is_list_member', $is_list_member);
    $sth->finish;

    return $is_list_member->{$who};
}

## Sets new values for the given user (except gecos)
sub update_list_member {
    my $self   = shift;
    my $who    = Sympa::Tools::Text::canonic_email(shift);
    my $values = $_[0];                                      # Compat.
    $values = {@_} unless ref $values eq 'HASH';

    my ($field, $value, $table);

    # Mapping between var and field names.
    my %map_field = _map_list_member_cols();

    my $sdm = Sympa::DatabaseManager->instance;
    return undef unless $sdm;

    my @set_list;
    my @val_list;
    while (($field, $value) = each %{$values}) {
        die sprintf 'Unknown database field %s', $field
            unless $map_field{$field};

        if ($field eq 'custom_attribute') {
            push @set_list, sprintf('%s = ?', $map_field{$field});
            push @val_list,
                Sympa::Tools::Data::encode_custom_attribute($value);
        } elsif ($numeric_field{$map_field{$field}}) {
            push @set_list, sprintf('%s = ?', $map_field{$field});
            # FIXME: Can't have a null value?
            push @val_list, ($value || 0);
        } else {
            push @set_list, sprintf('%s = ?', $map_field{$field});
            push @val_list, $value;
        }
    }
    return 0 unless @set_list;

    # Update field
    if ($who eq '*') {
        unless (
            $sdm->do_prepared_query(
                sprintf(
                    q{UPDATE subscriber_table
                      SET %s
                      WHERE list_subscriber = ? AND robot_subscriber = ?},
                    join(', ', @set_list)
                ),
                @val_list,
                $self->{'name'},
                $self->{'domain'}
            )
        ) {
            $log->syslog(
                'err',
                'Could not update information for subscriber %s in database for list %s',
                $who,
                $self
            );
            return undef;
        }
    } else {
        unless (
            $sdm->do_prepared_query(
                sprintf(
                    q{UPDATE subscriber_table
                      SET %s
                      WHERE user_subscriber = ? AND
                            list_subscriber = ? AND robot_subscriber = ?},
                    join(',', @set_list)
                ),
                @val_list,
                $who,
                $self->{'name'},
                $self->{'domain'}
            )
        ) {
            $log->syslog(
                'err',
                'Could not update information for subscriber %s in database for list %s',
                $who,
                $self
            );
            return undef;
        }
    }

    # Delete subscription / signoff requests no longer used.
    my $new_email;
    if (    $who ne '*'
        and $values->{'email'}
        and $new_email = Sympa::Tools::Text::canonic_email($values->{'email'})
        and $who ne $new_email) {
        my $spool_req;

        # Delete signoff requests if any.
        $spool_req = Sympa::Spool::Auth->new(
            context => $self,
            action  => 'del',
            email   => $who,
        );
        while (1) {
            my ($request, $handle) = $spool_req->next;
            last unless $handle;
            next unless $request;

            $spool_req->remove($handle);
        }

        # Delete subscription requests if any.
        $spool_req = Sympa::Spool::Auth->new(
            context => $self,
            action  => 'add',
            email   => $new_email,
        );
        while (1) {
            my ($request, $handle) = $spool_req->next;
            last unless $handle;
            next unless $request;

            $spool_req->remove($handle);
        }
    }

    # Rename picture on disk if user email changed.
    if ($values->{'email'}) {
        foreach my $path ($self->find_picture_paths($who)) {
            my $extension = [reverse split /\./, $path]->[0];
            my $new_path = $self->get_picture_path(
                Digest::MD5::md5_hex($values->{'email'}) . '.' . $extension);
            unless (rename $path, $new_path) {
                $log->syslog('err', 'Failed to rename %s to %s : %m',
                    $path, $new_path);
                last;
            }
        }
    }

    return 1;
}

## Sets new values for the given admin user (except gecos)
sub update_list_admin {
    $log->syslog('debug2', '(%s, %s, %s, ...)', @_);
    my $self   = shift;
    my $who    = Sympa::Tools::Text::canonic_email(shift);
    my $role   = shift;
    my $values = $_[0];                                      # Compat.
    $values = {@_} unless ref $values eq 'HASH';

    my ($field, $value, $table);
    my $name = $self->{'name'};

    ## mapping between var and field names
    my %map_field = (
        reception     => 'reception_admin',
        visibility    => 'visibility_admin',
        date          => 'date_epoch_admin',
        update_date   => 'update_epoch_admin',
        inclusion     => 'inclusion_admin',
        inclusion_ext => 'inclusion_ext_admin',
        inclusion_label => 'inclusion_label_admin',
        gecos         => 'comment_admin',
        password      => 'password_user',
        email         => 'user_admin',
        subscribed    => 'subscribed_admin',
        info          => 'info_admin',
        profile       => 'profile_admin',
        role          => 'role_admin'
    );

    ## mapping between var and tables
    my %map_table = (
        reception     => 'admin_table',
        visibility    => 'admin_table',
        date          => 'admin_table',
        update_date   => 'admin_table',
        inclusion     => 'admin_table',
        inclusion_ext => 'admin_table',
        inclusion_label => 'admin_table',
        gecos         => 'admin_table',
        password      => 'user_table',
        email         => 'admin_table',
        subscribed    => 'admin_table',
        info          => 'admin_table',
        profile       => 'admin_table',
        role          => 'admin_table'
    );
    #### ??
    ## additional DB fields
    #if (defined $Conf::Conf{'db_additional_user_fields'}) {
    #    foreach my $f (split ',', $Conf::Conf{'db_additional_user_fields'}) {
    #        $map_table{$f} = 'user_table';
    #        $map_field{$f} = $f;
    #    }
    #}

    # Compat.<=6.2.40 FIXME: is this used?
    $values->{inclusion} ||= ($values->{update_date} || time)
        if $values->{included};

    my $sdm = Sympa::DatabaseManager->instance;
    return undef unless $sdm;

    ## Update each table
    foreach $table ('user_table', 'admin_table') {

        my @set_list;
        while (($field, $value) = each %{$values}) {

            unless ($map_field{$field} and $map_table{$field}) {
                $log->syslog('err', 'Unknown database field %s', $field);
                next;
            }

            if ($map_table{$field} eq $table) {
                if ($value and $value eq 'NULL') {    #FIXME:get_null_value?
                    if ($Conf::Conf{'db_type'} eq 'mysql') {
                        $value = '\N';
                    }
                } elsif ($numeric_field{$map_field{$field}}) {
                    $value ||= 0;    #FIXME:Can't have a null value
                } else {
                    $value = $sdm->quote($value);
                }
                my $set = sprintf "%s=%s", $map_field{$field}, $value;

                push @set_list, $set;
            }
        }
        next unless @set_list;

        ## Update field
        if ($table eq 'user_table') {
            unless (
                $sth = $sdm->do_query(
                    q{UPDATE %s SET %s WHERE email_user = %s},
                    $table, join(',', @set_list),
                    $sdm->quote($who)
                )
            ) {
                $log->syslog('err',
                    'Could not update information for admin %s in table %s',
                    $who, $table);
                return undef;
            }

        } elsif ($table eq 'admin_table') {
            if ($who eq '*') {
                unless (
                    $sth = $sdm->do_query(
                        q{UPDATE %s
                          SET %s
                          WHERE list_admin = %s AND robot_admin = %s AND
                                role_admin = %s},
                        $table,
                        join(',', @set_list),
                        $sdm->quote($name),
                        $sdm->quote($self->{'domain'}),
                        $sdm->quote($role)
                    )
                ) {
                    $log->syslog(
                        'err',
                        'Could not update information for admin %s in table %s for list %s@%s',
                        $who,
                        $table,
                        $name,
                        $self->{'domain'}
                    );
                    return undef;
                }
            } else {
                unless (
                    $sth = $sdm->do_query(
                        q{UPDATE %s
                          SET %s
                          WHERE user_admin = %s AND
                          list_admin = %s AND robot_admin = %s AND
                          role_admin = %s},
                        $table,
                        join(',', @set_list),
                        $sdm->quote($who),
                        $sdm->quote($name),
                        $sdm->quote($self->{'domain'}),
                        $sdm->quote($role)
                    )
                ) {
                    $log->syslog(
                        'err',
                        'Could not update information for admin %s in table %s for list %s@%s',
                        $who,
                        $table,
                        $name,
                        $self->{'domain'}
                    );
                    return undef;
                }
            }
        }
    }

    # Reset session cache.
    $self->_cache_publish_expiry('admin_user');

    return 1;
}

## Sets new values for the given user in the Database
##sub update_global_user {
## DEPRECATED: Use Sympa::User::update_global_user() or $user->save().

## Adds a user to the user_table
##sub add_global_user {
## DEPRECATED: Use Sympa::User::add_global_user() or $user->save().

## Adds a list member ; no overwrite.
sub add_list_member {
    $log->syslog('debug2', '%s, ...', @_);
    my $self      = shift;
    my @new_users = @_;

    my $name = $self->{'name'};

    $self->{'add_outcome'}                                   = undef;
    $self->{'add_outcome'}{'added_members'}                  = 0;
    $self->{'add_outcome'}{'expected_number_of_added_users'} = $#new_users;
    $self->{'add_outcome'}{'remaining_members_to_add'} =
        $self->{'add_outcome'}{'expected_number_of_added_users'};

    my $current_list_members_count = $self->get_total;   # FIXME: high db load

    my $sdm = Sympa::DatabaseManager->instance;

    foreach my $new_user (@new_users) {
        my $who = Sympa::Tools::Text::canonic_email($new_user->{'email'});
        unless (defined $who) {
            $log->syslog('err', 'Ignoring %s which is not a valid email',
                $new_user->{'email'});
            next;
        }
        if (Sympa::Tools::Domains::is_blacklisted($who)) {
            $log->syslog('err', 'Ignoring %s which uses a blacklisted domain',
                $new_user->{'email'});
            next;
        }
        unless (
            $current_list_members_count < $self->{'admin'}{'max_list_members'}
            || $self->{'admin'}{'max_list_members'} == 0) {
            $self->{'add_outcome'}{'errors'}{'max_list_members_exceeded'} = 1;
            $log->syslog(
                'notice',
                'Subscription of user %s failed: max number of subscribers (%s) reached',
                $new_user->{'email'},
                $self->{'admin'}{'max_list_members'}
            );
            last;
        }

        # Delete from exclusion_table and force a sync_include if new_user was
        # excluded
        if ($self->insert_delete_exclusion($who, 'delete')) {
            $self->sync_include();
            if ($self->is_list_member($who)) {
                $self->{'add_outcome'}{'added_members'}++;
                next;
            }
        }

        $new_user->{'date'} ||= time;
        $new_user->{'update_date'} ||= $new_user->{'date'};

        my $custom_attribute;
        if (ref $new_user->{'custom_attribute'} eq 'HASH') {
            $new_user->{'custom_attribute'} =
                Sympa::Tools::Data::encode_custom_attribute(
                $new_user->{'custom_attribute'});
        }
        $log->syslog(
            'debug3',
            'Custom_attribute = %s',
            $new_user->{'custom_attribute'}
        );

        # Compat.<=6.2.40 FIXME: needed?
        $new_user->{'inclusion'} ||= ($new_user->{'date'} || time)
            if $new_user->{'included'};

        # Crypt password if it was not crypted.
        unless (
            Sympa::Tools::Data::smart_eq($new_user->{'password'}, qr/^crypt/))
        {
            $new_user->{'password'} = Sympa::Tools::Password::crypt_password(
                $new_user->{'password'});
        }

        ## Either is_included or is_subscribed must be set
        ## default is is_subscriber for backward compatibility reason
        $new_user->{'subscribed'} = 1 unless defined $new_user->{'inclusion'};
        $new_user->{'subscribed'} ||= 0;

        unless (defined $new_user->{'inclusion'}) {
            ## Is the email in user table?
            ## Insert in User Table
            unless (
                Sympa::User->new(
                    $who,
                    'gecos'    => $new_user->{'gecos'},
                    'lang'     => $new_user->{'lang'},
                    'password' => $new_user->{'password'}
                )
            ) {
                $log->syslog('err', 'Unable to add user %s to user_table',
                    $who);
                $self->{'add_outcome'}{'errors'}{'unable_to_add_to_database'}
                    = 1;
                next;
            }
        }

        #Log in stat_table to make staistics
        $log->add_stat(
            'robot'     => $self->{'domain'},
            'list'      => $self->{'name'},
            'operation' => 'add_or_subscribe',
            'parameter' => '',
            'mail'      => $new_user->{'email'}
        );

        ## Update Subscriber Table
        unless (
            $sdm
            and $sdm->do_prepared_query(
                q{INSERT INTO subscriber_table
                  (user_subscriber, comment_subscriber,
                   list_subscriber, robot_subscriber,
                   date_epoch_subscriber, update_epoch_subscriber,
                   inclusion_subscriber, inclusion_ext_subscriber,
                   inclusion_label_subscriber,
                   reception_subscriber, topics_subscriber,
                   visibility_subscriber, subscribed_subscriber,
                   custom_attribute_subscriber,
                   suspend_subscriber,
                   suspend_start_date_subscriber,
                   suspend_end_date_subscriber,
                   number_messages_subscriber)
                  VALUES (?, ?, ?, ?, ?, ?, ?, ?, ?, ?, ?, ?, ?, ?, ?, ?, 0)},
                $who,                      $new_user->{'gecos'},
                $name,                     $self->{'domain'},
                $new_user->{'date'},       $new_user->{'update_date'},
                $new_user->{'inclusion'},  $new_user->{'inclusion_ext'},
                $new_user->{'inclusion_label'},
                $new_user->{'reception'},  $new_user->{'topics'},
                $new_user->{'visibility'}, $new_user->{'subscribed'},
                $new_user->{'custom_attribute'},
                $new_user->{'suspend'},
                $new_user->{'startdate'},
                $new_user->{'enddate'}
            )
        ) {
            $log->syslog(
                'err',
                'Unable to add subscriber %s to table subscriber_table for list %s@%s %s',
                $who,
                $name,
                $self->{'domain'}
            );
            next;
        }

        # Delete subscription requests if any.
        my $spool_req = Sympa::Spool::Auth->new(
            context => $self,
            action  => 'add',
            email   => $who,
        );
        while (1) {
            my ($request, $handle) = $spool_req->next;
            last unless $handle;
            next unless $request;

            $spool_req->remove($handle);
        }

        $self->{'add_outcome'}{'added_members'}++;
        $self->{'add_outcome'}{'remaining_member_to_add'}--;
        $current_list_members_count++;
    }

    $self->_cache_publish_expiry('member');
    $self->_create_add_error_string() if ($self->{'add_outcome'}{'errors'});
    return 1;
}

sub _create_add_error_string {
    my $self = shift;
    $self->{'add_outcome'}{'errors'}{'error_message'} = '';
    if ($self->{'add_outcome'}{'errors'}{'max_list_members_exceeded'}) {
        $self->{'add_outcome'}{'errors'}{'error_message'} .=
            $language->gettext_sprintf(
            'Attempt to exceed the max number of members (%s) for this list.',
            $self->{'admin'}{'max_list_members'}
            );
    }
    if ($self->{'add_outcome'}{'errors'}{'unable_to_add_to_database'}) {
        $self->{'add_outcome'}{'error_message'} .= ' '
            . $language->gettext(
            'Attempts to add some users in database failed.');
    }
    $self->{'add_outcome'}{'errors'}{'error_message'} .= ' '
        . $language->gettext_sprintf(
        'Added %s users out of %s required.',
        $self->{'add_outcome'}{'added_members'},
        $self->{'add_outcome'}{'expected_number_of_added_users'}
        );
}

## Adds a new list admin user, no overwrite.
sub add_list_admin {
    $log->syslog('debug2', '(%s, %s, ...)', @_);
    my $self  = shift;
    my $role  = shift;
    my @users = @_;

    my $total = 0;
    foreach my $user (@users) {
        $total++ if $self->_add_list_admin($role, $user);
    }

    $self->_cache_publish_expiry('admin_user') if $total;
    return $total;
}

sub _add_list_admin {
    my $self    = shift;
    my $role    = shift;
    my $user    = shift;
    my %options = @_;

    my $who = Sympa::Tools::Text::canonic_email($user->{'email'});
    return undef unless defined $who and length $who;

    unless (defined $user->{'inclusion'}) {
        # Is the email in user_table? Insert it.
        #FIXME: Is it required?
        unless (
            Sympa::User->new(
                $who,
                'gecos'    => $user->{'gecos'},
                'lang'     => $user->{'lang'},
                'password' => $user->{'password'},
            )
        ) {
            $log->syslog('err', 'Unable to add admin %s to user_table', $who);
            return undef;
        }
    }

    $user->{'reception'}  ||= 'mail';
    $user->{'visibility'} ||= 'noconceal';
    $user->{'profile'}    ||= 'normal';

    $user->{'date'} ||= time;
    $user->{'update_date'} ||= $user->{'date'};

    # Compat.<=6.2.40 FIXME: needed?
    $user->{'inclusion'} ||= $user->{'date'}
        if $user->{'included'};

    # Either is_included or is_subscribed must be set.
    # Default is is_subscriber for backward compatibility reason.
    $user->{'subscribed'} = 1 unless defined $user->{'inclusion'};
    $user->{'subscribed'} ||= 0;

    my $sdm = Sympa::DatabaseManager->instance;
    my $sth;
    my %map_field = _map_list_admin_cols();
    my @key_list =
        grep { $_ ne 'email' and $_ ne 'role' } sort keys %map_field;
    my (@set_list, @val_list);

    # Update Admin Table
    @set_list =
        @map_field{grep { $_ ne 'date' and exists $user->{$_} } @key_list};
    @val_list =
        @{$user}{grep { $_ ne 'date' and exists $user->{$_} } @key_list};
    if (    $options{replace}
        and @set_list
        and $sdm
        and $sth = $sdm->do_prepared_query(
            sprintf(
                q{UPDATE admin_table
                  SET %s
                  WHERE role_admin = ? AND user_admin = ? AND
                        list_admin = ? AND robot_admin = ?},
                join(', ', map { sprintf '%s = ?', $_ } @set_list)
            ),
            @val_list,
            $role,
            $user->{email},
            $self->{'name'},
            $self->{'domain'}
        )
        and $sth->rows    # If no affected rows, then insert a new row
    ) {
        return 1;
    }
    @set_list = @map_field{@key_list};
    @val_list = @{$user}{@key_list};
    if (    @set_list
        and $sdm
        and $sdm->do_prepared_query(
            sprintf(
                q{INSERT INTO admin_table
                  (%s, role_admin, user_admin, list_admin, robot_admin)
                  VALUES (%s, ?, ?, ?, ?)},
                join(', ', @set_list),
                join(', ', map {'?'} @set_list)
            ),
            @val_list,
            $role,
            $who,
            $self->{'name'},
            $self->{'domain'}
        )
    ) {
        return 1;
    }

    $log->syslog('err',
        'Unable to add %s %s to table admin_table for list %s',
        $role, $who, $self);
    return undef;
}

# Moved to: (part of) Sympa::Request::Handler::move_list::_move().
#sub rename_list_db;

## Check list authorizations
## Higher level sub for request_action
# DEPRECATED; Use Sympa::Scenario::request_action();
#sub check_list_authz;

## Initialize internal list cache
# Deprecated. No longer used.
#sub init_list_cache;

## May the indicated user edit the indicated list parameter or not?
sub may_edit {
    $log->syslog('debug3', '(%s, %s, %s)', @_);
    my $self      = shift;
    my $parameter = shift;
    my $who       = shift;
    my %options   = @_;

    # Special case for file edition.
    if ($options{file}) {
        $parameter = 'info.file' if $parameter eq 'info';
    }

    # Load edit_list.conf: Track by file, not domain (file may come from
    # server, robot, family or list context).
    my $edit_list_conf =
           $self->_cache_get('edit_list_conf')
        || $self->_cache_put('edit_list_conf', $self->_load_edit_list_conf)
        || {};

    my $role;

    ## What privilege?
    if (Sympa::is_listmaster($self, $who)) {
        $role = 'listmaster';
    } elsif ($self->is_admin('privileged_owner', $who)) {
        $role = 'privileged_owner';
    } elsif ($self->is_admin('owner', $who)) {
        $role = 'owner';
    } elsif ($self->is_admin('editor', $who)) {
        $role = 'editor';
#    }elsif ( $self->is_admin('subscriber',$who) ) {
#	$role = 'subscriber';
    } else {
        return ('user', 'hidden');
    }

    ## What privilege does he/she has?
    my ($what, @order);

    if (    $parameter =~ /^(\w+)\.(\w+)$/
        and $parameter !~ /\.tt2$/
        and $parameter ne 'message_header.mime'
        and $parameter ne 'message_footer.mime'
        and $parameter ne 'message_global_footer.mime') {
        my $main_parameter = $1;
        @order = (
            $edit_list_conf->{$parameter}{$role},
            $edit_list_conf->{$main_parameter}{$role},
            $edit_list_conf->{'default'}{$role},
            $edit_list_conf->{'default'}{'default'}
        );
    } else {
        @order = (
            $edit_list_conf->{$parameter}{$role},
            $edit_list_conf->{'default'}{$role},
            $edit_list_conf->{'default'}{'default'}
        );
    }

    foreach $what (@order) {
        if (defined $what) {
            return ($role, $what);
        }
    }

    return ('user', 'hidden');
}

# Never used.
#sub may_create_parameter;

# OBSOLETED: No longer used.
#sub may_do;

## Does the list support digest mode
sub is_digest {
    return (shift->{'admin'}{'digest'});
}

## Does the file exist?
# DEPRECATED.  No longer used.
#sub archive_exist;

## List the archived files
# DEPRECATED.  Use Sympa::Archive::get_archives().
#sub archive_ls;

# Merged into distribute_msg().
#sub archive_msg;

## Is the list moderated?
sub is_moderated {

    return 1 if (defined shift->{'admin'}{'editor'});

    return 0;
}

## Is the list archived?
sub is_archived {
    $log->syslog('debug', '');
    if (shift->{'admin'}{'archive'}{'web_access'}) {
        $log->syslog('debug', '1');
        return 1;
    }
    $log->syslog('debug', 'Undef');
    return undef;
}

## Is the list web archived?
sub is_web_archived {
    my $self = shift;
    return 1
        if ref $self->{'admin'}{'archive'} eq 'HASH'
        and $self->{'admin'}{'archive'}{'web_access'};
    return undef;
}

sub is_archiving_enabled {
    return Sympa::Tools::Data::smart_eq(shift->{'admin'}{'process_archive'},
        'on');
}

sub is_included {
    my $self = shift;

    my $sdm = Sympa::DatabaseManager->instance;
    my $sth;

    unless (
        $sdm
        and $sth = $sdm->do_prepared_query(
            q{SELECT COUNT(*)
              FROM inclusion_table
              WHERE source_inclusion = ?},
            $self->get_id
        )
    ) {
        $log->syslog('err', 'Failed to get inclusion information on list %s',
            $self);
        return 1;    # Fake positive result.
    }
    my ($num) = $sth->fetchrow_array;
    $sth->finish;

    return $num;
}

# Old name: Sympa::List::get_nextdigest().
# Moved to Sympa::Spindle::ProcessDigest::_may_distribute_digest().
#sub may_distribute_digest;

## Loads all scenari for an action
sub load_scenario_list {
    my ($self, $action, $robot) = @_;
    $log->syslog('debug3', '(%s, %s)', $action, $robot);

    my $directory = "$self->{'dir'}";
    my %list_of_scenario;
    my %skip_scenario;
    my @list_of_scenario_dir =
        @{Sympa::get_search_path($self, subdir => 'scenari')};
    unshift @list_of_scenario_dir, $self->{'dir'} . '/scenari';    #FIXME

    foreach my $dir (@list_of_scenario_dir) {
        next unless (-d $dir);

        my $scenario_regexp = Sympa::Regexps::scenario();

        while (<$dir/$action.*:ignore>) {
            if (/$action\.($scenario_regexp):ignore$/) {
                my $name = $1;
                $skip_scenario{$name} = 1;
            }
        }

        while (<$dir/$action.*>) {
            next unless (/$action\.($scenario_regexp)$/);
            my $name = $1;

            # Ignore default setting on <= 6.2.40, using symbolic link.
            next if $name eq 'default' and -l "$dir/$action.$name";

            next if (defined $list_of_scenario{$name});
            next if (defined $skip_scenario{$name});

            my $scenario = Sympa::Scenario->new(
                'robot'     => $robot,
                'directory' => $directory,
                'function'  => $action,
                'name'      => $name
            );
            $list_of_scenario{$name} = $scenario;
        }
    }

    ## Return a copy of the data to prevent unwanted changes in the central
    ## scenario data structure
    return Sympa::Tools::Data::dup_var(\%list_of_scenario);
}

# Deprecated: Use Sympa::Task::get_tasks().
#sub load_task_list;

# No longer used.
#sub _load_task_title;

## Loads all data sources
sub load_data_sources_list {
    my ($self, $robot) = @_;
    $log->syslog('debug3', '(%s, %s)', $self->{'name'}, $robot);

    my %list_of_data_sources;

    foreach
        my $dir (@{Sympa::get_search_path($self, subdir => 'data_sources')}) {
        next unless -d $dir;

        while (my $file = <$dir/*.incl>) {
            next unless $file =~ m{(?<=/)([^./][^/]*)\.incl\z};
            my $name = $1;    # FIXME: Escape or omit hostile characters.

            next if defined $list_of_data_sources{$name};

            open my $fh, '<', $file or next;
            my ($title) = grep {s/\A\s*name\s+(.+)/$1/} <$fh>;
            close $fh;
            $list_of_data_sources{$name}{'title'} = $title || $name;

            $list_of_data_sources{$name}{'name'} = $name;
        }
    }

    return \%list_of_data_sources;
}

## Loads the statistics information
# No longer used.
#sub _load_stats_file;

## Loads the list of users.
# Old name:: Sympa::List::_load_list_members_file($file) which loaded members.
sub restore_users {
    $log->syslog('debug2', '(%s, %s)', @_);
    my $self = shift;
    my $role = shift;

    die 'bug in logic. Ask developer'
        unless grep { $role eq $_ } qw(member owner editor);

    # Open the file and switch to paragraph mode.
    my $file = $self->{'dir'} . '/' . $role . '.dump';
    my $lock_fh = Sympa::LockedFile->new($file, 5, '<') or return;
    local $RS = '';

    my $time = time;
    if ($role eq 'member') {
        my %map_field = _map_list_member_cols();

        while (my $para = <$lock_fh>) {
            my $user = {
                map {
                    #FIMXE: Define appropriate schema.
                    if (/^\s*(suspend|subscribed|included)\s+(\S+)\s*$/) {
                        # Note: "included" is kept for comatibility.
                        ($1 => !!$2);
                    } elsif (/^\s*(custom_attribute)\s+(.+)\s*$/) {
                        my $k = $1;
                        my $decoded =
                            Sympa::Tools::Data::decode_custom_attribute($2);
                        ($decoded and %$decoded) ? ($k => $decoded) : ();
                    } elsif (
                        /^\s*(date|update_date|inclusion|inclusion_ext|startdate|enddate|bounce_score|number_messages)\s+(\d+)\s*$/
                        or
                        /^\s*(reception)\s+(mail|digest|nomail|summary|notice|txt|html|urlize|not_me)\s*$/
                        or /^\s*(visibility)\s+(conceal|noconceal)\s*$/
                        or (/^\s*(\w+)\s+(.+)\s*$/ and $map_field{$1})) {
                        ($1 => $2);
                    } else {
                        ();
                    }
                } split /\n/,
                $para
            };
            next unless $user->{email};

            $user->{update_date} = $time;
            # Compat. <= 6.2.40
            # This is needed for dump by earlier version of Sympa.
            $user->{inclusion} ||= ($user->{update_date} || time)
                if $user->{included};

            $self->add_list_member($user);
        }
    } else {
        my $changed = 0;
        my %map_field = _map_list_admin_cols();

        while (my $para = <$lock_fh>) {
            my $user = {
                map {
                    #FIMXE:Define appropriate schema.
                    if (/^\s*(subscribed|included)\s+(\S+)\s*$/) {
                        # Note: "included" is kept for comatibility.
                        ($1 => !!$2);
                    } elsif (/^\s*(email|gecos|info|id)\s+(.+)\s*$/
                        or /^\s*(profile)\s+(normal|privileged)\s*$/
                        or
                        /^\s*(date|update_date|inclusion|inclusion_ext)\s+(\d+)\s*$/
                        or /^\s*(reception)\s+(mail|nomail)\s*$/
                        or /^\s*(visibility)\s+(conceal|noconceal)\s*$/
                        or (/^\s*(\w+)\s+(.+)\s*$/ and $map_field{$1})) {
                        ($1 => $2);
                    } else {
                        ();
                    }
                } split /\n/,
                $para
            };
            next unless defined $user->{email} and length $user->{email};

            $user->{update_date} = $time;
            # Compat. <= 6.2.40
            # This is needed for dump by earlier version of Sympa.
            $user->{inclusion} ||= ($user->{update_date} || time)
                if $user->{included};

            $self->_add_list_admin($role, $user, replace => 1)
                and $changed++;
        }

        # Remove outdated permanent users.
        # Included users will be cleared in the next time of sync.
        my $sdm = Sympa::DatabaseManager->instance;
        my $sth;
        unless (
            $sdm
            and $sth = $sdm->do_prepared_query(
                q{DELETE FROM admin_table
                  WHERE role_admin = ? AND
                        list_admin = ? AND robot_admin = ? AND
                        subscribed_admin = 1 AND
                        inclusion_admin IS NULL AND
                        (update_epoch_admin IS NULL OR
                         update_epoch_admin < ?)},
                $role, $self->{'name'}, $self->{'domain'},
                $time
            )
        ) {
            $log->syslog('err', '(%s) Failed to delete %s %s(s)',
                $self, $role);
        }
        $changed++ if $sth and $sth->rows;
        unless (
            $sdm
            and $sth = $sdm->do_prepared_query(
                q{UPDATE admin_table
                  SET subscribed_admin = 0, update_epoch_admin = ?
                  WHERE role_admin = ? AND
                        list_admin = ? AND robot_admin = ? AND
                        subscribed_admin = 1 AND
                        inclusion_admin IS NOT NULL AND
                        (update_epoch_admin IS NULL OR
                         update_epoch_admin < ?)},
                $time,
                $role, $self->{'name'}, $self->{'domain'},
                $time
            )
        ) {
            $log->syslog('err', '(%s) Failed to delete %s', $self, $role);
        }
        $changed++ if $sth and $sth->rows;

        $self->_cache_publish_expiry('admin_user') if $changed;
    }

    $lock_fh->close;
}

# Moved or deprecated:
#sub _include_users_remote_sympa_list;
# -> Sympa::DataSource::RemoteDump class.
#sub _get_https;
# -> No longer used.
#sub _include_users_list;
# -> Sympa::DataSource::List class.
#sub _include_users_admin;
# -> Never used.
#sub _include_users_file;
# -> Sympa::DataSource::File class.
#sub _include_users_remote_file;
# -> Sympa::DataSource::RemoteFile class.
#sub _include_users_voot_group;
# -> Sympa::DataSource::VOOT class.
#sub _include_users_ldap;
# -> Sympa::DataSource::LDAP class.
#sub _include_users_ldap_2level;
# -> Sympa::DataSource::LDAP2 class.
#sub _include_sql_ca;
# -> Sympa::DataSource::SQL class.
#sub _include_ldap_ca;
# -> Sympa::DataSource::LDAP class.
#sub _include_ldap_2level_ca;
# -> Sympa::DataSource::LDAP2 class.
#sub _include_users_sql;
# -> Sympa::DataSource::SQL class.
#sub _load_list_members_from_include;
# -> Sympa::Request::Handler::include class.
#sub _load_list_admin_from_include;
# -> Sympa::Request::Handler::include class.

# Load an include admin user file (xx.incl)
#FIXME: Would be merged to _load_list_config_file() which mostly duplicates.
sub _load_include_admin_user_file {
    $log->syslog('debug3', '(%s, %s)', @_);
    my $self  = shift;
    my $entry = shift;

    my $output   = '';
    my $filename = $entry->{'source'} . '.incl';
    my @data     = split ',', $entry->{'source_parameters'}
        if defined $entry->{'source_parameters'};
    my $template = Sympa::Template->new($self, subdir => 'data_sources');
    unless ($template->parse({param => [@data]}, $filename, \$output)) {
        $log->syslog('err', 'Failed to parse %s', $filename);
        return undef;
    }
    1 while $output =~ s/(\A|\n)\s+\n/$1\n/g;    # Clean empty lines
    my @paragraphs = map { [split /\n/, $_] } split /\n\n+/, $output;

    my $robot = $self->{'domain'};

    my $pinfo = {};
    # 'include_list' is kept for comatibility with 6.2.15 or earlier.
    my @sources = (@sources_providing_listmembers, 'include_list');
    @{$pinfo}{@sources} =
        @{Sympa::Robot::list_params($robot) || {}}{@sources};

    my %include;
    for my $index (0 .. $#paragraphs) {
        my @paragraph = @{$paragraphs[$index]};

        my $pname;

        ## Clean paragraph, keep comments
        for my $i (0 .. $#paragraph) {
            my $changed = undef;
            for my $j (0 .. $#paragraph) {
                if ($paragraph[$j] =~ /^\s*\#/) {
                    chomp($paragraph[$j]);
                    push @{$include{'comment'}}, $paragraph[$j];
                    splice @paragraph, $j, 1;
                    $changed = 1;
                } elsif ($paragraph[$j] =~ /^\s*$/) {
                    splice @paragraph, $j, 1;
                    $changed = 1;
                }

                last if $changed;
            }

            last unless $changed;
        }

        ## Empty paragraph
        next unless ($#paragraph > -1);

        ## Look for first valid line
        unless ($paragraph[0] =~ /^\s*([\w-]+)(\s+.*)?$/) {
            $log->syslog(
                'info',
                'Bad paragraph "%s" in %s',
                join("\n", @paragraph), $filename
            );
            next;
        }

        $pname = $1;

        # Parameter aliases (compatibility concerns).
        my $alias = $pinfo->{$pname}{'obsolete'};
        if ($alias and $pinfo->{$alias}) {
            $paragraph[0] =~ s/^\s*$pname/$alias/;
            $pname = $alias;
        }

        unless ($pinfo->{$pname}) {
            $log->syslog('info', 'Unknown parameter "%s" in %s',
                $pname, $filename);
            next;
        }

        ## Uniqueness
        if (defined $include{$pname}) {
            unless (($pinfo->{$pname}{'occurrence'} eq '0-n')
                or ($pinfo->{$pname}{'occurrence'} eq '1-n')) {
                $log->syslog('info', 'Multiple parameter "%s" in %s',
                    $pname, $filename);
            }
        }

        ## Line or Paragraph
        if (ref $pinfo->{$pname}{'file_format'} eq 'HASH') {
            ## This should be a paragraph
            unless ($#paragraph > 0) {
                $log->syslog(
                    'info',
                    'Expecting a paragraph for "%s" parameter in %s, ignore it',
                    $pname,
                    $filename
                );
                next;
            }

            ## Skipping first line
            shift @paragraph;

            my %hash;
            for my $i (0 .. $#paragraph) {
                next if ($paragraph[$i] =~ /^\s*\#/);

                unless ($paragraph[$i] =~ /^\s*(\w+)\s*/) {
                    $log->syslog('info', 'Bad line "%s" in %s',
                        $paragraph[$i], $filename);
                }

                my $key = $1;

                # Subparameter aliases (compatibility concerns).
                # Note: subparameter alias was introduced by 6.2.15.
                my $alias = $pinfo->{$pname}{'format'}{$key}{'obsolete'};
                if ($alias and $pinfo->{$pname}{'format'}{$alias}) {
                    $paragraph[$i] =~ s/^\s*$key/$alias/;
                    $key = $alias;
                }

                unless (defined $pinfo->{$pname}{'file_format'}{$key}) {
                    $log->syslog('info',
                        'Unknown key "%s" in paragraph "%s" in %s',
                        $key, $pname, $filename);
                    next;
                }

                unless ($paragraph[$i] =~
                    /^\s*$key(?:\s+($pinfo->{$pname}{'file_format'}{$key}{'file_format'}))?\s*$/i
                ) {
                    chomp($paragraph[$i]);
                    $log->syslog('info',
                        'Bad entry "%s" for key "%s", paragraph "%s" in %s',
                        $paragraph[$i], $key, $pname, $filename);
                    next;
                }

                $hash{$key} =
                    $self->_load_list_param($key, $1,
                    $pinfo->{$pname}{'file_format'}{$key});
            }

            ## Apply defaults & Check required keys
            my $missing_required_field;
            foreach my $k (keys %{$pinfo->{$pname}{'file_format'}}) {

                ## Default value
                unless (defined $hash{$k}) {
                    if (defined $pinfo->{$pname}{'file_format'}{$k}{'default'}
                    ) {
                        $hash{$k} = $self->_load_list_param(
                            $k,
                            $pinfo->{$pname}{'file_format'}{$k}{'default'},
                            $pinfo->{$pname}{'file_format'}{$k}
                        );
                    }
                }
                ## Required fields
                if ($pinfo->{$pname}{'file_format'}{$k}{'occurrence'} eq '1'
                    and not $pinfo->{$pname}{'file_format'}{$k}{'obsolete'}) {
                    unless (defined $hash{$k}) {
                        $log->syslog('info',
                            'Missing key "%s" in param "%s" in %s',
                            $k, $pname, $filename);
                        $missing_required_field++;
                    }
                }
            }

            next if $missing_required_field;

            ## Should we store it in an array
            if (($pinfo->{$pname}{'occurrence'} =~ /n$/)) {
                push @{$include{$pname}}, \%hash;
            } else {
                $include{$pname} = \%hash;
            }
        } else {
            ## This should be a single line
            unless ($#paragraph == 0) {
                $log->syslog('info',
                    'Expecting a single line for "%s" parameter in %s',
                    $pname, $filename);
            }

<<<<<<< HEAD
=======
    my $total = 0;

    if (defined $filter and length $filter) {
        chomp $filter;
        # Build tt2.
        $filter =~
            s/^((?:USE\s[^;]+;)*)(.+)/[% TRY %][% $1 %][%IF $2 %]1[%END%][% CATCH %][% error %][%END%]/;
        $log->syslog('notice', 'Applying filter on included list %s : %s',
            $source_id, $filter);
    }

    my $includelist;

    # The included list is local or in another local robot
    $includelist = Sympa::List->new($source_id);

    unless ($includelist) {
        $log->syslog('info', 'Included list %s unknown', $source_id);
        return undef;
    }

    for (
        my $user = $includelist->get_first_list_member();
        $user;
        $user = $includelist->get_next_list_member()
    ) {
        # Do we need filtering ?
        if (defined $filter and length $filter) {
            # Prepare available variables
            my $variables = {};
            $variables->{$_} = $user->{$_} foreach (keys %$user);

            # Rename date to avoid conflicts with date tt2 plugin and make name clearer
            $variables->{subscription_date} = $variables->{date};
            delete $variables->{date};

            # Aliases
            $variables->{ca} = $user->{custom_attributes};

            # Status filters
            $variables->{isSubscriberOf} = sub {
                my $list = Sympa::List->new(shift, $robot);
                return defined $list
                    ? $list->is_list_member($user->{email})
                    : undef;
            };
            $variables->{isEditorOf} = sub {
                my $list = Sympa::List->new(shift, $robot);
                return
                    defined $list
                    ? $list->is_admin('actual_editor', $user->{email})
                    : undef;
            };
            $variables->{isOwnerOf} = sub {
                my $list = Sympa::List->new(shift, $robot);
                return
                    defined $list
                    ? ($list->is_admin('owner', $user->{email})
                        || Sympa::is_listmaster($list, $user->{email}))
                    : undef;
            };

            # Run the test
            my $result;
            my $template = Sympa::Template->new(undef);
            unless ($template->parse($variables, \($filter), \$result)) {
                $log->syslog(
                    'err',
                    'Error while applying filter "%s" : %s, aborting include',
                    $filter,
                    $template->{last_error}
                );
                return undef;
            }
            chomp $result;

            if ($result !~ /^1?$/)
            {    # Anything not 1 or empty result is an error
                $log->syslog(
                    'err',
                    'Error while applying filter "%s" : %s, aborting include',
                    $filter,
                    $result
                );
                return undef;
            }

            next
                unless ($result =~ /1/)
                ;    # skip user if filter returned false (= empty result)
        }

        my %u;

        ## Check if user has already been included
        if ($users->{$user->{'email'}}) {
            if ($tied) {
                %u = split "\n", $users->{$user->{'email'}};
            } else {
                %u = %{$users->{$user->{'email'}}};
            }
        } else {
            %u = %{$default_user_options};
            $total++;
        }

        my $email = $u{'email'} = $user->{'email'};
        $u{'gecos'} = $user->{'gecos'};
        if ($u{'id'}) {
            $u{'id'} = add_source_id($u{'id'}, $id);
        } else {
            $u{'id'} = $id;
        }

        $u{'visibility'} = $default_user_options->{'visibility'}
            if (defined $default_user_options->{'visibility'});
        $u{'reception'} = $default_user_options->{'reception'}
            if (defined $default_user_options->{'reception'});
        $u{'profile'} = $default_user_options->{'profile'}
            if (defined $default_user_options->{'profile'});
        $u{'info'} = $default_user_options->{'info'}
            if (defined $default_user_options->{'info'});

        if ($tied) {
            $users->{$email} = join("\n", %u);
        } else {
            $users->{$email} = \%u;
        }
    }
    $log->syslog('info', "%d included users from list %s",
        $total, $includelist);
    return $total;
}

## include a lists owners lists privileged_owners or lists_editors.
sub _include_users_admin {
    my ($users, $selection, $role, $default_user_options, $tied) = @_;
#   il faut préparer une liste de hash avec le nom de liste, le nom de robot,
#   le répertoire de la liset pour appeler
#    load_admin_file décommanter le include_admin
    my $lists;

    unless ($role eq 'listmaster') {

        if ($selection =~ /^\*\@(\S+)$/) {
            $lists = get_lists($1);
            my $robot = $1;
        } else {
            $selection =~ /^(\S+)@(\S+)$/;
            $lists->[0] = $1;
        }

        foreach my $list (@$lists) {
            #my $admin = $list->_load_list_config_file;
        }
    }
}

sub _include_users_file {
    my ($users, $filename, $default_user_options, $tied) = @_;
    $log->syslog('debug2', '(%s)', $filename);

    my $total = 0;

    unless (open(INCLUDE, "$filename")) {
        $log->syslog('err', 'Unable to open file "%s"', $filename);
        return undef;
    }
    $log->syslog('debug2', 'Including file %s', $filename);

    my $id           = Sympa::Datasource::_get_datasource_id($filename);
    my $lines        = 0;
    my $emails_found = 0;
    my $email_regexp = Sympa::Regexps::email();

    while (<INCLUDE>) {
        if ($lines > 49 && $emails_found == 0) {
            $log->syslog(
                'err',
                'Too much errors in file %s (%s lines, %s emails found). Source file probably corrupted. Cancelling',
                $filename,
                $lines,
                $emails_found
            );
            return undef;
        }

        ## Each line is expected to start with a valid email address
        ## + an optional gecos
        ## Empty lines are skipped
        next if /^\s*$/;
        next if /^\s*\#/;

        ## Skip badly formed emails
        unless (/^\s*($email_regexp)(\s*(\S.*))?\s*$/) {
            $log->syslog('err', 'Skip badly formed line: "%s"', $_);
            next;
        }

        my $email = Sympa::Tools::Text::canonic_email($1);

        unless (Sympa::Tools::Text::valid_email($email)) {
            $log->syslog('err', 'Skip badly formed email address: "%s"',
                $email);
            next;
        }

        $lines++;
        next unless $email;
        my $gecos = $5;
        $emails_found++;

        my %u;
        ## Check if user has already been included
        if ($users->{$email}) {
            if ($tied) {
                %u = split "\n", $users->{$email};
            } else {
                %u = %{$users->{$email}};
            }
        } else {
            %u = %{$default_user_options};
            $total++;
        }
        $u{'email'} = $email;
        $u{'gecos'} = $gecos;
        if ($u{'id'}) {
            $u{'id'} = add_source_id($u{'id'}, $id);
        } else {
            $u{'id'} = $id;
        }

        $u{'visibility'} = $default_user_options->{'visibility'}
            if (defined $default_user_options->{'visibility'});
        $u{'reception'} = $default_user_options->{'reception'}
            if (defined $default_user_options->{'reception'});
        $u{'profile'} = $default_user_options->{'profile'}
            if (defined $default_user_options->{'profile'});
        $u{'info'} = $default_user_options->{'info'}
            if (defined $default_user_options->{'info'});

        if ($tied) {
            $users->{$email} = join("\n", %u);
        } else {
            $users->{$email} = \%u;
        }
    }
    close INCLUDE;

    $log->syslog('info', '%d included users from file %s', $total, $filename);
    return $total;
}

sub _include_users_remote_file {
    my ($users, $param, $default_user_options, $tied) = @_;

    my $url = $param->{'url'};

    $log->syslog('debug', '(%s)', $url);

    my $total = 0;
    my $id    = Sympa::Datasource::_get_datasource_id($param);

    my $fetch =
        LWP::UserAgent->new(agent => 'Sympa/' . Sympa::Constants::VERSION);
    my $req = HTTP::Request->new(GET => $url);

    if (defined $param->{'user'} && defined $param->{'passwd'}) {
        $req->authorization_basic($param->{'user'}, $param->{'passwd'});
    }

    my $res = $fetch->request($req);

    # check the outcome
    if ($res->is_success) {
        my @remote_file  = split(/\n/, $res->content);
        my $lines        = 0;
        my $emails_found = 0;
        my $email_regexp = Sympa::Regexps::email();

        # forgot headers (all line before one that contain a email
        foreach my $line (@remote_file) {
            if ($lines > 49 && $emails_found == 0) {
                $log->syslog(
                    'err',
                    'Too much errors in file %s (%s lines, %s emails found). Source file probably corrupted. Cancelling',
                    $url,
                    $lines,
                    $emails_found
                );
                return undef;
            }

            ## Each line is expected to start with a valid email address
            ## + an optional gecos
            ## Empty lines are skipped
            next if ($line =~ /^\s*$/);
            next if ($line =~ /^\s*\#/);

            ## Skip badly formed emails
            unless ($line =~ /^\s*($email_regexp)(\s*(\S.*))?\s*$/) {
                $log->syslog('err', 'Skip badly formed line: "%s"', $line);
                next;
            }

            my $email = Sympa::Tools::Text::canonic_email($1);

            unless (Sympa::Tools::Text::valid_email($email)) {
                $log->syslog('err', 'Skip badly formed email address: "%s"',
                    $line);
                next;
            }

            $lines++;
            next unless $email;
            my $gecos = $5;
            $emails_found++;

            my %u;
            ## Check if user has already been included
            if ($users->{$email}) {
                if ($tied) {
                    %u = split "\n", $users->{$email};
                } else {
                    %u = %{$users->{$email}};
                }
            } else {
                %u = %{$default_user_options};
                $total++;
            }
            $u{'email'} = $email;
            $u{'gecos'} = $gecos;
            if ($u{'id'}) {
                $u{'id'} = add_source_id($u{'id'}, $id);
            } else {
                $u{'id'} = $id;
            }

            $u{'visibility'} = $default_user_options->{'visibility'}
                if (defined $default_user_options->{'visibility'});
            $u{'reception'} = $default_user_options->{'reception'}
                if (defined $default_user_options->{'reception'});
            $u{'profile'} = $default_user_options->{'profile'}
                if (defined $default_user_options->{'profile'});
            $u{'info'} = $default_user_options->{'info'}
                if (defined $default_user_options->{'info'});

            if ($tied) {
                $users->{$email} = join("\n", %u);
            } else {
                $users->{$email} = \%u;
            }
        }
    } else {
        $log->syslog('err', 'Unable to fetch remote file %s: %s',
            $url, $res->message());
        return undef;
    }

    #FIXME: Reset http credentials

    $log->syslog('info', '%d included users from remote file %s',
        $total, $url);
    return $total;
}

## Returns a list of subscribers extracted from a remote LDAP Directory
sub _include_users_ldap {
    my ($users, $id, $source, $db, $default_user_options, $tied) = @_;
    $log->syslog('debug2', '');

    my $ldap_suffix = $source->{'suffix'};
    my $ldap_filter = $source->{'filter'};
    my $ldap_attrs  = $source->{'attrs'};
    my $ldap_select = $source->{'select'};

    my @attrs = split /\s*,\s*/, $ldap_attrs;
    my ($email_attr, $gecos_attr) = @attrs;

    ## LDAP and query handler
    my $mesg;

    ## Connection timeout (default is 120)
    #my $timeout = 30;

    unless ($db and $db->connect) {
        $log->syslog('err', 'Unable to connect to the LDAP server "%s"',
            $source->{'host'});
        return undef;
    }
    $log->syslog('debug2',
        'Searching on server %s; suffix %s; filter %s; attrs: %s',
        $source->{'host'}, $ldap_suffix, $ldap_filter, $ldap_attrs);
    $mesg = $db->do_operation(
        'search',
        base   => "$ldap_suffix",
        filter => "$ldap_filter",
        attrs  => [@attrs],
        scope  => "$source->{'scope'}"
    );
    unless ($mesg) {
        $log->syslog(
            'err',
            'LDAP search (single level) failed: %s (searching on server %s; suffix %s; filter %s; attrs: %s)',
            $db->error(),
            $source->{'host'},
            $ldap_suffix,
            $ldap_filter,
            $ldap_attrs
        );
        return undef;
    }

    ## Counters.
    my $total = 0;
    my @emails;
    my %emailsViewed;

    while (my $e = $mesg->shift_entry) {
        my $emailentry = $e->get_value($email_attr, asref => 1);
        my $gecosentry = $e->get_value($gecos_attr, asref => 1);
        $gecosentry = $gecosentry->[0] if ref $gecosentry eq 'ARRAY';

        unless (defined $emailentry) {
            next;
        } elsif (ref $emailentry eq 'ARRAY') {
            # Multiple values
            foreach my $email (@{$emailentry}) {
                my $cleanmail = Sympa::Tools::Text::canonic_email($email);
                ## Skip badly formed emails
                unless (Sympa::Tools::Text::valid_email($email)) {
                    $log->syslog('err',
                        'Skip badly formed email address: "%s"', $email);
                    next;
                }

                next if $emailsViewed{$cleanmail};
                push @emails, [$cleanmail, $gecosentry];
                $emailsViewed{$cleanmail} = 1;
                last if $ldap_select eq 'first';
            }
        } else {    #FIMXE: Probably not reached due to asref.
            my $cleanmail = Sympa::Tools::Text::canonic_email($emailentry);
            ## Skip badly formed emails
            unless (Sympa::Tools::Text::valid_email($emailentry)) {
                $log->syslog('err', 'Skip badly formed email address: "%s"',
                    $emailentry);
                next;
            }

            next if $emailsViewed{$cleanmail};
            push @emails, [$cleanmail, $gecosentry];
            $emailsViewed{$cleanmail} = 1;
        }
    }

    unless ($db->disconnect()) {
        $log->syslog('notice', 'Can\'t unbind from LDAP server %s',
            $source->{'host'});
        return undef;
    }

    foreach my $emailgecos (@emails) {
        my ($email, $gecos) = @$emailgecos;
        next if ($email =~ /^\s*$/);

        $email = Sympa::Tools::Text::canonic_email($email);
        my %u;
        ## Check if user has already been included
        if ($users->{$email}) {
            if ($tied) {
                %u = split "\n", $users->{$email};
            } else {
                %u = %{$users->{$email}};
            }
        } else {
            %u = %{$default_user_options};
            $total++;
        }

        $u{'email'}       = $email;
        $u{'gecos'}       = $gecos if ($gecos);
        $u{'date'}        = time;
        $u{'update_date'} = time;
        if ($u{'id'}) {
            $u{'id'} = add_source_id($u{'id'}, $id);
        } else {
            $u{'id'} = $id;
        }

        $u{'visibility'} = $default_user_options->{'visibility'}
            if (defined $default_user_options->{'visibility'});
        $u{'reception'} = $default_user_options->{'reception'}
            if (defined $default_user_options->{'reception'});
        $u{'profile'} = $default_user_options->{'profile'}
            if (defined $default_user_options->{'profile'});
        $u{'info'} = $default_user_options->{'info'}
            if (defined $default_user_options->{'info'});

        if ($tied) {
            $users->{$email} = join("\n", %u);
        } else {
            $users->{$email} = \%u;
        }
    }

    $log->syslog('debug2', 'Unbinded from LDAP server %s', $source->{'host'});
    $log->syslog('info', '%d included users from LDAP query', $total);

    return $total;
}

## Returns a list of subscribers extracted indirectly from a remote LDAP
## Directory using a two-level query
sub _include_users_ldap_2level {
    my ($users, $id, $source, $db, $default_user_options, $tied) = @_;
    $log->syslog('debug2', '');

    my $ldap_suffix1 = $source->{'suffix1'};
    my $ldap_filter1 = $source->{'filter1'};
    my $ldap_attrs1  = $source->{'attrs1'};
    my $ldap_select1 = $source->{'select1'};
    my $ldap_scope1  = $source->{'scope1'};
    my $ldap_regex1  = $source->{'regex1'};
    my $ldap_suffix2 = $source->{'suffix2'};
    my $ldap_filter2 = $source->{'filter2'};
    my $ldap_attrs2  = $source->{'attrs2'};
    my $ldap_select2 = $source->{'select2'};
    my $ldap_scope2  = $source->{'scope2'};
    my $ldap_regex2  = $source->{'regex2'};
    my @sync_errors  = ();

    my ($email_attr, $gecos_attr) = split(/\s*,\s*/, $ldap_attrs2);
    my @ldap_attrs2 = ($email_attr);
    push @ldap_attrs2, $gecos_attr if ($gecos_attr);

    ## LDAP and query handler
    my $mesg;

    unless ($db and $db->connect()) {
        $log->syslog('err', 'Unable to connect to the LDAP server "%s"',
            $source->{'host'});
        return undef;
    }

    $log->syslog('debug2',
        'Searching on server %s; suffix %s; filter %s; attrs: %s',
        $source->{'host'}, $ldap_suffix1, $ldap_filter1, $ldap_attrs1);
    $mesg = $db->do_operation(
        'search',
        base   => "$ldap_suffix1",
        filter => "$ldap_filter1",
        attrs  => ["$ldap_attrs1"],
        scope  => "$ldap_scope1"
    );
    unless ($mesg) {
        $log->syslog(
            'err',
            'LDAP search (1st level) failed: %s (searching on server %s; suffix %s; filter %s; attrs: %s)',
            $db->error(),
            $source->{'host'},
            $ldap_suffix1,
            $ldap_filter1,
            $ldap_attrs1
        );
        return undef;
    }

    ## Counters.
    my $total = 0;

    ## returns a reference to a HASH where the keys are the DNs
    ##  the second level hash's hold the attributes

    my (@attrs, @emails);

    while (my $e = $mesg->shift_entry) {
        my $entry = $e->get_value($ldap_attrs1, asref => 1);

        unless (defined $entry) {
            next;
        } elsif (ref $entry eq 'ARRAY') {
            # Multiple values
            foreach my $attr (@{$entry}) {
                next if $ldap_select1 eq 'regex' and $attr !~ /$ldap_regex1/;
                push @attrs, $attr;
                last if $ldap_select1 eq 'first';
            }
        } else {    #FIXME: Probably not reached due to asref
            next if $ldap_select1 eq 'regex' and $entry !~ /$ldap_regex1/;
            push @attrs, $entry;
        }
    }

    my %emailsViewed;

    my ($suffix2, $filter2);
    foreach my $attr (@attrs) {
        my $escaped_attr;

        # Escape LDAP characters occurring in attribute for search base.
        if ($ldap_suffix2 =~ /[[]attrs1[]]\z/) {
            # [attrs1] should be a DN, because it is search base or its root.
            # Note: Don't canonicalize DN, because some LDAP servers e.g. AD
            #   don't conform to standard on matching rule and canonicalization
            #   might hurt integrity (cf. GH #474).
            unless (defined Net::LDAP::Util::canonical_dn($attr)) {
                $log->syslog('err', 'Attribute value is not a DN: %s', $attr);
                next;
            }
            $escaped_attr = $attr;
        } else {
            # [attrs1] may be an attributevalue in DN.
            $escaped_attr = Net::LDAP::Util::escape_dn_value($attr);
        }
        ($suffix2 = $ldap_suffix2) =~ s/\[attrs1\]/$escaped_attr/g;

        # Escape LDAP characters occurring in attribute for search filter.
        $escaped_attr = Net::LDAP::Util::escape_filter_value($attr);
        ($filter2 = $ldap_filter2) =~ s/\[attrs1\]/$escaped_attr/g;

        $log->syslog('debug2',
            'Searching on server %s; suffix %s; filter %s; attrs: %s',
            $source->{'host'}, $suffix2, $filter2, $ldap_attrs2);
        $mesg = $db->do_operation(
            'search',
            base   => "$suffix2",
            filter => "$filter2",
            attrs  => [@ldap_attrs2],
            scope  => "$ldap_scope2"
        );
        unless ($mesg) {
            $log->syslog(
                'err',
                'LDAP search (2nd level) failed: %s. Node: %s (searching on server %s; suffix %s; filter %s; attrs: %s)',
                $db->error(),
                $attr,
                $source->{'host'},
                $suffix2,
                $filter2,
                $ldap_attrs2
            );
            push @sync_errors,
                {
                'error',       $db->error(),
                'host',        $source->{'host'},
                'suffix2',     $suffix2,
                'fliter2',     $filter2,
                'ldap_attrs2', $ldap_attrs2
                };
            next;
        }

        ## returns a reference to a HASH where the keys are the DNs
        ##  the second level hash's hold the attributes

        while (my $e = $mesg->shift_entry) {
            my $emailentry = $e->get_value($email_attr, asref => 1);
            my $gecosentry = $e->get_value($gecos_attr, asref => 1);
            $gecosentry = $gecosentry->[0] if ref $gecosentry eq 'ARRAY';

            unless (defined $emailentry) {
                next;
            } elsif (ref $emailentry eq 'ARRAY') {
                # Multiple values
                foreach my $email (@{$emailentry}) {
                    my $cleanmail = Sympa::Tools::Text::canonic_email($email);
                    ## Skip badly formed emails
                    unless (Sympa::Tools::Text::valid_email($email)) {
                        $log->syslog('err',
                            'Skip badly formed email address: "%s"', $email);
                        next;
                    }

                    next
                        if $ldap_select2 eq 'regex'
                        and $cleanmail !~ /$ldap_regex2/;
                    next if $emailsViewed{$cleanmail};
                    push @emails, [$cleanmail, $gecosentry];
                    $emailsViewed{$cleanmail} = 1;
                    last if $ldap_select2 eq 'first';
                }
            } else {    #FIXME: Probably not reached due to asref
                my $cleanmail =
                    Sympa::Tools::Text::canonic_email($emailentry);
                ## Skip badly formed emails
                unless (Sympa::Tools::Text::valid_email($emailentry)) {
                    $log->syslog('err',
                        'Skip badly formed email address: "%s"', $emailentry);
                    next;
                }

                next
                    if $ldap_select2 eq 'regex'
                    and $cleanmail !~ /$ldap_regex2/;
                next if $emailsViewed{$cleanmail};
                push @emails, [$cleanmail, $gecosentry];
                $emailsViewed{$cleanmail} = 1;
            }
        }
    }

    unless ($db->disconnect()) {
        $log->syslog('err', 'Can\'t unbind from LDAP server %s',
            $source->{'host'});
        return undef;
    }

    foreach my $emailgecos (@emails) {
        my ($email, $gecos) = @$emailgecos;
        next if ($email =~ /^\s*$/);

        $email = Sympa::Tools::Text::canonic_email($email);
        my %u;
        ## Check if user has already been included
        if ($users->{$email}) {
            if ($tied) {
                %u = split "\n", $users->{$email};
            } else {
                %u = %{$users->{$email}};
            }
        } else {
            %u = %{$default_user_options};
            $total++;
        }

        $u{'email'}       = $email;
        $u{'gecos'}       = $gecos if ($gecos);
        $u{'date'}        = time;
        $u{'update_date'} = time;
        if ($u{'id'}) {
            $u{'id'} = add_source_id($u{'id'}, $id);
        } else {
            $u{'id'} = $id;
        }

        $u{'visibility'} = $default_user_options->{'visibility'}
            if (defined $default_user_options->{'visibility'});
        $u{'reception'} = $default_user_options->{'reception'}
            if (defined $default_user_options->{'reception'});
        $u{'profile'} = $default_user_options->{'profile'}
            if (defined $default_user_options->{'profile'});
        $u{'info'} = $default_user_options->{'info'}
            if (defined $default_user_options->{'info'});

        if ($tied) {
            $users->{$email} = join("\n", %u);
        } else {
            $users->{$email} = \%u;
        }
    }

    $log->syslog('debug2', 'Unbinded from LDAP server %s', $source->{'host'});
    $log->syslog('info', '%d included users from LDAP query 2level', $total);

    my $result;
    $result->{'total'} = $total;
    if ($#sync_errors > -1) { $result->{'errors'} = \@sync_errors; }
    return $result;
}

sub _include_sql_ca {
    my $source = shift;
    my $db     = shift;

    return {} unless $db and $db->connect();

    $log->syslog(
        'debug',
        '%s, email_entry = %s',
        $source->{'sql_query'},
        $source->{'email_entry'}
    );

    my $sth     = $db->do_prepared_query($source->{'sql_query'});
    my $mailkey = $source->{'email_entry'};
    my $ca      = $sth->fetchall_hashref($mailkey);
    my $result;
    foreach my $email (keys %{$ca}) {
        foreach my $custom_attribute (keys %{$ca->{$email}}) {
            $result->{$email}{$custom_attribute}{'value'} =
                $ca->{$email}{$custom_attribute}
                unless ($custom_attribute eq $mailkey);
        }
    }
    return $result;
}

sub _include_ldap_ca {
    my $source = shift;
    my $db     = shift;

    return {} unless $db and $db->connect();

    $log->syslog('debug', 'Server %s; suffix %s; filter %s; attrs: %s',
        $source->{'host'}, $source->{'suffix'}, $source->{'filter'},
        $source->{'attrs'});

    my @attrs = split(/\s*,\s*/, $source->{'attrs'});

    my $mesg = $db->do_operation(
        'search',
        base   => $source->{'suffix'},
        filter => $source->{'filter'},
        attrs  => [@attrs],
        scope  => $source->{'scope'}
    );
    unless ($mesg) {
        $log->syslog(
            'err',
            'LDAP search (single level) failed: %s (searching on server %s; suffix %s; filter %s; attrs: %s)',
            $db->error(),
            $source->{'host'},
            $source->{'suffix'},
            $source->{'filter'},
            $source->{'attrs'}
        );
        return {};
    }

    my $attributes;
    while (my $entry = $mesg->shift_entry) {
        my $email = $entry->get_value($source->{'email_entry'});
        next unless ($email);
        foreach my $attr (@attrs) {
            next if ($attr eq $source->{'email_entry'});
            $attributes->{$email}{$attr}{'value'} = $entry->get_value($attr);
        }
    }

    return $attributes;
}

sub _include_ldap_2level_ca {
    my $source = shift;
    my $db     = shift;

    return {} unless $db and $db->connect();

    return {};

    $log->syslog('debug', 'Server %s; suffix %s; filter %s; attrs: %s',
        $source->{'host'}, $source->{'suffix'}, $source->{'filter'},
        $source->{'attrs'});

    my @attrs = split(/\s*,\s*/, $source->{'attrs'});

    my $mesg = $db->do_operation(
        'search',
        base   => $source->{'suffix'},
        filter => $source->{'filter'},
        attrs  => [@attrs],
        scope  => $source->{'scope'}
    );
    unless ($mesg) {
        $log->syslog(
            'err',
            'LDAP search (single level) failed: %s (searching on server %s; suffix %s; filter %s; attrs: %s)',
            $db->error(),
            $source->{'host'},
            $source->{'suffix'},
            $source->{'filter'},
            $source->{'attrs'}
        );
        return {};
    }

    my $attributes;
    while (my $entry = $mesg->shift_entry) {
        my $email = $entry->get_value($source->{'email_entry'});
        next unless ($email);
        foreach my $attr (@attrs) {
            next if ($attr eq $source->{'email_entry'});
            $attributes->{$email}{$attr}{'value'} = $entry->get_value($attr);
        }
    }

    return $attributes;
}

## Returns a list of subscribers extracted from an remote Database
sub _include_users_sql {
    my ($users, $id, $source, $db, $default_user_options, $tied,
        $fetch_timeout)
        = @_;

    my $sth;
    unless ($db
        and $db->connect()
        and $sth = $db->do_prepared_query($source->{'sql_query'})) {
        $log->syslog(
            'err',
            'Unable to connect to SQL datasource with parameters host: %s, database: %s',
            $source->{'host'},
            $source->{'db_name'}
        );
        return undef;
    }
    ## Counters.
    my $total = 0;

    ## Process the SQL results
    my $array_of_users =
        Sympa::Process::eval_in_time(sub { $sth->fetchall_arrayref },
        $fetch_timeout);
    $sth->finish;

    unless (ref $array_of_users eq 'ARRAY') {
        $log->syslog('err', 'Failed to include users from %s',
            $source->{'name'});
        return undef;
    }

    foreach my $row (@{$array_of_users}) {
        my $email = $row->[0];    ## only get first field
        my $gecos = $row->[1];    ## second field (if it exists) is gecos
        ## Empty value
        next if ($email =~ /^\s*$/);

        $email = Sympa::Tools::Text::canonic_email($email);

        ## Skip badly formed emails
        unless (Sympa::Tools::Text::valid_email($email)) {
            $log->syslog('err', 'Skip badly formed email address: "%s"',
                $email);
            next;
        }

        my %u;
        ## Check if user has already been included
        if ($users->{$email}) {
            if ($tied eq 'tied') {
                %u = split "\n", $users->{$email};
            } else {
                %u = %{$users->{$email}};
            }
        } else {
            %u = %{$default_user_options};
            $total++;
        }

        $u{'email'}       = $email;
        $u{'gecos'}       = $gecos if ($gecos);
        $u{'date'}        = time;
        $u{'update_date'} = time;
        if ($u{'id'}) {
            $u{'id'} = add_source_id($u{'id'}, $id);
        } else {
            $u{'id'} = $id;
        }

        $u{'visibility'} = $default_user_options->{'visibility'}
            if (defined $default_user_options->{'visibility'});
        $u{'reception'} = $default_user_options->{'reception'}
            if (defined $default_user_options->{'reception'});
        $u{'profile'} = $default_user_options->{'profile'}
            if (defined $default_user_options->{'profile'});
        $u{'info'} = $default_user_options->{'info'}
            if (defined $default_user_options->{'info'});

        if ($tied eq 'tied') {
            $users->{$email} = join("\n", %u);
        } else {
            $users->{$email} = \%u;
        }
    }
    $db->disconnect();
    $log->syslog('info', '%d included users from SQL query', $total);
    return $total;
}

## Loads the list of subscribers from an external include source
sub _load_list_members_from_include {
    $log->syslog('debug2', '(%s, %s)', @_);
    my $self     = shift;
    my $old_subs = shift;

    # To prevent overwriting actual list config.
    my $sources = {
        map {
            ($_ => (Sympa::Tools::Data::dup_var($self->{'admin'}{$_}) || []))
        } @sources_providing_listmembers
    };

    my %users;
    my @depend_on;
    my $total = 0;
    my @errors;
    my @ex_sources;

    foreach my $entry (@{$self->{'admin'}{'member_include'}}) {
        next unless $entry;

        my $include_file = Sympa::search_fullpath(
            $self,
            $entry->{'source'} . '.incl',
            subdir => 'data_sources'
        );

        unless (defined $include_file) {
            $log->syslog('err', 'The file %s.incl doesn\'t exist',
                $entry->{'source'});
            return undef;
        }

        my $include_member;
        my %parsing;

        $parsing{'data'}     = $entry->{'source_parameters'};
        $parsing{'template'} = "$entry->{'source'}\.incl";

        my $name = "$entry->{'source'}\.incl";

        my $include_path = $include_file;
        if ($include_path =~ s/$name$//) {
            $parsing{'include_path'} = $include_path;
            $include_member =
                $self->_load_include_admin_user_file($include_path,
                \%parsing);
        } else {
            $log->syslog('err', 'Errors to get path of the the file %s.incl',
                $entry->{'source'});
            return undef;
        }

        if ($include_member and %$include_member) {
            foreach my $type (@sources_providing_listmembers) {
                my $defs = $include_member->{$type};
                push @{$sources->{$type}}, @$defs if $defs and @$defs;
            }
        }
    }

    foreach my $type (@sources_providing_listmembers) {
        foreach my $tmp_incl (@{$sources->{$type}}) {
            # Work with a copy of admin hash branch to avoid including
            # temporary variables into the actual admin hash.[bug #3182]
            my $incl = Sympa::Tools::Data::dup_var($tmp_incl);

            # As CA certificate is required, take it from site config.
            if (    ref $incl eq 'HASH'
                and $incl->{use_tls}
                and $incl->{use_tls} ne 'none'
                and not $incl->{ca_file}
                and not $incl->{ca_path}) {
                $incl->{ca_file} = $Conf::Conf{'cafile'}
                    if $Conf::Conf{'cafile'};
                $incl->{ca_path} = $Conf::Conf{'capath'}
                    if $Conf::Conf{'capath'};
            }

            my $source_id = Sympa::Datasource::_get_datasource_id($tmp_incl);
            my $source_is_new = defined $old_subs->{$source_id};

            # Get the list of users.
            # Verify if we can synchronize sources. If it's allowed OR there
            # are new sources, we update the list, and can add subscribers.
            # If we can't synchronize, we make an array with excluded sources.

            my $included;
            if ($type eq 'include_sql_query') {
                my $db = Sympa::Database->new(
                    $incl->{'db_type'},
                    %$incl,
                    db_host    => $incl->{'host'},
                    db_options => $incl->{'connect_options'},
                    db_user    => $incl->{'user'},
                    db_passwd  => $incl->{'passwd'},
                );
                if (Sympa::Datasource::is_allowed_to_sync(
                        $incl->{'nosync_time_ranges'}
                    )
                    or $source_is_new
                ) {
                    $log->syslog('debug', 'Is_new %d, syncing',
                        $source_is_new);
                    $included = _include_users_sql(
                        \%users,
                        $source_id,
                        $incl,
                        $db,
                        $self->{'admin'}{'default_user_options'},
                        'untied',
                        $self->{'admin'}{'sql_fetch_timeout'}
                    );
                    unless (defined $included) {
                        push @errors,
                            {'type' => $type, 'name' => $incl->{'name'}};
                    }
                } else {
                    my $exclusion_data = {
                        'id'   => $source_id,
                        'name' => $incl->{'name'},
                    };
                    push @ex_sources, $exclusion_data;
                    $included = 0;
                }
            } elsif ($type eq 'include_ldap_query') {
                my $db = Sympa::Database->new(
                    'LDAP',
                    %$incl,
                    bind_dn       => $incl->{'user'},
                    bind_password => $incl->{'passwd'},
                );
                if (Sympa::Datasource::is_allowed_to_sync(
                        $incl->{'nosync_time_ranges'}
                    )
                    or $source_is_new
                ) {
                    $included =
                        _include_users_ldap(\%users, $source_id, $incl, $db,
                        $self->{'admin'}{'default_user_options'});
                    unless (defined $included) {
                        push @errors,
                            {'type' => $type, 'name' => $incl->{'name'}};
                    }
                } else {
                    my $exclusion_data = {
                        'id'   => $source_id,
                        'name' => $incl->{'name'},
                    };
                    push @ex_sources, $exclusion_data;
                    $included = 0;
                }
            } elsif ($type eq 'include_ldap_2level_query') {
                my $db = Sympa::Database->new(
                    'LDAP',
                    %$incl,
                    bind_dn       => $incl->{'user'},
                    bind_password => $incl->{'passwd'},
                    timeout => $incl->{'timeout1'},    # Note: not "timeout"
                );
                if (Sympa::Datasource::is_allowed_to_sync(
                        $incl->{'nosync_time_ranges'}
                    )
                    or $source_is_new
                ) {
                    my $result =
                        _include_users_ldap_2level(\%users, $source_id, $incl,
                        $db, $self->{'admin'}{'default_user_options'});
                    if (defined $result) {
                        $included = $result->{'total'};
                        if (defined $result->{'errors'}) {
                            $log->syslog('err',
                                'Errors occurred during the second LDAP passe'
                            );
                            push @errors,
                                {'type' => $type, 'name' => $incl->{'name'}};
                        }
                    } else {
                        $included = undef;
                        push @errors,
                            {'type' => $type, 'name' => $incl->{'name'}};
                    }
                } else {
                    my $exclusion_data = {
                        'id'   => $source_id,
                        'name' => $incl->{'name'},
                    };
                    push @ex_sources, $exclusion_data;
                    $included = 0;
                }
            } elsif ($type eq 'include_remote_sympa_list') {
                $included =
                    $self->_include_users_remote_sympa_list(\%users, $incl,
                    $self->{'dir'}, $self->{'domain'},
                    $self->{'admin'}{'default_user_options'});
                unless (defined $included) {
                    push @errors,
                        {'type' => $type, 'name' => $incl->{'name'}};
                }
            } elsif ($type eq 'include_sympa_list') {
                if ($self->_inclusion_loop('member', $incl, 'recursive')) {
                    $log->syslog(
                        'err',
                        'Loop detection in list inclusion: could not include again %s in list %s',
                        $incl->{name},
                        $self
                    );
                } else {
                    $included =
                        $self->_include_users_list(\%users, $incl,
                        $self->{'admin'}{'default_user_options'});
                    unless (defined $included) {
                        push @errors,
                            {'type' => $type, 'name' => $incl->{name}};
                    } else {
                        push @depend_on, $incl;
                    }
                }
            } elsif ($type eq 'include_file') {
                $included =
                    _include_users_file(\%users, $incl,
                    $self->{'admin'}{'default_user_options'});
                unless (defined $included) {
                    push @errors, {'type' => $type, 'name' => $incl};
                }
            } elsif ($type eq 'include_remote_file') {
                $included =
                    _include_users_remote_file(\%users, $incl,
                    $self->{'admin'}{'default_user_options'});
                unless (defined $included) {
                    push @errors,
                        {'type' => $type, 'name' => $incl->{'name'}};
                }
            }

            unless (defined $included) {
                $log->syslog('err', 'Inclusion %s failed in list %s',
                    $type, $self);
                next;
            }
            $total += $included;
        }
    }

    ## If an error occurred, return an undef value
    my $result = {
        users      => \%users,
        errors     => \@errors,
        exclusions => \@ex_sources,
        depend_on  => [
            Sympa::Tools::Data::sort_uniq(
                map {
                    my $source_id = lc $_->{listname};
                    $source_id = sprintf '%s@%s', $source_id,
                        $self->{'domain'}
                        unless 0 < index($source_id, '@');
                    $source_id
                } @depend_on
            )
        ],
    };
    ##use Data::Dumper;
    ##if(open OUT, '>/tmp/result') { print OUT Dumper $result; close OUT }
    return $result;
}
## Loads the list of admin users from an external include source
sub _load_list_admin_from_include {
    my $self = shift;
    my $role = shift;
    my $name = $self->{'name'};

    $log->syslog('debug2', '(%s) For list %s', $role, $name);

    my %admin_users;
    my @depend_on;
    my $total      = 0;
    my $list_admin = $self->{'admin'};
    my $dir        = $self->{'dir'};

    foreach my $entry (@{$list_admin->{$role . "_include"}}) {

        next unless (defined $entry);

        my %option;
        $option{'reception'} = $entry->{'reception'}
            if (defined $entry->{'reception'});
        $option{'visibility'} = $entry->{'visibility'}
            if (defined $entry->{'visibility'});
        $option{'profile'} = $entry->{'profile'}
            if (defined $entry->{'profile'} && ($role eq 'owner'));

        my $include_file = Sympa::search_fullpath(
            $self,
            $entry->{'source'} . '.incl',
            subdir => 'data_sources'
        );

        unless (defined $include_file) {
            $log->syslog('err', 'The file %s.incl doesn\'t exist',
                $entry->{'source'});
            return undef;
        }

        my $include_admin_user;
        my %parsing;

        $parsing{'data'}     = $entry->{'source_parameters'};
        $parsing{'template'} = "$entry->{'source'}\.incl";

        my $name = "$entry->{'source'}\.incl";

        my $include_path = $include_file;
        if ($include_path =~ s/$name$//) {
            $parsing{'include_path'} = $include_path;
            $include_admin_user =
                $self->_load_include_admin_user_file($include_path,
                \%parsing);
        } else {
            $log->syslog('err', 'Errors to get path of the the file %s.incl',
                $entry->{'source'});
            return undef;
        }

        foreach my $type (@sources_providing_listmembers) {
            defined $total or last;

            foreach my $tmp_incl (@{$include_admin_user->{$type}}) {

                # Work with a copy of admin hash branch to avoid including
                # temporary variables into the actual admin hash. [bug #3182]
                my $incl = Sympa::Tools::Data::dup_var($tmp_incl);

                # As CA certificate is required, take it from site config.
                if (    ref $incl eq 'HASH'
                    and $incl->{use_tls}
                    and $incl->{use_tls} ne 'none'
                    and not $incl->{ca_file}
                    and not $incl->{ca_path}) {
                    $incl->{ca_file} = $Conf::Conf{'cafile'}
                        if $Conf::Conf{'cafile'};
                    $incl->{ca_path} = $Conf::Conf{'capath'}
                        if $Conf::Conf{'capath'};
                }

                # get the list of admin users
                # does it need to define a 'default_admin_user_option'?
                my $included;
                if ($type eq 'include_sql_query') {
                    my $db = Sympa::Database->new(
                        $incl->{'db_type'},
                        %$incl,
                        db_host    => $incl->{'host'},
                        db_options => $incl->{'connect_options'},
                        db_user    => $incl->{'user'},
                        db_passwd  => $incl->{'passwd'},
                    );
                    $included = _include_users_sql(
                        \%admin_users,
                        Sympa::Datasource::_get_datasource_id($incl),
                        $incl,
                        $db,
                        \%option,
                        'untied',
                        $list_admin->{'sql_fetch_timeout'}
                    );
                } elsif ($type eq 'include_ldap_query') {
                    my $db = Sympa::Database->new(
                        'LDAP',
                        %$incl,
                        bind_dn       => $incl->{'user'},
                        bind_password => $incl->{'passwd'},
                    );
                    $included =
                        _include_users_ldap(\%admin_users,
                        Sympa::Datasource::_get_datasource_id($incl),
                        $incl, $db, \%option);
                } elsif ($type eq 'include_ldap_2level_query') {
                    my $db = Sympa::Database->new(
                        'LDAP',
                        %$incl,
                        bind_dn       => $incl->{'user'},
                        bind_password => $incl->{'passwd'},
                        timeout => $incl->{'timeout1'},  # Note: not "timeout"
                    );
                    my $result =
                        _include_users_ldap_2level(\%admin_users,
                        Sympa::Datasource::_get_datasource_id($incl),
                        $incl, $db, \%option);
                    if (defined $result) {
                        $included = $result->{'total'};
                        if (defined $result->{'errors'}) {
                            $log->syslog('err',
                                'Errors occurred during the second LDAP passe. Please verify your LDAP query.'
                            );
                        }
                    } else {
                        $included = undef;
                    }
                } elsif ($type eq 'include_remote_sympa_list') {
                    $included =
                        $self->_include_users_remote_sympa_list(\%admin_users,
                        $incl, $dir, $self->{'domain'}, \%option);
                } elsif ($type eq 'include_sympa_list') {
                    if ($self->_inclusion_loop($role, $incl, 0)) {
                        #FIXME: Required?
                        $log->syslog(
                            'err',
                            'Loop detection in list inclusion: could not include again %s in %s of %s',
                            $incl->{name},
                            $role,
                            $self
                        );
                    } else {
                        $included =
                            $self->_include_users_list(\%admin_users, $incl,
                            \%option);
                        unless (defined $included) {
                            # push @errors,
                            #    {'type' => $type, 'name' => $incl->{name}};
                        } else {
                            push @depend_on, $incl;
                        }
                    }
                } elsif ($type eq 'include_file') {
                    $included =
                        _include_users_file(\%admin_users, $incl, \%option);
                } elsif ($type eq 'include_remote_file') {
                    $included =
                        _include_users_remote_file(\%admin_users, $incl,
                        \%option);
                }
                unless (defined $included) {
                    $log->syslog('err', 'Inclusion %s %s failed in list %s',
                        $role, $type, $name);
                    next;
                }
                $total += $included;
            }
        }

        ## If an error occurred, return an undef value
        unless (defined $total) {
            return undef;
        }
    }

    return {
        users     => \%admin_users,
        depend_on => [
            Sympa::Tools::Data::sort_uniq(
                map {
                    my $source_id = lc $_->{listname};
                    $source_id = sprintf '%s@%s', $source_id,
                        $self->{'domain'}
                        unless 0 < index($source_id, '@');
                    $source_id
                } @depend_on
            )
        ],
    };
}

# Load an include admin user file (xx.incl)
#FIXME: Would be merged to _load_list_config_file() which mostly duplicates.
sub _load_include_admin_user_file {
    $log->syslog('debug3', '(%s, %s, %s)', @_);
    my $self    = shift;
    my $file    = shift;
    my $parsing = shift;

    my $robot = $self->{'domain'};

    my $pinfo = {};
    # 'include_list' is kept for comatibility with 6.2.15 or earlier.
    my @sources = (@sources_providing_listmembers, 'include_list');
    @{$pinfo}{@sources} =
        @{Sympa::Robot::list_params($robot) || {}}{@sources};

    my %include;
    my (@paragraphs);

    my @data = split(',', $parsing->{'data'}) if defined $parsing->{'data'};
    my $vars = {'param' => \@data};
    my $output = '';

    my $template =
        Sympa::Template->new(undef,
        include_path => [$parsing->{'include_path'}]);
    unless ($template->parse($vars, $parsing->{'template'}, \$output)) {
        $log->syslog('err', 'Failed to parse %s', $parsing->{'template'});
        return undef;
    }

    my @lines = split('\n', $output);

    my $i = 0;
    foreach my $line (@lines) {
        if ($line =~ /^\s*$/) {
            $i++ if $paragraphs[$i];
        } else {
            push @{$paragraphs[$i]}, $line;
        }
    }

    for my $index (0 .. $#paragraphs) {
        my @paragraph = @{$paragraphs[$index]};

        my $pname;

        ## Clean paragraph, keep comments
        for my $i (0 .. $#paragraph) {
            my $changed = undef;
            for my $j (0 .. $#paragraph) {
                if ($paragraph[$j] =~ /^\s*\#/) {
                    chomp($paragraph[$j]);
                    push @{$include{'comment'}}, $paragraph[$j];
                    splice @paragraph, $j, 1;
                    $changed = 1;
                } elsif ($paragraph[$j] =~ /^\s*$/) {
                    splice @paragraph, $j, 1;
                    $changed = 1;
                }

                last if $changed;
            }

            last unless $changed;
        }

        ## Empty paragraph
        next unless ($#paragraph > -1);

        ## Look for first valid line
        unless ($paragraph[0] =~ /^\s*([\w-]+)(\s+.*)?$/) {
            $log->syslog('info', 'Bad paragraph "%s" in %s',
                @paragraph, $file);
            next;
        }

        $pname = $1;

        # Parameter aliases (compatibility concerns).
        my $alias = $pinfo->{$pname}{'obsolete'};
        if ($alias and $pinfo->{$alias}) {
            $paragraph[0] =~ s/^\s*$pname/$alias/;
            $pname = $alias;
        }

        unless ($pinfo->{$pname}) {
            $log->syslog('info', 'Unknown parameter "%s" in %s',
                $pname, $file);
            next;
        }

        ## Uniqueness
        if (defined $include{$pname}) {
            unless (($pinfo->{$pname}{'occurrence'} eq '0-n')
                or ($pinfo->{$pname}{'occurrence'} eq '1-n')) {
                $log->syslog('info', 'Multiple parameter "%s" in %s',
                    $pname, $file);
            }
        }

        ## Line or Paragraph
        if (ref $pinfo->{$pname}{'file_format'} eq 'HASH') {
            ## This should be a paragraph
            unless ($#paragraph > 0) {
                $log->syslog(
                    'info',
                    'Expecting a paragraph for "%s" parameter in %s, ignore it',
                    $pname,
                    $file
                );
                next;
            }

            ## Skipping first line
            shift @paragraph;

            my %hash;
            for my $i (0 .. $#paragraph) {
                next if ($paragraph[$i] =~ /^\s*\#/);

                unless ($paragraph[$i] =~ /^\s*(\w+)\s*/) {
                    $log->syslog('info', 'Bad line "%s" in %s',
                        $paragraph[$i], $file);
                }

                my $key = $1;

                # Subparameter aliases (compatibility concerns).
                # Note: subparameter alias was introduced by 6.2.15.
                my $alias = $pinfo->{$pname}{'format'}{$key}{'obsolete'};
                if ($alias and $pinfo->{$pname}{'format'}{$alias}) {
                    $paragraph[$i] =~ s/^\s*$key/$alias/;
                    $key = $alias;
                }

                unless (defined $pinfo->{$pname}{'file_format'}{$key}) {
                    $log->syslog('info',
                        'Unknown key "%s" in paragraph "%s" in %s',
                        $key, $pname, $file);
                    next;
                }

                unless ($paragraph[$i] =~
                    /^\s*$key(?:\s+($pinfo->{$pname}{'file_format'}{$key}{'file_format'}))?\s*$/i
                ) {
                    chomp($paragraph[$i]);
                    $log->syslog('info',
                        'Bad entry "%s" for key "%s", paragraph "%s" in %s',
                        $paragraph[$i], $key, $pname, $file);
                    next;
                }

                $hash{$key} =
                    $self->_load_list_param($key, $1,
                    $pinfo->{$pname}{'file_format'}{$key});
            }

            ## Apply defaults & Check required keys
            my $missing_required_field;
            foreach my $k (keys %{$pinfo->{$pname}{'file_format'}}) {

                ## Default value
                unless (defined $hash{$k}) {
                    if (defined $pinfo->{$pname}{'file_format'}{$k}{'default'}
                    ) {
                        $hash{$k} = $self->_load_list_param(
                            $k,
                            $pinfo->{$pname}{'file_format'}{$k}{'default'},
                            $pinfo->{$pname}{'file_format'}{$k}
                        );
                    }
                }
                ## Required fields
                if ($pinfo->{$pname}{'file_format'}{$k}{'occurrence'} eq '1'
                    and not $pinfo->{$pname}{'file_format'}{$k}{'obsolete'}) {
                    unless (defined $hash{$k}) {
                        $log->syslog('info',
                            'Missing key "%s" in param "%s" in %s',
                            $k, $pname, $file);
                        $missing_required_field++;
                    }
                }
            }

            next if $missing_required_field;

            ## Should we store it in an array
            if (($pinfo->{$pname}{'occurrence'} =~ /n$/)) {
                push @{$include{$pname}}, \%hash;
            } else {
                $include{$pname} = \%hash;
            }
        } else {
            ## This should be a single line
            unless ($#paragraph == 0) {
                $log->syslog('info',
                    'Expecting a single line for "%s" parameter in %s',
                    $pname, $file);
            }

>>>>>>> 46e8265c
            unless ($paragraph[0] =~
                /^\s*$pname(?:\s+($pinfo->{$pname}{'file_format'}))?\s*$/i) {
                chomp($paragraph[0]);
                $log->syslog('info', 'Bad entry "%s" in %s',
<<<<<<< HEAD
                    $paragraph[0], $filename);
                next;
            }
=======
                    $paragraph[0], $file);
                next;
            }

            my $value = $self->_load_list_param($pname, $1, $pinfo->{$pname});

            if (($pinfo->{$pname}{'occurrence'} =~ /n$/)
                && !(ref($value) =~ /^ARRAY/)) {
                push @{$include{$pname}}, $value;
            } else {
                $include{$pname} = $value;
            }
        }
    }

    _load_include_admin_user_postprocess(\%include);

    return \%include;
}

## Returns a ref to an array containing the ids (as computed by
## Sympa::Datasource::_get_datasource_id) of the list of memebers given as
## argument.
sub get_list_of_sources_id {
    my $self                = shift;
    my $list_of_subscribers = shift;

    my %old_subs_id;
    foreach my $old_sub (keys %{$list_of_subscribers}) {
        my $ids = $list_of_subscribers->{$old_sub}{'id'};
        $ids = '' unless defined $ids;
        my @tmp_old_tab = split /,/, $ids;
        foreach my $raw (@tmp_old_tab) {
            $old_subs_id{$raw} = 1;
        }
    }
    return \%old_subs_id;
}

sub sync_include_ca {
    my $self  = shift;
    my $admin = $self->{'admin'};
    my $purge = shift;
    my %users;
    my %changed;

    $self->purge_ca() if ($purge);

    $log->syslog('debug', 'Syncing CA');

    for (
        my $user = $self->get_first_list_member();
        $user;
        $user = $self->get_next_list_member()
    ) {
        $users{$user->{'email'}} = $user->{'custom_attribute'};
    }

    foreach my $type ('include_sql_ca', 'include_ldap_ca',
        'include_ldap_2level_ca') {
        foreach my $tmp_incl (@{$admin->{$type}}) {
            ## Work with a copy of admin hash branch to avoid including
            ## temporary variables into the actual admin hash.[bug #3182]
            my $incl = Sympa::Tools::Data::dup_var($tmp_incl);

            # As CA certificate is required, take it from site config.
            if (    ref $incl eq 'HASH'
                and $incl->{use_tls}
                and $incl->{use_tls} ne 'none'
                and not $incl->{ca_file}
                and not $incl->{ca_path}) {
                $incl->{ca_file} = $Conf::Conf{'cafile'}
                    if $Conf::Conf{'cafile'};
                $incl->{ca_path} = $Conf::Conf{'capath'}
                    if $Conf::Conf{'capath'};
            }

            my $db;
            my $srcca = undef;
            if ($type eq 'include_sql_ca') {
                $db = Sympa::Database->new(
                    $incl->{'db_type'},
                    %$incl,
                    db_host    => $incl->{'host'},
                    db_options => $incl->{'connect_options'},
                    db_user    => $incl->{'user'},
                    db_passwd  => $incl->{'passwd'},
                );
            } elsif ($type eq 'include_ldap_ca'
                or $type eq 'include_ldap_2level_ca') {
                $db = Sympa::Database->new(
                    'LDAP',
                    %$incl,
                    bind_dn       => $incl->{'user'},
                    bind_password => $incl->{'passwd'},
                    timeout => ($incl->{'timeout'} || $incl->{'timeout1'}),
                );
            }
            next unless $db;
            if (Sympa::Datasource::is_allowed_to_sync(
                    $incl->{'nosync_time_ranges'}
                )
            ) {
                my $getter = '_' . $type;
                {    # Magic inside
                    no strict "refs";
                    $srcca = $getter->($incl, $db);
                }
                if (defined($srcca)) {
                    foreach my $email (keys %$srcca) {
                        $users{$email} = {} unless (defined $users{$email});
                        foreach my $key (keys %{$srcca->{$email}}) {
                            next
                                if ($users{$email}{$key}{'value'} eq
                                $srcca->{$email}{$key}{'value'});
                            $users{$email}{$key} = $srcca->{$email}{$key};
                            $changed{$email} = 1;
                        }
                    }
                }
            }
            unless ($db->disconnect()) {
                $log->syslog('notice', 'Can\'t unbind from source %s', $type);
                return undef;
            }
        }
    }

    foreach my $email (keys %changed) {
        if ($self->update_list_member(
                $email, custom_attribute => $users{$email}
            )
        ) {
            $log->syslog('debug', 'Updated user %s', $email);
        } else {
            $log->syslog('err', 'Could not update user %s', $email);
        }
    }

    return 1;
}

### Purge synced custom attributes from user records, only keep user writable
### ones
sub purge_ca {
    my $self  = shift;
    my $admin = $self->{'admin'};
    my %userattributes;
    my %users;

    $log->syslog('debug', 'Purge CA');

    foreach my $attr (@{$admin->{'custom_attribute'}}) {
        $userattributes{$attr->{'id'}} = 1;
    }

    for (
        my $user = $self->get_first_list_member();
        $user;
        $user = $self->get_next_list_member()
    ) {
        next unless (keys %{$user->{'custom_attribute'}});
        my $attributes;
        foreach my $id (keys %{$user->{'custom_attribute'}}) {
            next unless (defined $userattributes{$id});
            $attributes->{$id} = $user->{'custom_attribute'}{$id};
        }
        $users{$user->{'email'}} = $attributes;
    }

    foreach my $email (keys %users) {
        if ($self->update_list_member(
                $email, custom_attribute => $users{$email}
            )
        ) {
            $log->syslog('debug', 'Updated user %s', $email);
        } else {
            $log->syslog('err', 'Could not update user %s', $email);
        }
    }

    return 1;
}

sub sync_include {
    $log->syslog('debug', '(%s, %s)', @_);
    my $self   = shift;
    my $option = shift;

    my %old_subscribers;
    my $total           = 0;
    my $errors_occurred = 0;

    ## Load a hash with the old subscribers
    for (
        my $user = $self->get_first_list_member();
        $user;
        $user = $self->get_next_list_member()
    ) {
        $old_subscribers{lc($user->{'email'})} = $user;

        ## User neither included nor subscribed = > set subscribed to 1
        unless ($old_subscribers{lc($user->{'email'})}{'included'}
            || $old_subscribers{lc($user->{'email'})}{'subscribed'}) {
            $log->syslog('notice',
                'Update user %s neither included nor subscribed',
                $user->{'email'});
            unless (
                $self->update_list_member(
                    lc($user->{'email'}),
                    update_date => time,
                    subscribed  => 1
                )
            ) {
                $log->syslog(
                    'err', '(%s) Failed to update %s',
                    $self, lc($user->{'email'})
                );
                next;
            }
            $old_subscribers{lc($user->{'email'})}{'subscribed'} = 1;
        }

        $total++;
    }

    ## Load a hash with the new subscriber list
    my $new_subscribers;
    unless ($option and $option eq 'purge') {
        my $result =
            $self->_load_list_members_from_include(
            $self->get_list_of_sources_id(\%old_subscribers))
            || {};
        $new_subscribers = $result->{'users'};
        my @errors     = @{$result->{'errors'}};
        my @exclusions = @{$result->{'exclusions'}};
        my @depend_on  = @{$result->{depend_on} || []};

        ## If include sources were not available, do not update subscribers
        ## Use DB cache instead and warn the listmaster.
        if (@errors) {
            $log->syslog(
                'err',
                'Errors occurred while synchronizing datasources for list %s',
                $self
            );
            $errors_occurred = 1;
            Sympa::send_notify_to_listmaster($self, 'sync_include_failed',
                {'errors' => \@errors});
            return undef;
        }

        # Feed the new_subscribers hash with users previously subscribed
        # with data sources not used because we were not in the period of
        # time during which synchronization is allowed. This will prevent
        # these users from being unsubscribed.
        if (@exclusions) {
            foreach my $ex_sources (@exclusions) {
                my $id = $ex_sources->{'id'};
                foreach my $email (keys %old_subscribers) {
                    if ($old_subscribers{$email}{'id'} =~ /$id/g) {
                        $new_subscribers->{$email}{'date'} =
                            $old_subscribers{$email}{'date'};
                        $new_subscribers->{$email}{'update_date'} =
                            $old_subscribers{$email}{'update_date'};
                        $new_subscribers->{$email}{'visibility'} =
                            $self->get_default_user_options->{'visibility'}
                            if defined $self->get_default_user_options->{
                            'visibility'};
                        $new_subscribers->{$email}{'reception'} =
                            $self->get_default_user_options->{'reception'}
                            if defined $self->get_default_user_options->{
                            'reception'};
                        $new_subscribers->{$email}{'profile'} =
                            $self->get_default_user_options->{'profile'}
                            if defined $self->get_default_user_options->{
                            'profile'};
                        $new_subscribers->{$email}{'info'} =
                            $self->get_default_user_options->{'info'}
                            if
                            defined $self->get_default_user_options->{'info'};
                        if (defined $new_subscribers->{$email}{'id'}
                            && $new_subscribers->{$email}{'id'} ne '') {
                            $new_subscribers->{$email}{'id'} = join(',',
                                split(',', $new_subscribers->{$email}{'id'}),
                                $id);
                        } else {
                            $new_subscribers->{$email}{'id'} =
                                $old_subscribers{$email}{'id'};
                        }
                    }
                }
            }
        }

        # Update inclusion dependency (added on 6.2.16).
        $self->_update_inclusion_table('member', @depend_on);
    }

    my $data_exclu;
    my @subscriber_exclusion;

    ## Gathering a list of emails for a the list in 'exclusion_table'
    $data_exclu = $self->get_exclusion();

    my $key = 0;
    while ($data_exclu->{'emails'}->[$key]) {
        push @subscriber_exclusion, $data_exclu->{'emails'}->[$key];
        $key = $key + 1;
    }

    my $users_added   = 0;
    my $users_updated = 0;
>>>>>>> 46e8265c

            my $value = $self->_load_list_param($pname, $1, $pinfo->{$pname});

            if (($pinfo->{$pname}{'occurrence'} =~ /n$/)
                && !(ref($value) =~ /^ARRAY/)) {
                push @{$include{$pname}}, $value;
            } else {
                $include{$pname} = $value;
            }
        }
    }

    _load_include_admin_user_postprocess(\%include);

    return \%include;
}

#sub get_list_of_sources_id;
# -> No longer used.
#sub sync_include_ca;
# -> sync_include().
#sub purge_ca;
# -> Never used.

sub sync_include {
    $log->syslog('debug2', '(%s, %s)', @_);
    my $self = shift;

    return 0 unless $self->has_include_data_sources;

    my $spindle = Sympa::Spindle::ProcessRequest->new(
        context          => $self,
        action           => 'include',
        role             => 'member',
        scenario_context => {skip => 1},
    );
    unless ($spindle and $spindle->spin) {
        Sympa::send_notify_to_listmaster($self, 'sync_include_failed', {});
    }

    # Get and save total of subscribers.
    $self->_cache_publish_expiry('member');
    $self->_cache_publish_expiry('last_sync');

    return 1;
}

#sub _update_inclusion_table;
# -> _update_inclusion_table() and/or _clean_inclusion_table() in
#    Sympa::Request::Handler::include class.

# The function sync_include() is to be called by the task_manager.
# This one is to be called from anywhere else. This function deletes the
# scheduled sync_include task. If this deletion happened in sync_include(),
# it would disturb the normal task_manager.pl functionning.
#
# 6.2.4: Returns 0 if synchronization is not needed.
sub on_the_fly_sync_include {
    my $self    = shift;
    my %options = @_;

    my $pertinent_ttl = $self->{'admin'}{'distribution_ttl'}
        || $self->{'admin'}{'ttl'};
    $log->syslog('debug2', '(%s)', $pertinent_ttl);
    if (not $options{'use_ttl'}
        or $self->_cache_read_expiry('last_sync') < time - $pertinent_ttl) {
        $log->syslog('notice', "Synchronizing list members...");
        my $return_value = $self->sync_include();
        if ($return_value) {
            $self->remove_task('sync_include');
            return 1;
        } else {
            return $return_value;
        }
    }
    return 0;
}

sub sync_include_admin {
    $log->syslog('debug2', '(%s)', @_);
    my $self = shift;

    return 0
        unless @{$self->{'admin'}{'owner_include'} || []}
        or @{$self->{'admin'}{'editor_include'} || []};

    my $spindle = Sympa::Spindle::ProcessRequest->new(
        context          => $self,
        action           => 'include',
        role             => [qw(owner editor)],
        scenario_context => {skip => 1},
    );
    unless ($spindle and $spindle->spin) {
        Sympa::send_notify_to_listmaster($self, 'sync_include_failed', {});
        $log->syslog('err',
            'Could not get uses from an include source for list %s', $self);
        Sympa::send_notify_to_listmaster($self,
            'sync_include_admin_failed', {});
        return undef;
    }

    $self->_cache_publish_expiry('admin_user');
    $self->_cache_publish_expiry('last_sync_admin_user');

    return scalar @{$self->get_admins('owner')};
}

#sub _load_list_admin_from_config;
# -> No longer used.
#sub is_update_param;
# -> Never used.
#sub _inclusion_loop;
# -> Sympa::DataSouce::List::_inclusion_loop().

# Merged into Sympa::List::get_total().
#sub _load_total_db;

## Writes the user list to disk
# Depreceted.  Use Sympa::List::dump_users().
#sub _save_list_members_file;

## Does the real job : stores the message given as an argument into
## the digest of the list.
# Moved to Sympa::Spool::Digest::store().
#sub store_digest;

=over 4

=item get_including_lists ( $role )

I<Instance method>.
List of lists including specified list and hosted by a whole site.

Parameter:

=over

=item $role

Role of included users.
C<'member'>, C<'owner'> or C<'editor'>.

=back

Returns:

Arrayref of <Sympa::List> instances.
Return C<undef> on failure.

=back

=cut

sub get_including_lists {
    my $self = shift;
    my $role = shift || 'member';

    my $sdm = Sympa::DatabaseManager->instance;
    my $sth;

    unless (
        $sdm
        and $sth = $sdm->do_prepared_query(
            q{SELECT target_inclusion AS "target"
              FROM inclusion_table
              WHERE source_inclusion = ? AND role_inclusion = ?},
            $self->get_id, $role
        )
    ) {
        $log->syslog('err', 'Cannot get lists including %s', $self);
        return undef;
    }

    my @lists;
    while (my $r = $sth->fetchrow_hashref('NAME_lc')) {
        next unless $r and $r->{target};
        my $l = __PACKAGE__->new($r->{target});
        next unless $l;

        push @lists, $l;
    }
    $sth->finish;

    return [@lists];
}

=over 4

=item get_lists( [ $that, [ options, ... ] ] )

I<Function>.
List of lists hosted by a family, a robot or whole site.

=over 4

=item $that

Robot, Sympa::Family object or site (default).

=item options, ...

Hash including options passed to Sympa::List->new() (see load()) and any of
following pairs:

=over 4

=item C<'filter' =E<gt> [ KEYS =E<gt> VALS, ... ]>

Filter with list profiles.  When any of items specified by KEYS
(separated by C<"|">) have any of values specified by VALS,
condition by that pair is satisfied.
KEYS prefixed by C<"!"> mean negated condition.
Only lists satisfying all conditions of query are returned.
Currently available keys and values are:

=over 4

=item 'creation' => TIME

=item 'creation<' => TIME

=item 'creation>' => TIME

Creation date is equal to, earlier than or later than the date (UNIX time).

=item 'member' => EMAIL

=item 'owner' => EMAIL

=item 'editor' => EMAIL

Specified user is a subscriber, owner or editor of the list.

=item 'name' => STRING

=item 'name%' => STRING

=item '%name%' => STRING

Exact, prefixed or substring match against list name,
case-insensitive.

=item 'status' => "STATUS|..."

Status of list.  One of 'open', 'closed', 'pending',
'error_config' and 'family_closed'.

=item 'subject' => STRING

=item 'subject%' => STRING

=item '%subject%' => STRING

Exact, prefixed or substring match against list subject,
case-insensitive (case folding is Unicode-aware).

=item 'topics' => "TOPIC|..."

Exact match against any of list topics.
'others' or 'topicsless' means no topics.

=item 'update' => TIME

=item 'update<' => TIME

=item 'update>' => TIME

Date of last update is equal to, earlier than or later than the date (UNIX time).

=begin comment

=item 'web_archive' => ( 1 | 0 )

Whether Web archive of the list is available.  1 or 0.

=end comment

=back

=item C<'limit' =E<gt> NUMBER >

Limit the number of results.
C<0> means no limit (default).
Note that this option may be applied prior to C<'order'> option.

=item C<'order' =E<gt> [ KEY, ... ]>

Subordinate sort key(s).  The results are sorted primarily by robot names
then by other key(s).  Keys prefixed by C<"-"> mean descendent ordering.
Available keys are:

=over 4

=item C<'creation'>

Creation date.

=item C<'name'>

List name, case-insensitive.  It is the default.

=item C<'total'>

Estimated number of subscribers.

=item C<'update'>

Date of last update.

=back

=back

=begin comment 

##=item REQUESTED_LISTS
##
##Arrayref to name of requested lists, if any.

=end comment

=back

Returns a ref to an array of List objects.

=back

=cut

sub get_lists {
    $log->syslog('debug2', '(%s, %s)', @_);
    my $that = shift || '*';
    my %options = @_;

    # Set signal handler so that long call can be aborted by signal.
    my $signalled;
    my %sighandler = (HUP => $SIG{HUP}, INT => $SIG{INT}, TERM => $SIG{TERM});
    local $SIG{HUP} = sub { $sighandler{HUP}->(@_); $signalled = 1; }
        if ref $SIG{HUP} eq 'CODE';
    local $SIG{INT} = sub { $sighandler{INT}->(@_); $signalled = 1; }
        if ref $SIG{INT} eq 'CODE';
    local $SIG{TERM} = sub { $sighandler{TERM}->(@_); $signalled = 1; }
        if ref $SIG{TERM} eq 'CODE';

    my $sdm = Sympa::DatabaseManager->instance;

    my (@lists, @robot_ids, $family_name);

    if (ref $that and ref $that eq 'Sympa::Family') {
        @robot_ids   = ($that->{'robot'});
        $family_name = $that->{'name'};
    } elsif (!ref $that and $that and $that ne '*') {
        @robot_ids = ($that);
    } elsif (!$that or $that eq '*') {
        @robot_ids = get_robots();
    } else {
        die 'bug in logic.  Ask developer';
    }

    # Build query: Perl expression for files and SQL expression for
    # list_table.
    my $cond_perl   = undef;
    my $cond_sql    = undef;
    my $which_role  = undef;
    my $which_user  = undef;
    my @query       = @{$options{'filter'} || []};
    my @clause_perl = ();
    my @clause_sql  = ();

    ## get family lists
    if ($family_name) {
        push @clause_perl,
            sprintf(
            '$list->{"admin"}{"family_name"} and $list->{"admin"}{"family_name"} eq "%s"',
            quotemeta $family_name);
        push @clause_sql, sprintf(q{family_list LIKE '%s'}, $family_name);
    }

    while (1 < scalar @query) {
        my @expr_perl = ();
        my @expr_sql  = ();

        my $keys = shift @query;
        next unless defined $keys and $keys =~ /\S/;
        $keys =~ s/^(!?)\s*//;
        my $negate = $1;
        my @keys = split /[|]/, $keys;

        my $vals = shift @query;
        next unless defined $vals and length $vals;    # spaces are allowed
        my @vals = split /[|]/, $vals;

        foreach my $k (@keys) {
            next unless $k =~ /\S/;

            my $cmpl = undef;
            my ($prfx, $sffx) = ('', '');
            $prfx = $1 if $k =~ s/^(%)//;
            $sffx = $1 if $k =~ s/(%)$//;
            if ($prfx or $sffx) {
                unless ($sffx) {
                    $cmpl = '%s eq "%s"';
                } elsif ($prfx) {
                    $cmpl = 'index(%s, "%s") >= 0';
                } else {
                    $cmpl = 'index(%s, "%s") == 0';
                }
            } elsif ($k =~ s/\s*([<>])\s*$//) {
                $cmpl = '%s ' . $1 . ' %s';
            }

            ## query with single key and single value

            if ($k =~ /^(member|owner|editor)$/) {
                if (defined $which_role) {
                    $log->syslog('err', 'bug in logic. Ask developer: $k=%s',
                        $k);
                    return undef;
                }
                $which_role = $k;
                $which_user = $vals;
                next;
            }

            ## query with single value

            if ($k eq 'name' or $k eq 'subject') {
                my ($vl, $ve, $key_perl, $key_sql);
                if ($k eq 'name') {
                    $key_perl = '$list->{"name"}';
                    $key_sql  = 'name_list';
                    $vl       = lc $vals;
                } else {
                    $key_perl =
                        'Sympa::Tools::Text::foldcase($list->{"admin"}{"subject"})';
                    $key_sql = 'searchkey_list';
                    $vl      = Sympa::Tools::Text::foldcase($vals);
                }

                ## Perl expression
                $ve = $vl;
                $ve =~ s/([^ \w\x80-\xFF])/\\$1/g;
                push @expr_perl,
                    sprintf(($cmpl ? $cmpl : '%s eq "%s"'), $key_perl, $ve);

                ## SQL expression
                if ($sffx or $prfx) {
                    $ve = $sdm->quote($vl);
                    $ve =~ s/^["'](.*)['"]$/$1/;
                    $ve =~ s/([%_])/\\$1/g;
                    push @expr_sql,
                        sprintf("%s LIKE '%s'", $key_sql, "$prfx$ve$sffx");
                } else {
                    push @expr_sql,
                        sprintf('%s = %s', $key_sql, $sdm->quote($vl));
                }

                next;
            }

            foreach my $v (@vals) {
                ## Perl expressions
                if ($k eq 'creation' or $k eq 'update') {
                    push @expr_perl,
                        sprintf(
                        ($cmpl ? $cmpl : '%s == %s'),
                        sprintf('$list->{"admin"}{"%s"}->{"date_epoch"}', $k),
                        $v
                        );
#                 } elsif ($k eq 'web_archive') {
#                     push @expr_perl,
#                         sprintf('%s$list->is_web_archived',
#                         ($v+0 ? '' : '! '));
                } elsif ($k eq 'status') {
                    my $ve = lc $v;
                    $ve =~ s/([^ \w\x80-\xFF])/\\$1/g;
                    push @expr_perl,
                        sprintf('$list->{"admin"}{"status"} eq "%s"', $ve);
                } elsif ($k eq 'topics') {
                    my $ve = lc $v;
                    if ($ve eq 'others' or $ve eq 'topicsless') {
                        push @expr_perl,
                            '! scalar(grep { $_ ne "others" } @{$list->{"admin"}{"topics"} || []})';
                    } else {
                        $ve =~ s/([^ \w\x80-\xFF])/\\$1/g;
                        push @expr_perl,
                            sprintf(
                            'scalar(grep { $_ eq "%s" or index($_, "%s/") == 0 } @{$list->{"admin"}{"topics"} || []})',
                            $ve, $ve);
                    }
                } else {
                    $log->syslog('err', 'bug in logic. Ask developer: $k=%s',
                        $k);
                    return undef;
                }

                ## SQL expressions
                if ($k eq 'creation' or $k eq 'update') {
                    push @expr_sql,
                        sprintf('%s_epoch_list %s %s',
                        $k, ($cmpl ? $cmpl : '='), $v);
#                 } elsif ($k eq 'web_archive') {
#                     push @expr_sql,
#                         sprintf('web_archive_list = %d', ($v+0 ? 1 : 0));
                } elsif ($k eq 'status') {
                    push @expr_sql,
                        sprintf('%s_list = %s', $k, $sdm->quote($v));
                } elsif ($k eq 'topics') {
                    my $ve = lc $v;
                    if ($ve eq 'others' or $ve eq 'topicsless') {
                        push @expr_sql, "topics_list = ''";
                    } else {
                        $ve = $sdm->quote($ve);
                        $ve =~ s/^["'](.*)['"]$/$1/;
                        $ve =~ s/([%_])/\\$1/g;
                        push @expr_sql,
                            sprintf(
                            "topics_list LIKE '%%,%s,%%' OR topics_list LIKE '%%,%s/%%'",
                            $ve, $ve);
                    }
                }
            }
        }
        if (scalar @expr_perl) {
            push @clause_perl,
                ($negate ? '! ' : '') . '(' . join(' || ', @expr_perl) . ')';
            push @clause_sql,
                ($negate ? 'NOT ' : '') . '(' . join(' OR ', @expr_sql) . ')';
        }
    }

    if (scalar @clause_perl) {
        $cond_perl = join ' && ',  @clause_perl;
        $cond_sql  = join ' AND ', @clause_sql;
    } else {
        $cond_perl = undef;
        $cond_sql  = undef;
    }
    $log->syslog('debug3', 'filter %s; %s', $cond_perl, $cond_sql);

    ## Sort order
    my $order_perl;
    my $order_sql;
    my $keys      = $options{'order'} || [];
    my @keys_perl = ();
    my @keys_sql  = ();
    foreach my $key (@{$keys}) {
        my $desc = ($key =~ s/^\s*-\s*//i);

        if ($key eq 'creation' or $key eq 'update') {
            if ($desc) {
                push @keys_perl,
                    sprintf
                    '$b->{"admin"}{"%s"}->{"date_epoch"} <=> $a->{"admin"}{"%s"}->{"date_epoch"}',
                    $key,
                    $key;
            } else {
                push @keys_perl,
                    sprintf
                    '$a->{"admin"}{"%s"}->{"date_epoch"} <=> $b->{"admin"}{"%s"}->{"date_epoch"}',
                    $key,
                    $key;
            }
        } elsif ($key eq 'name') {
            if ($desc) {
                push @keys_perl, '$b->{"name"} cmp $a->{"name"}';
            } else {
                push @keys_perl, '$a->{"name"} cmp $b->{"name"}';
            }
        } elsif ($key eq 'total') {
            if ($desc) {
                push @keys_perl, '$b->get_total <=> $a->get_total';
            } else {
                push @keys_perl, '$a->get_total <=> $b->get_total';
            }
        } else {
            $log->syslog('err', 'bug in logic.  Ask developer: $key=%s',
                $key);
            return undef;
        }

        if ($key eq 'creation' or $key eq 'update') {
            push @keys_sql,
                sprintf '%s_epoch_list%s', $key, ($desc ? ' DESC' : '');
        } else {
            push @keys_sql, sprintf '%s_list%s', $key, ($desc ? ' DESC' : '');
        }
    }
    $order_perl = join(' or ', @keys_perl) || undef;
    push @keys_sql, 'name_list'
        unless scalar grep { $_ =~ /name_list/ } @keys_sql;
    $order_sql = join(', ', @keys_sql);
    $log->syslog('debug3', 'order %s; %s', $order_perl, $order_sql);

    ## limit number of result
    my $limit = $options{'limit'} || undef;
    my $count = 0;

    # Check signal at first.
    return undef if $signalled;

    foreach my $robot_id (@robot_ids) {
        if (!Sympa::Tools::Data::smart_eq($Conf::Conf{'db_list_cache'}, 'on')
            or $options{'reload_config'}) {
            # Files are used instead of list_table DB cache.
            my @requested_lists = ();

            # filter by role
            if (defined $which_role) {
                my %r = ();

                push @sth_stack, $sth;

                if ($which_role eq 'member') {
                    $sth = $sdm->do_prepared_query(
                        q{SELECT list_subscriber
                          FROM subscriber_table
                          WHERE robot_subscriber = ? AND user_subscriber = ?},
                        $robot_id, $which_user
                    );
                } else {
                    $sth = $sdm->do_prepared_query(
                        q{SELECT list_admin
                          FROM admin_table
                          WHERE robot_admin = ? AND user_admin = ? AND
                                role_admin = ?},
                        $robot_id, $which_user, $which_role
                    );
                }
                unless ($sth) {
                    $log->syslog(
                        'err',
                        'failed to get lists with user %s as %s from database: %s',
                        $which_user,
                        $which_role,
                        $EVAL_ERROR
                    );
                    $sth = pop @sth_stack;
                    return undef;
                }
                my @row;
                while (@row = $sth->fetchrow_array) {
                    my $listname = $row[0];
                    $r{$listname} = 1;
                }
                $sth->finish;

                $sth = pop @sth_stack;

                # none found
                next unless %r;    # foreach my $robot_id
                @requested_lists = keys %r;
            } else {
                # check existence of robot directory
                my $robot_dir = $Conf::Conf{'home'} . '/' . $robot_id;
                $robot_dir = $Conf::Conf{'home'}
                    if !-d $robot_dir and $robot_id eq $Conf::Conf{'domain'};
                next unless -d $robot_dir;

                unless (opendir(DIR, $robot_dir)) {
                    $log->syslog('err', 'Unable to open %s', $robot_dir);
                    return undef;
                }
                @requested_lists =
                    grep { !/^\.+$/ and -f "$robot_dir/$_/config" }
                    readdir DIR;
                closedir DIR;
            }

            my @l = ();
            foreach my $listname (sort @requested_lists) {
                return undef if $signalled;

                ## create object
                my $list = __PACKAGE__->new(
                    $listname,
                    $robot_id,
                    {   skip_sync_admin => ($which_role ? 1 : 0),
                        %options,
                        skip_name_check => 1,    #ToDo: implement it.
                    }
                );
                next unless defined $list;

                ## filter by condition
                if (defined $cond_perl) {
                    next unless eval $cond_perl;
                }

                push @l, $list;
                last if $limit and $limit <= ++$count;
            }

            ## sort
            if ($order_perl) {
                eval 'use sort "stable"';
                push @lists, sort { eval $order_perl } @l;
                eval 'use sort "defaults"';
            } else {
                push @lists, @l;
            }
        } else {
            # Use list_table DB cache.
            my @requested_lists;

            my $table;
            my $cond;
            if (!defined $which_role) {
                $table = 'list_table';
                $cond  = '';
            } elsif ($which_role eq 'member') {
                $table = 'list_table, subscriber_table';
                $cond  = sprintf q{robot_list = robot_subscriber AND
                  name_list = list_subscriber AND
                  user_subscriber = %s}, $sdm->quote($which_user);
            } else {
                $table = 'list_table, admin_table';
                $cond  = sprintf q{robot_list = robot_admin AND
                  name_list = list_admin AND
                  role_admin = %s AND
                  user_admin = %s}, $sdm->quote($which_role),
                    $sdm->quote($which_user);
            }

            push @sth_stack, $sth;

            $sth = $sdm->do_query(
                q{SELECT name_list AS name
                  FROM %s
                  WHERE %s
                  ORDER BY %s},
                $table,
                join(
                    ' AND ',
                    grep {$_} (
                        $cond_sql,                 $cond,
                        sprintf 'robot_list = %s', $sdm->quote($robot_id)
                    )
                ),
                $order_sql
            );
            unless ($sth) {
                $log->syslog('err', 'Failed to get lists from %s', $table);
                $sth = pop @sth_stack;
                return undef;
            }

            @requested_lists =
                map { ref $_ ? $_->[0] : $_ }
                @{$sth->fetchall_arrayref([0], ($limit || undef))};
            $sth->finish;

            $sth = pop @sth_stack;

            foreach my $listname (@requested_lists) {
                return undef if $signalled;

                my $list = __PACKAGE__->new(
                    $listname,
                    $robot_id,
                    {   skip_sync_admin => ($which_role ? 1 : 0),
                        %options,
                        skip_name_check => 1,    #ToDo: implement it.
                    }
                );
                next unless $list;

                push @lists, $list;
                last if $limit and $limit <= ++$count;
            }

        }
        last if $limit and $limit <= $count;
    }    # foreach my $robot_id

    return \@lists;
}

## List of robots hosted by Sympa
sub get_robots {

    my (@robots, $r);
    $log->syslog('debug2', '');

    unless (opendir(DIR, $Conf::Conf{'etc'})) {
        $log->syslog('err', 'Unable to open %s', $Conf::Conf{'etc'});
        return undef;
    }
    my $use_default_robot = 1;
    foreach $r (sort readdir(DIR)) {
        next
            unless (($r !~ /^\./o)
            && (-r "$Conf::Conf{'etc'}/$r/robot.conf"));
        push @robots, $r;
        undef $use_default_robot if ($r eq $Conf::Conf{'domain'});
    }
    closedir DIR;

    push @robots, $Conf::Conf{'domain'} if ($use_default_robot);
    return @robots;
}

=over 4

=item get_which ( EMAIL, ROBOT, ROLE )

I<Function>.
Get a list of lists where EMAIL assumes this ROLE (owner, editor or member) of
function to any list in ROBOT.

=back

=cut

sub get_which {
    $log->syslog('debug2', '(%s, %s, %s)', @_);
    my $email    = Sympa::Tools::Text::canonic_email(shift);
    my $robot_id = shift;
    my $role     = shift;

    unless ($role eq 'member' or $role eq 'owner' or $role eq 'editor') {
        $log->syslog('err',
            'Internal error, unknown or undefined parameter "%s"', $role);
        return undef;
    }

    my $all_lists =
        get_lists($robot_id,
        'filter' => [$role => $email, '! status' => 'closed|family_closed']);

    return @{$all_lists || []};
}

## return total of messages awaiting moderation
# DEPRECATED: Use Sympa::Spool::Moderation::size().
# sub get_mod_spool_size;

### moderation for shared

# DEPRECATED: Use {status} attribute of Sympa::WWW::SharedDocument instance.
#sub get_shared_status;

# DEPRECATED: Use Sympa::WWW::SharedDocument::get_moderated_descendants().
#sub get_shared_moderated;

# DEPRECATED: Subroutine of get_shared_moderated().
#sub sort_dir_to_get_mod;

## Get the type of a DB field
#OBSOLETED: No longer used. This is specific to MySQL: Use $sdm->get_fields()
# instead.
sub get_db_field_type {
    my ($table, $field) = @_;

    my $sdm = Sympa::DatabaseManager->instance;
    unless ($sdm and $sth = $sdm->do_query('SHOW FIELDS FROM %s', $table)) {
        $log->syslog('err', 'Get the list of fields for table %s', $table);
        return undef;
    }

    while (my $ref = $sth->fetchrow_hashref('NAME_lc')) {
        next unless ($ref->{'Field'} eq $field);

        return $ref->{'Type'};
    }

    return undef;
}

# Moved to _lowercase_field() in sympa.pl.
#sub lowercase_field;

############ THIS IS RELATED TO NEW LOAD_ADMIN_FILE #############

## Sort function for writing config files
sub _by_order {
    (($Sympa::ListDef::pinfo{$main::a || ''}{'order'} || 0)
        <=> ($Sympa::ListDef::pinfo{$main::b || ''}{'order'} || 0))
        || (($main::a || '') cmp($main::b || ''));
}

## Apply defaults to parameters definition (%Sympa::ListDef::pinfo)
## DEPRECATED: use Sympa::Robot::list_params($robot).
##sub _apply_defaults {

## Save a parameter
sub _save_list_param {
    my ($robot_id, $key, $p, $defaults, $fd) = @_;

    ## Ignore default value
    return 1 if $defaults;
    return 1 unless (defined($p));

    my $pinfo = Sympa::Robot::list_params($robot_id);
    if (   defined($pinfo->{$key}{'scenario'})
        || defined($pinfo->{$key}{'task'})) {
        return 1 if ($p->{'name'} eq 'default');

        $fd->print(sprintf "%s %s\n", $key, $p->{'name'});
        $fd->print("\n");

    } elsif (ref($pinfo->{$key}{'file_format'}) eq 'HASH') {
        $fd->print(sprintf "%s\n", $key);
        foreach my $k (keys %{$p}) {

            if (defined($pinfo->{$key}{'file_format'}{$k}{'scenario'})) {
                ## Skip if empty value
                next
                    unless defined $p->{$k}{'name'}
                    and $p->{$k}{'name'} =~ /\S/;

                $fd->print(sprintf "%s %s\n", $k, $p->{$k}{'name'});

            } elsif (($pinfo->{$key}{'file_format'}{$k}{'occurrence'} =~ /n$/)
                && $pinfo->{$key}{'file_format'}{$k}{'split_char'}) {
                next unless $p->{$k} and @{$p->{$k}};

                $fd->print(
                    sprintf "%s %s\n",
                    $k,
                    join(
                        $pinfo->{$key}{'file_format'}{$k}{'split_char'},
                        @{$p->{$k}}
                    )
                );
            } else {
                ## Skip if empty value
                next unless defined $p->{$k} and $p->{$k} =~ /\S/;

                $fd->print(sprintf "%s %s\n", $k, $p->{$k});
            }
        }
        $fd->print("\n");

    } else {
        if (($pinfo->{$key}{'occurrence'} =~ /n$/)
            && $pinfo->{$key}{'split_char'}) {
            ### " avant de debugger do_edit_list qui crée des nouvelles
            ### entrées vides
            my $string = join($pinfo->{$key}{'split_char'}, @{$p});
            $string =~ s/\,\s*$//;

            $fd->print(sprintf "%s %s\n\n", $key, $string);
        } elsif ($key eq 'digest') {
            my $value = sprintf '%s %d:%d', join(',', @{$p->{'days'}}),
                $p->{'hour'}, $p->{'minute'};
            $fd->print(sprintf "%s %s\n\n", $key, $value);
        } else {
            $fd->print(sprintf "%s %s\n\n", $key, $p);
        }
    }

    return 1;
}

## Load a single line
sub _load_list_param {
    $log->syslog('debug3', '(%s, %s, %s, %s)', @_);
    my $self  = shift;
    my $key   = shift;
    my $value = shift;
    my $p     = shift;

    my $robot     = $self->{'domain'};
    my $directory = $self->{'dir'};

    # Empty value.
    unless (defined $value and $value =~ /\S/) {
        return undef;    #FIXME
    }

    # For compatibility to <= 6.2.40: Special name "default" stands for
    # the default scenario.
    if ($p->{'scenario'} and $value eq 'default') {
        $value = $p->{'default'};
    }

    ## Search configuration file
    if (    ref $value
        and $value->{'conf'}
        and grep { $_->{'name'} and $_->{'name'} eq $value->{'conf'} }
        @Sympa::ConfDef::params) {
        my $param = $value->{'conf'};
        $value = Conf::get_robot_conf($robot, $param);
    }

    ## Synonyms
    if (defined $value and defined $p->{'synonym'}{$value}) {
        $value = $p->{'synonym'}{$value};
    }

    ## Scenario
    if ($p->{'scenario'}) {
        $value =~ y/,/_/;
        my $scenario = Sympa::Scenario->new(
            'function'  => $p->{'scenario'},
            'robot'     => $robot,
            'name'      => $value,
            'directory' => $directory
        );

        ## We store the path of the scenario in the sstructure
        ## Later Sympa::Scenario::request_action() will look for the scenario in
        ## %Sympa::Scenario::all_scenarios through Scenario::new()
        $value = {
            'file_path' => $scenario->{'file_path'},
            'name'      => $scenario->{'name'}
        };
    } elsif ($p->{'task'}) {
        $value = {'name' => $value};
    }

    ## Do we need to split param if it is not already an array
    if (    exists $p->{'occurrence'}
        and $p->{'occurrence'} =~ /n$/
        and $p->{'split_char'}
        and defined $value
        and ref $value ne 'ARRAY') {
        $value =~ s/^\s*(.+)\s*$/$1/;
        return [split /\s*$p->{'split_char'}\s*/, $value];
    } else {
        return $value;
    }
}

BEGIN { eval 'use Crypt::OpenSSL::X509'; }

# Load the certificate file.
sub get_cert {
    $log->syslog('debug2', '(%s)', @_);
    my $self   = shift;
    my $format = shift;

    ## Default format is PEM (can be DER)
    $format ||= 'pem';

    # we only send the encryption certificate: this is what the user
    # needs to send mail to the list; if they ever get anything signed,
    # it will have the respective cert attached anyways.
    # (the problem is that netscape, opera and IE can't only
    # read the first cert in a file)
    my ($certs, $keys) = Sympa::Tools::SMIME::find_keys($self, 'encrypt');

    my @cert;
    if ($format eq 'pem') {
        unless (open(CERT, $certs)) {
            $log->syslog('err', 'Unable to open %s: %m', $certs);
            return undef;
        }

        my $state;
        while (<CERT>) {
            chomp;
            if ($state) {
                # convert to CRLF for windows clients
                push(@cert, "$_\r\n");
                if (/^-+END/) {
                    pop @cert;
                    last;
                }
            } elsif (/^-+BEGIN/) {
                $state = 1;
            }
        }
        close CERT;
    } elsif ($format eq 'der' and $Crypt::OpenSSL::X509::VERSION) {
        my $x509 = eval { Crypt::OpenSSL::X509->new_from_file($certs) };
        unless ($x509) {
            $log->syslog('err', 'Unable to open certificate %s: %m', $certs);
            return undef;
        }
        @cert = ($x509->as_string(Crypt::OpenSSL::X509::FORMAT_ASN1()));
    } else {
        $log->syslog('err', 'Unknown "%s" certificate format', $format);
        return undef;
    }

    return join '', @cert;
}

## Load a config file of a list
#FIXME: Would merge _load_include_admin_user_file() which mostly duplicates.
sub _load_list_config_file {
    $log->syslog('debug3', '(%s)', @_);
    my $self = shift;

    my $robot = $self->{'domain'};

    my $pinfo       = Sympa::Robot::list_params($robot);
    my $config_file = $self->{'dir'} . '/config';

    my %admin;
    my (@paragraphs);

    ## Just in case...
    local $RS = "\n";

    ## Set defaults to 1
    foreach my $pname (keys %$pinfo) {
        $admin{'defaults'}{$pname} = 1
            unless ($pinfo->{$pname}{'internal'});
    }

    ## Lock file
    my $lock_fh = Sympa::LockedFile->new($config_file, 5, '<');
    unless ($lock_fh) {
        $log->syslog('err', 'Could not create new lock on %s', $config_file);
        return undef;
    }

    ## Split in paragraphs
    my $i = 0;
    while (<$lock_fh>) {
        if (/^\s*$/) {
            $i++ if $paragraphs[$i];
        } else {
            push @{$paragraphs[$i]}, $_;
        }
    }

    for my $index (0 .. $#paragraphs) {
        my @paragraph = @{$paragraphs[$index]};

        my $pname;

        ## Clean paragraph, keep comments
        for my $i (0 .. $#paragraph) {
            my $changed = undef;
            for my $j (0 .. $#paragraph) {
                if ($paragraph[$j] =~ /^\s*\#/) {
                    chomp($paragraph[$j]);
                    push @{$admin{'comment'}}, $paragraph[$j];
                    splice @paragraph, $j, 1;
                    $changed = 1;
                } elsif ($paragraph[$j] =~ /^\s*$/) {
                    splice @paragraph, $j, 1;
                    $changed = 1;
                }

                last if $changed;
            }

            last unless $changed;
        }

        ## Empty paragraph
        next unless ($#paragraph > -1);

        ## Look for first valid line
        unless ($paragraph[0] =~ /^\s*([\w-]+)(\s+.*)?$/) {
            $log->syslog('err', 'Bad paragraph "%s" in %s, ignore it',
                @paragraph, $config_file);
            next;
        }

        $pname = $1;

        # Parameter aliases (compatibility concerns).
        my $alias = $pinfo->{$pname}{'obsolete'};
        if ($alias and $pinfo->{$alias}) {
            $paragraph[0] =~ s/^\s*$pname/$alias/;
            $pname = $alias;
        }

        unless (defined $pinfo->{$pname}) {
            $log->syslog('err', 'Unknown parameter "%s" in %s, ignore it',
                $pname, $config_file);
            next;
        }

        ## Uniqueness
        if (defined $admin{$pname}) {
            unless (($pinfo->{$pname}{'occurrence'} eq '0-n')
                or ($pinfo->{$pname}{'occurrence'} eq '1-n')) {
                $log->syslog('err',
                    'Multiple occurrences of a unique parameter "%s" in %s',
                    $pname, $config_file);
            }
        }

        ## Line or Paragraph
        if (ref $pinfo->{$pname}{'file_format'} eq 'HASH') {
            ## This should be a paragraph
            unless ($#paragraph > 0) {
                $log->syslog(
                    'err',
                    'Expecting a paragraph for "%s" parameter in %s, ignore it',
                    $pname,
                    $config_file
                );
                next;
            }

            ## Skipping first line
            shift @paragraph;

            my %hash;
            for my $i (0 .. $#paragraph) {
                next if ($paragraph[$i] =~ /^\s*\#/);

                unless ($paragraph[$i] =~ /^\s*(\w+)\s*/) {
                    $log->syslog('err', 'Bad line "%s" in %s',
                        $paragraph[$i], $config_file);
                }

                my $key = $1;

                # Subparameter aliases (compatibility concerns).
                # Note: subparameter alias was introduced by 6.2.15.
                my $alias = $pinfo->{$pname}{'format'}{$key}{'obsolete'};
                if ($alias and $pinfo->{$pname}{'format'}{$alias}) {
                    $paragraph[$i] =~ s/^\s*$key/$alias/;
                    $key = $alias;
                }

                unless (defined $pinfo->{$pname}{'file_format'}{$key}) {
                    $log->syslog('err',
                        'Unknown key "%s" in paragraph "%s" in %s',
                        $key, $pname, $config_file);
                    next;
                }

                unless ($paragraph[$i] =~
                    /^\s*$key(?:\s+($pinfo->{$pname}{'file_format'}{$key}{'file_format'}))?\s*$/i
                ) {
                    chomp($paragraph[$i]);
                    $log->syslog(
                        'err',
                        'Bad entry "%s" for key "%s", paragraph "%s" in file "%s"',
                        $paragraph[$i],
                        $key,
                        $pname,
                        $config_file
                    );
                    next;
                }

                $hash{$key} =
                    $self->_load_list_param($key, $1,
                    $pinfo->{$pname}{'file_format'}{$key});
            }

            ## Apply defaults & Check required keys
            my $missing_required_field;
            foreach my $k (keys %{$pinfo->{$pname}{'file_format'}}) {

                ## Default value
                unless (defined $hash{$k}) {
                    if (defined $pinfo->{$pname}{'file_format'}{$k}{'default'}
                    ) {
                        $hash{$k} = $self->_load_list_param(
                            $k,
                            $pinfo->{$pname}{'file_format'}{$k}{'default'},
                            $pinfo->{$pname}{'file_format'}{$k}
                        );
                    }
                }

                ## Required fields
                if ($pinfo->{$pname}{'file_format'}{$k}{'occurrence'} eq '1'
                    and not $pinfo->{$pname}{'file_format'}{$k}{'obsolete'}) {
                    unless (defined $hash{$k}) {
                        $log->syslog('info',
                            'Missing key "%s" in param "%s" in %s',
                            $k, $pname, $config_file);
                        $missing_required_field++;
                    }
                }
            }

            next if $missing_required_field;

            delete $admin{'defaults'}{$pname};

            ## Should we store it in an array
            if (($pinfo->{$pname}{'occurrence'} =~ /n$/)) {
                push @{$admin{$pname}}, \%hash;
            } else {
                $admin{$pname} = \%hash;
            }
        } else {
            ## This should be a single line
            unless ($#paragraph == 0) {
                $log->syslog('info',
                    'Expecting a single line for "%s" parameter in %s',
                    $pname, $config_file);
            }

            unless ($paragraph[0] =~
                /^\s*$pname(?:\s+($pinfo->{$pname}{'file_format'}))?\s*$/i) {
                chomp($paragraph[0]);
                $log->syslog('info', 'Bad entry "%s" in %s',
                    $paragraph[0], $config_file);
                next;
            }

            my $value = $self->_load_list_param($pname, $1, $pinfo->{$pname});

            delete $admin{'defaults'}{$pname};

            if (($pinfo->{$pname}{'occurrence'} =~ /n$/)
                && !(ref($value) =~ /^ARRAY/)) {
                push @{$admin{$pname}}, $value;
            } else {
                $admin{$pname} = $value;
            }
        }
    }

    ## Release the lock
    unless ($lock_fh->close) {
        $log->syslog('err', 'Could not remove the read lock on file %s',
            $config_file);
        return undef;
    }

    ## Apply defaults & check required parameters
    foreach my $p (keys %$pinfo) {

        ## Defaults
        unless (defined $admin{$p}) {

            ## Simple (versus structured) parameter case
            if (defined $pinfo->{$p}{'default'}) {
                $admin{$p} =
                    $self->_load_list_param($p, $pinfo->{$p}{'default'},
                    $pinfo->{$p});

                ## Sructured parameters case : the default values are defined
                ## at the next level
            } elsif ((ref $pinfo->{$p}{'format'} eq 'HASH')
                && ($pinfo->{$p}{'occurrence'} =~ /1$/)) {
                ## If the paragraph is not defined, try to apply defaults
                my $hash;

                foreach my $key (keys %{$pinfo->{$p}{'format'}}) {

                    ## Skip keys without default value.
                    unless (defined $pinfo->{$p}{'format'}{$key}{'default'}) {
                        next;
                    }

                    $hash->{$key} = $self->_load_list_param(
                        $key,
                        $pinfo->{$p}{'format'}{$key}{'default'},
                        $pinfo->{$p}{'format'}{$key}
                    );
                }

                $admin{$p} = $hash if (defined $hash);

            }

#	    $admin{'defaults'}{$p} = 1;
        }

        ## Required fields
        if (    $pinfo->{$p}{'occurrence'}
            and $pinfo->{$p}{'occurrence'} =~ /^1(-n)?$/
            and not $pinfo->{$p}{'obsolete'}) {
            unless (defined $admin{$p}) {
                $log->syslog('info', 'Missing parameter "%s" in %s',
                    $p, $config_file);
            }
        }
    }

    $self->_load_list_config_postprocess(\%admin);
    _load_include_admin_user_postprocess(\%admin);

    return \%admin;
}

# Proprocessing particular parameters.
sub _load_list_config_postprocess {
    my $self        = shift;
    my $config_hash = shift;

    ## "Original" parameters
    if (defined($config_hash->{'digest'})) {
        if ($config_hash->{'digest'} =~ /^(.+)\s+(\d+):(\d+)$/) {
            my $digest = {};
            $digest->{'hour'}   = $2;
            $digest->{'minute'} = $3;
            my $days = $1;
            $days =~ s/\s//g;
            @{$digest->{'days'}} = split /,/, $days;

            $config_hash->{'digest'} = $digest;
        }
    }

    # The 'host' parameter is ignored if the list is stored on a
    # virtual robot directory.
    # $config_hash->{'host'} = $self{'domain'} if ($self{'dir'} ne '.');

    if (defined($config_hash->{'custom_subject'})) {
        if ($config_hash->{'custom_subject'} =~ /^\s*\[\s*(\w+)\s*\]\s*$/) {
            $config_hash->{'custom_subject'} = $1;
        }
    }

    ## Format changed for reply_to parameter
    ## New reply_to_header parameter
    if ((   $config_hash->{'forced_reply_to'}
            && !$config_hash->{'defaults'}{'forced_reply_to'}
        )
        || ($config_hash->{'reply_to'}
            && !$config_hash->{'defaults'}{'reply_to'})
    ) {
        my ($value, $apply, $other_email);
        $value = $config_hash->{'forced_reply_to'}
            || $config_hash->{'reply_to'};
        $apply = 'forced' if ($config_hash->{'forced_reply_to'});
        if ($value =~ /\@/) {
            $other_email = $value;
            $value       = 'other_email';
        }

        $config_hash->{'reply_to_header'} = {
            'value'       => $value,
            'other_email' => $other_email,
            'apply'       => $apply
        };

        ## delete old entries
        $config_hash->{'reply_to'}        = undef;
        $config_hash->{'forced_reply_to'} = undef;
    }

    # lang
    # canonicalize language
    unless ($config_hash->{'lang'} =
        Sympa::Language::canonic_lang($config_hash->{'lang'})) {
        $config_hash->{'lang'} =
            Conf::get_robot_conf($self->{'domain'}, 'lang');
    }

    ############################################
    ## Below are constraints between parameters
    ############################################

    ## This default setting MUST BE THE LAST ONE PERFORMED
    #if ($config_hash->{'status'} ne 'open') {
    #    # requested and closed list are just list hidden using visibility
    #    # parameter and with send parameter set to closed.
    #    $config_hash->{'send'} =
    #        $self->_load_list_param('send', 'closed', $pinfo->{'send'});
    #    $config_hash->{'visibility'} =
    #        $self->_load_list_param('visibility', 'conceal',
    #            $pinfo->{'visibility'});
    #}

    ## reception of default_user_options must be one of reception of
    ## available_user_options. If none, warning and put reception of
    ## default_user_options in reception of available_user_options
    if (!grep (/^$config_hash->{'default_user_options'}{'reception'}$/,
            @{$config_hash->{'available_user_options'}{'reception'}})
    ) {
        push @{$config_hash->{'available_user_options'}{'reception'}},
            $config_hash->{'default_user_options'}{'reception'};
        $log->syslog(
            'info',
            'Reception is not compatible between default_user_options and available_user_options in configuration of %s',
            $self
        );
    }
}

# Proprocessing particular parameters specific to datasources.
sub _load_include_admin_user_postprocess {
    my $config_hash = shift;

    # The include_list was obsoleted by include_sympa_list on 6.2.16.
    #FIXME: Existing lists may be checked with looser rule.
    if ($config_hash->{'include_list'}) {
        my $listname_regex =
              Sympa::Regexps::listname() . '(?:\@'
            . Sympa::Regexps::host() . ')?';
        my $filter_regex = '(' . $listname_regex . ')\s+filter\s+(.+)';

        $config_hash->{'include_sympa_list'} ||= [];
        foreach my $incl (@{$config_hash->{'include_list'} || []}) {
            next unless defined $incl and $incl =~ /\S/;

            my ($listname, $filter);
            if ($incl =~ /\A$filter_regex/) {
                ($listname, $filter) = (lc $1, $2);
                undef $filter unless $filter =~ /\S/;
            } elsif ($incl =~ /\A$listname_regex\z/) {
                $listname = lc $incl;
            } else {
                $log->syslog(
                    'err',
                    'Malformed value "%s" in include_list parameter. Skipped',
                    $incl
                );
                next;
            }

            push @{$config_hash->{'include_sympa_list'}},
                {
                name     => sprintf('include_list %s', $incl),
                listname => $listname,
                filter   => $filter,
                };
        }
        delete $config_hash->{'include_list'};
        delete $config_hash->{'defaults'}{'include_sympa_list'};
    }
}

## Save a config file
sub _save_list_config_file {
    $log->syslog('debug3', '(%s, %s, %s)', @_);
    my $self = shift;
    my ($config_file, $old_config_file) = @_;

    my $pinfo = Sympa::Robot::list_params($self->{'domain'});

    unless (rename $config_file, $old_config_file) {
        $log->syslog(
            'notice',     'Cannot rename %s to %s',
            $config_file, $old_config_file
        );
        return undef;
    }

    my $fh_config;
    unless (open $fh_config, '>', $config_file) {
        $log->syslog('info', 'Cannot open %s', $config_file);
        return undef;
    }
    my $config = '';
    my $fd     = IO::Scalar->new(\$config);

    foreach my $c (@{$self->{'admin'}{'comment'}}) {
        $fd->print(sprintf "%s\n", $c);
    }
    $fd->print("\n");

    foreach my $key (sort _by_order keys %{$self->{'admin'}}) {

        next if ($key =~ /^(comment|defaults)$/);
        next unless (defined $self->{'admin'}{$key});

        ## Multiple parameter (owner, custom_header,...)
        if ((ref($self->{'admin'}{$key}) eq 'ARRAY')
            && !$pinfo->{$key}{'split_char'}) {
            foreach my $elt (@{$self->{'admin'}{$key}}) {
                _save_list_param($self->{'domain'}, $key, $elt,
                    $self->{'admin'}{'defaults'}{$key}, $fd);
            }
        } else {
            _save_list_param(
                $self->{'domain'}, $key,
                $self->{'admin'}{$key},
                $self->{'admin'}{'defaults'}{$key}, $fd
            );
        }
    }
    print $fh_config $config;
    close $fh_config;

    return 1;
}

# Is a reception mode in the parameter reception of the available_user_options
# section?
sub is_available_reception_mode {
    my ($self, $mode) = @_;
    $mode =~ y/[A-Z]/[a-z]/;

    return undef unless ($self && $mode);

    my @available_mode =
        @{$self->{'admin'}{'available_user_options'}{'reception'}};

    foreach my $m (@available_mode) {
        if ($m eq $mode) {
            return $mode;
        }
    }

    return undef;
}

# List the parameter reception of the available_user_options section
# Note: Since Sympa 6.1.18, this returns an array under array context.
sub available_reception_mode {
    my $self = shift;
    return @{$self->{'admin'}{'available_user_options'}{'reception'} || []}
        if wantarray;
    return join(' ',
        @{$self->{'admin'}{'available_user_options'}{'reception'} || []});
}

##############################################################################
#                       FUNCTIONS FOR MESSAGE TOPICS
#                       #
##############################################################################
#
#

####################################################
# is_there_msg_topic
####################################################
#  Test if some msg_topic are defined
#
# IN : -$self (+): ref(List)
#
# OUT : 1 - some are defined | 0 - not defined
####################################################
sub is_there_msg_topic {
    my ($self) = shift;

    if (defined $self->{'admin'}{'msg_topic'}) {
        if (ref($self->{'admin'}{'msg_topic'}) eq "ARRAY") {
            if ($#{$self->{'admin'}{'msg_topic'}} >= 0) {
                return 1;
            }
        }
    }
    return 0;
}

####################################################
# is_available_msg_topic
####################################################
#  Checks for a topic if it is available in the list
# (look foreach list parameter msg_topic.name)
#
# IN : -$self (+): ref(List)
#      -$topic (+): string
# OUT : -$topic if it is available  | undef
####################################################
sub is_available_msg_topic {
    my ($self, $topic) = @_;

    my @available_msg_topic;
    foreach my $msg_topic (@{$self->{'admin'}{'msg_topic'}}) {
        return $topic
            if ($msg_topic->{'name'} eq $topic);
    }

    return undef;
}

####################################################
# get_available_msg_topic
####################################################
#  Return an array of available msg topics (msg_topic.name)
#
# IN : -$self (+): ref(List)
#
# OUT : -\@topics : ref(ARRAY)
####################################################
sub get_available_msg_topic {
    my ($self) = @_;

    my @topics;
    foreach my $msg_topic (@{$self->{'admin'}{'msg_topic'}}) {
        if ($msg_topic->{'name'}) {
            push @topics, $msg_topic->{'name'};
        }
    }

    return \@topics;
}

####################################################
# is_msg_topic_tagging_required
####################################################
# Checks for the list parameter msg_topic_tagging
# if it is set to 'required'
#
# IN : -$self (+): ref(List)
#
# OUT : 1 - the msg must must be tagged
#       | 0 - the msg can be no tagged
####################################################
sub is_msg_topic_tagging_required {
    my ($self) = @_;

    if ($self->{'admin'}{'msg_topic_tagging'} =~ /required/) {
        return 1;
    } else {
        return 0;
    }
}

# DEPRECATED.
# Use Sympa::Message::compute_topic() and Sympa::Topic::store() instead.
#sub automatic_tag;

# Moved to Sympa::Message::compute_topic().
#sub compute_topic;

# DEPRECATED.  Use Sympa::Topic::store() instead.
#sub tag_topic;

# DEPRECATED.  Use Sympa::Topic::load() instead.
#sub load_msg_topic_file;

# Moved to _notify_deleted_topic() in wwsympa.fcgi.
#sub modifying_msg_topic_for_list_members;

####################################################
# select_list_members_for_topic
####################################################
# Select users subscribed to a topic that is in
# the topic list incoming when reception mode is 'mail', 'notice', 'not_me',
# 'txt' or 'urlize', and the other
# subscribers (recpetion mode different from 'mail'), 'mail' and no topic
# subscription.
# Note: 'html' mode was deprecated as of 6.2.23b.2.
#
# IN : -$self(+) : ref(List)
#      -$string_topic(+) : string splitted by ','
#                          topic list
#      -$subscribers(+) : ref(ARRAY) - list of subscribers(emails)
#
# OUT : @selected_users
#
#
####################################################
sub select_list_members_for_topic {
    my ($self, $string_topic, $subscribers) = @_;
    $log->syslog('debug3', '(%s, %s)', $self->{'name'}, $string_topic);

    my @selected_users;
    my $msg_topics;

    if ($string_topic) {
        $msg_topics =
            Sympa::Tools::Data::get_array_from_splitted_string($string_topic);
    }

    foreach my $user (@$subscribers) {

        # user topic
        my $info_user = $self->get_list_member($user);

        if ($info_user->{'reception'} !~
            /^(mail|notice|not_me|txt|html|urlize)$/i) {
            push @selected_users, $user;
            next;
        }
        unless ($info_user->{'topics'}) {
            push @selected_users, $user;
            next;
        }
        my $user_topics = Sympa::Tools::Data::get_array_from_splitted_string(
            $info_user->{'topics'});

        if ($string_topic) {
            my $result =
                Sympa::Tools::Data::diff_on_arrays($msg_topics, $user_topics);
            if ($#{$result->{'intersection'}} >= 0) {
                push @selected_users, $user;
            }
        } else {
            my $result =
                Sympa::Tools::Data::diff_on_arrays(['other'], $user_topics);
            if ($#{$result->{'intersection'}} >= 0) {
                push @selected_users, $user;
            }
        }
    }
    return @selected_users;
}

#
#
#
### END - functions for message topics ###

# DEPRECATED.  Use Sympa::Spool::Auth::store().
#sub store_subscription_request;

# DEPRECATED.  Use Sympa::Spool::Auth::next().
#sub get_subscription_requests;

# DEPRECATED.  Use Sympa::Spool::Auth::size().
#sub get_subscription_request_count;

# DEPRECATED.  Use Sympa::Spool::Auth::remove().
#sub delete_subscription_request;

# OBSOLETED: Use Sympa::WWW::SharedDocument::get_size().
#sub get_shared_size;

# OBSOLETED: Use Sympa::Archive::get_size().
#sub get_arc_size;

# return the date epoch for next delivery planified for a list
# Note: As of 6.2a.41, returns undef if parameter is not set or invalid.
#       Previously it returned current time.
sub get_next_delivery_date {
    my $self = shift;

    my $dtime = $self->{'admin'}{'delivery_time'};
    return undef unless $dtime;
    my ($h, $m) = split /:/, $dtime, 2;
    return undef unless $h == 24 and $m == 0 or $h <= 23 and $m <= 60;

    my $date = time();
    my ($sec, $min, $hour, $mday, $mon, $year, $wday, $yday, $isdst) =
        localtime($date);

    my $plannified_time = (($h * 60) + $m) * 60;    # plannified time in sec
    my $now_time =
        ((($hour * 60) + $min) * 60) + $sec;    # Now #sec since to day 00:00

    my $result = $date - $now_time + $plannified_time;
    ($sec, $min, $hour, $mday, $mon, $year, $wday, $yday, $isdst) =
        localtime($result);

    if ($now_time <= $plannified_time) {
        return ($date - $now_time + $plannified_time);
    } else {
        # plannified time is past so report to tomorrow
        return ($date - $now_time + $plannified_time + (24 * 3600));
    }
}

#sub search_datasource;
# -> No longer used.
#sub get_datasource_name;
# -> No longer used.
#sub add_source_id;
# -> No longer used.

## Remove a task in the tasks spool
sub remove_task {
    my $self = shift;
    my $task = shift;

    unless (opendir(DIR, $Conf::Conf{'queuetask'})) {
        $log->syslog(
            'err',
            'Can\'t open dir %s: %m',
            $Conf::Conf{'queuetask'}
        );
        return undef;
    }
    my @tasks = grep !/^\.\.?$/, readdir DIR;
    closedir DIR;

    foreach my $task_file (@tasks) {
        if ($task_file =~
            /^(\d+)\.\w*\.$task\.$self->{'name'}\@$self->{'domain'}$/) {
            unless (unlink("$Conf::Conf{'queuetask'}/$task_file")) {
                $log->syslog('err', 'Unable to remove task file %s: %m',
                    $task_file);
                return undef;
            }
            $log->syslog('notice', 'Removing task file %s', $task_file);
        }
    }

    return 1;
}

# Deprecated. Use Sympa::Request::Handler::close_list handler.
#sub close_list;

## Remove the list
# Deprecated. Use Sympa::Request::Handler::close_list handler.
#sub purge;

## Remove list aliases
# Deprecated. Use Sympa::Aliases::del().
#sub remove_aliases;

# Moved: use Sympa::Spindle::ProcessTask::_remove_bouncers().
#sub remove_bouncers;

# Moved: Use Sympa::Spindle::ProcessTask::_notify_bouncers().
#sub notify_bouncers;

# DDEPRECATED: Use Sympa::WWW::SharedDocument::create().
#sub create_shared;

## check if a list  has include-type data sources
sub has_include_data_sources {
    my $self = shift;

    foreach my $type (@sources_providing_listmembers, @more_data_sources) {
        my $resource = $self->{'admin'}{$type} || [];
        return 1 if ref $resource eq 'ARRAY' && @$resource;
    }

    return 0;
}

# move a message to a queue or distribute spool
#DEPRECATED: No longer used.
# Use Sympa::Spool::XXX::store() (and Sympa::Spool::XXX::remove()).
sub move_message {
    my ($self, $file, $queue) = @_;
    $log->syslog('debug2', '(%s, %s, %s)', $file, $self->{'name'}, $queue);

    my $dir = $queue || (Sympa::Constants::SPOOLDIR() . '/distribute');
    my $filename = $self->get_id . '.' . time . '.' . (int rand 999);

    unless (open OUT, ">$dir/T.$filename") {
        $log->syslog('err', 'Cannot create file %s', "$dir/T.$filename");
        return undef;
    }

    unless (open IN, $file) {
        $log->syslog('err', 'Cannot open file %s', $file);
        return undef;
    }

    print OUT <IN>;
    close IN;
    close OUT;
    unless (rename "$dir/T.$filename", "$dir/$filename") {
        $log->syslog(
            'err',              'Cannot rename file %s into %s',
            "$dir/T.$filename", "$dir/$filename"
        );
        return undef;
    }
    return 1;
}

# New in 6.2.13.
sub get_archive_dir {
    my $self = shift;

    my $arc_dir = Conf::get_robot_conf($self->{'domain'}, 'arc_path');
    die sprintf
        'Robot %s has no archives directory. Check arc_path parameter in this robot.conf and in sympa.conf',
        $self->{'domain'}
        unless $arc_dir;
    return $arc_dir . '/' . $self->get_id;
}

# Return the path to the list bounce directory, where bounces are stored.
sub get_bounce_dir {
    my $self = shift;

    my $root_dir = Conf::get_robot_conf($self->{'domain'}, 'bounce_path');
    return $root_dir . '/' . $self->get_id;
}

# New in 6.2.13.
sub get_digest_spool_dir {
    my $self = shift;

    my $spool_dir = $Conf::Conf{'queuedigest'};
    return $spool_dir . '/' . $self->get_id;
}

=over 4

=item get_list_address ( [ TYPE ] )

OBSOLETED.
Use L<Sympa/"get_address">.

Return the list email address of type TYPE: posting address (default),
"owner", "editor" or (non-VERP) "return_path".

=back

=cut

# OBSOLETED. Merged into Sympa::get_address().
sub get_list_address {
    goto &Sympa::get_address;    # "&" is required.
}

=over 4

=item get_bounce_address ( WHO, [ OPTS, ... ] )

Return the VERP address of the list for the user WHO.

FIXME: VERP addresses have the name of originating robot, not mail host.

=back

=cut

sub get_bounce_address {
    my $self = shift;
    my $who  = shift;
    my @opts = @_;

    my $escwho = $who;
    $escwho =~ s/\@/==a==/;

    return sprintf('%s+%s@%s',
        $Conf::Conf{'bounce_email_prefix'},
        join('==', $escwho, $self->{'name'}, @opts),
        $self->{'domain'});
}

=over 4

=item get_id ( )

Return the list ID, different from the list address (uses the robot name)

=back

=cut

sub get_id {
    my $self = shift;

    return '' unless $self->{'name'} and $self->{'domain'};
    return $self->{'name'} . '@' . $self->{'domain'};
}

# OBSOLETED: use get_id()
sub get_list_id { shift->get_id }

=over 4

=item add_list_header ( $message, $field_type )

FIXME @todo doc

=back

=cut

sub add_list_header {
    my $self    = shift;
    my $message = shift;
    my $field   = shift;
    my %options = @_;

    my $robot = $self->{'domain'};

    if ($field eq 'id') {
        $message->add_header('List-Id',
            sprintf('<%s.%s>', $self->{'name'}, $self->{'domain'}));
    } elsif ($field eq 'help') {
        $message->add_header(
            'List-Help',
            sprintf(
                '<%s>',
                Sympa::Tools::Text::mailtourl(
                    Sympa::get_address($self, 'sympa'),
                    query => {subject => 'help'}
                )
            )
        );
    } elsif ($field eq 'unsubscribe') {
        $message->add_header(
            'List-Unsubscribe',
            sprintf(
                '<%s>',
                Sympa::Tools::Text::mailtourl(
                    Sympa::get_address($self, 'sympa'),
                    query => {
                        subject => sprintf('unsubscribe %s', $self->{'name'})
                    }
                )
            )
        );
    } elsif ($field eq 'subscribe') {
        $message->add_header(
            'List-Subscribe',
            sprintf(
                '<%s>',
                Sympa::Tools::Text::mailtourl(
                    Sympa::get_address($self, 'sympa'),
                    query =>
                        {subject => sprintf('subscribe %s', $self->{'name'})}
                )
            )
        );
    } elsif ($field eq 'post') {
        $message->add_header(
            'List-Post',
            sprintf('<%s>',
                Sympa::Tools::Text::mailtourl(Sympa::get_address($self)))
        );
    } elsif ($field eq 'owner') {
        $message->add_header(
            'List-Owner',
            sprintf(
                '<%s>',
                Sympa::Tools::Text::mailtourl(
                    Sympa::get_address($self, 'owner')
                )
            )
        );
    } elsif ($field eq 'archive') {
        if (Conf::get_robot_conf($robot, 'wwsympa_url')
            and $self->is_web_archived()) {
            $message->add_header('List-Archive',
                sprintf('<%s>', Sympa::get_url($self, 'arc')));
        } else {
            return 0;
        }
    } elsif ($field eq 'archived_at') {
        if (Conf::get_robot_conf($robot, 'wwsympa_url')
            and $self->is_web_archived()) {
            # Use possiblly anonymized Message-Id: field instead of
            # {message_id} attribute.
            my $message_id = Sympa::Tools::Text::canonic_message_id(
                $message->get_header('Message-Id'));

            my $arc;
            if (defined $options{arc} and length $options{arc}) {
                $arc = $options{arc};
            } else {
                my @now = localtime time;
                $arc = sprintf '%04d-%02d', 1900 + $now[5], $now[4] + 1;
            }
            $message->add_header(
                'Archived-At',
                sprintf(
                    '<%s>',
                    Sympa::get_url(
                        $self, 'arcsearch_id',
                        paths => [$arc, $message_id]
                    )
                )
            );
        } else {
            return 0;
        }
    } else {
        die sprintf 'Unknown field "%s".  Ask developer', $field;
    }

    return 1;
}

# connect to stat_counter_table and extract data.
# DEPRECATED: No longer used.
#sub get_data;

sub _update_list_db {
    my ($self) = shift;
    my @admins;
    my $i;
    my $adm_txt;
    my $ed_txt;

    my $name = $self->{'name'};
    my $searchkey =
        Sympa::Tools::Text::foldcase($self->{'admin'}{'subject'} || '');
    my $status = $self->{'admin'}{'status'};
    my $robot  = $self->{'domain'};

    my $family = $self->{'admin'}{'family_name'};
    $family = undef unless defined $family and length $family;

    my $web_archive = $self->is_web_archived ? 1 : 0;
    my $topics = join ',',
        grep { defined $_ and length $_ and $_ ne 'others' }
        @{$self->{'admin'}{'topics'} || []};
    $topics = ",$topics," if length $topics;

    my $creation_epoch = $self->{'admin'}{'creation'}->{'date_epoch'};
    my $creation_email = $self->{'admin'}{'creation'}->{'email'};
    my $update_epoch   = $self->{'admin'}{'update'}->{'date_epoch'};
    my $update_email   = $self->{'admin'}{'update'}->{'email'};
# This may be added too.
#     my $latest_instantiation_epoch =
#         $self->{'admin'}{'latest_instantiation'}->{'date_epoch'};
#     my $latest_instantiation_email =
#         $self->{'admin'}{'latest_instantiation'}->{'email'};

# Not yet implemented.
#     eval { $config = Storable::nfreeze($self->{'admin'}); };
#     if ($@) {
#         $log->syslog('err',
#             'Failed to save the config to database. error: %s', $@);
#         return undef;
#     }

    push @sth_stack, $sth;
    my $sdm = Sympa::DatabaseManager->instance;

    # update database cache
    # try INSERT then UPDATE
    unless (
        $sdm
        and $sth = $sdm->do_prepared_query(
            q{UPDATE list_table
              SET status_list = ?, name_list = ?, robot_list = ?,
                  family_list = ?,
                  creation_epoch_list = ?, creation_email_list = ?,
                  update_epoch_list = ?, update_email_list = ?,
                  searchkey_list = ?, web_archive_list = ?, topics_list = ?
              WHERE robot_list = ? AND name_list = ?},
            $status, $name, $robot,
            $family,
            $creation_epoch, $creation_email,
            $update_epoch,   $update_email,
            $searchkey, $web_archive, $topics,
            $robot,     $name
        )
        and $sth->rows
        or $sth = $sdm->do_prepared_query(
            q{INSERT INTO list_table
              (status_list, name_list, robot_list, family_list,
               creation_epoch_list, creation_email_list,
               update_epoch_list, update_email_list,
               searchkey_list, web_archive_list, topics_list)
              VALUES (?, ?, ?, ?, ?, ?, ?, ?, ?, ?, ?)},
            $status,         $name, $robot, $family,
            $creation_epoch, $creation_email,
            $update_epoch,   $update_email,
            $searchkey, $web_archive, $topics
        )
        and $sth->rows
    ) {
        $log->syslog('err', 'Unable to update list %s in database', $self);
        $sth = pop @sth_stack;
        return undef;
    }

    # If inclusion settings do no longer exist, inclusion_table won't be
    # sync'ed anymore.  Rows left behind should be removed.
    unless ($self->has_include_data_sources) {
        $sdm and $sdm->do_prepared_query(
            q{DELETE FROM inclusion_table
              WHERE target_inclusion = ?},
            $self->get_id
        );
    }

    $sth = pop @sth_stack;

    return 1;
}

sub _flush_list_db {
    my $listname = shift;

    my $sth;
    my $sdm = Sympa::DatabaseManager->instance;
    unless ($listname) {
        # Do DELETE because SQLite does not have TRUNCATE TABLE.
        $sth = $sdm->do_prepared_query('DELETE FROM list_table');
    } else {
        $sth = $sdm->do_prepared_query(
            q{DELETE FROM list_table
              WHERE name_list = ?}, $listname
        );
    }

    unless ($sth) {
        $log->syslog('err', 'Unable to flush lists table');
        return undef;
    }
}

# Moved to Sympa::ListOpt::get_title().
#sub get_option_title;

# Return a hash from the edit_list_conf file.
# Old name: tools::load_edit_list_conf().
sub _load_edit_list_conf {
    $log->syslog('debug2', '(%s)', @_);
    my $self = shift;

    my $robot = $self->{'domain'};

    my $pinfo = {
        %{Sympa::Robot::list_params($self->{'domain'})},
        %Sympa::ListDef::user_info
    };

    my $file;
    my $conf;

    return undef
        unless $file = Sympa::search_fullpath($self, 'edit_list.conf');

    my $fh;
    unless (open $fh, '<', $file) {
        $log->syslog('info', 'Unable to open config file %s', $file);
        return undef;
    }

    my $error_in_conf;
    my $role_re =
        qr'(?:listmaster|privileged_owner|owner|editor|subscriber|default)'i;
    my $priv_re = qr'(?:read|write|hidden)'i;
    my $line_re =
        qr/\A\s*(\S+)\s+($role_re(?:\s*,\s*$role_re)*)\s+($priv_re)\s*\z/i;
    foreach my $line (<$fh>) {
        next unless $line =~ /\S/;
        next if $line =~ /\A\s*#/;
        chomp $line;

        if ($line =~ /$line_re/) {
            my ($param, $role, $priv) = ($1, $2, $3);

            # Resolve alias.
            my $key;
            ($param, $key) = split /[.]/, $param, 2;
            if ($pinfo->{$param}) {
                my $alias = $pinfo->{$param}{obsolete};
                if ($alias and $pinfo->{$alias}) {
                    $param = $alias;
                }
                if (    $key
                    and ref $pinfo->{$param}{'format'} eq 'HASH'
                    and $pinfo->{$param}{'format'}{$key}) {
                    my $alias = $pinfo->{$param}{'format'}{$key}{obsolete};
                    if ($alias and $pinfo->{$param}{'format'}{$alias}) {
                        $key = $alias;
                    }
                }
            }
            $param = $param . '.' . $key if $key;

            my @roles = split /\s*,\s*/, $role;
            foreach my $r (@roles) {
                $r =~ s/^\s*(\S+)\s*$/$1/;
                if ($r eq 'default') {
                    $error_in_conf = 1;
                    $log->syslog('notice', '"default" is no more recognised');
                    foreach my $set (qw(owner privileged_owner listmaster)) {
                        $conf->{$param}{$set} = $priv;
                    }
                    next;
                }
                $conf->{$param}{$r} = $priv;
            }
        } else {
            $log->syslog('info', 'Unknown parameter in %s (Ignored): %s',
                $file, $line);
            next;
        }
    }

    if ($error_in_conf) {
        Sympa::send_notify_to_listmaster($robot, 'edit_list_error', [$file]);
    }

    close $fh;
    return $conf;
}

###### END of the List package ######

1;

__END__

## This package handles Sympa virtual robots
## It should :
##   * provide access to global conf parameters,
##   * deliver the list of lists
##   * determine the current robot, given a host
package Robot;

use Conf;

## Constructor of a Robot instance
sub new {
    my ($pkg, $name) = @_;

    my $robot = {'name' => $name};
    $log->syslog('debug2', '');

    unless (defined $name && $Conf::Conf{'robots'}{$name}) {
        $log->syslog('err', 'Unknown robot "%s"', $name);
        return undef;
    }

    ## The default robot
    if ($name eq $Conf::Conf{'domain'}) {
        $robot->{'home'} = $Conf::Conf{'home'};
    } else {
        $robot->{'home'} = $Conf::Conf{'home'} . '/' . $name;
        unless (-d $robot->{'home'}) {
            $log->syslog('err', 'Missing directory "%s" for robot "%s"',
                $robot->{'home'}, $name);
            return undef;
        }
    }

    # create a new Robot object
    bless $robot, $pkg;

    return $robot;
}

## load all lists belonging to this robot
sub get_lists {
    my $self = shift;

    return Sympa::List::get_lists($self->{'name'});
}

###### END of the Robot package ######

1;<|MERGE_RESOLUTION|>--- conflicted
+++ resolved
@@ -4831,1967 +4831,13 @@
                     $pname, $filename);
             }
 
-<<<<<<< HEAD
-=======
-    my $total = 0;
-
-    if (defined $filter and length $filter) {
-        chomp $filter;
-        # Build tt2.
-        $filter =~
-            s/^((?:USE\s[^;]+;)*)(.+)/[% TRY %][% $1 %][%IF $2 %]1[%END%][% CATCH %][% error %][%END%]/;
-        $log->syslog('notice', 'Applying filter on included list %s : %s',
-            $source_id, $filter);
-    }
-
-    my $includelist;
-
-    # The included list is local or in another local robot
-    $includelist = Sympa::List->new($source_id);
-
-    unless ($includelist) {
-        $log->syslog('info', 'Included list %s unknown', $source_id);
-        return undef;
-    }
-
-    for (
-        my $user = $includelist->get_first_list_member();
-        $user;
-        $user = $includelist->get_next_list_member()
-    ) {
-        # Do we need filtering ?
-        if (defined $filter and length $filter) {
-            # Prepare available variables
-            my $variables = {};
-            $variables->{$_} = $user->{$_} foreach (keys %$user);
-
-            # Rename date to avoid conflicts with date tt2 plugin and make name clearer
-            $variables->{subscription_date} = $variables->{date};
-            delete $variables->{date};
-
-            # Aliases
-            $variables->{ca} = $user->{custom_attributes};
-
-            # Status filters
-            $variables->{isSubscriberOf} = sub {
-                my $list = Sympa::List->new(shift, $robot);
-                return defined $list
-                    ? $list->is_list_member($user->{email})
-                    : undef;
-            };
-            $variables->{isEditorOf} = sub {
-                my $list = Sympa::List->new(shift, $robot);
-                return
-                    defined $list
-                    ? $list->is_admin('actual_editor', $user->{email})
-                    : undef;
-            };
-            $variables->{isOwnerOf} = sub {
-                my $list = Sympa::List->new(shift, $robot);
-                return
-                    defined $list
-                    ? ($list->is_admin('owner', $user->{email})
-                        || Sympa::is_listmaster($list, $user->{email}))
-                    : undef;
-            };
-
-            # Run the test
-            my $result;
-            my $template = Sympa::Template->new(undef);
-            unless ($template->parse($variables, \($filter), \$result)) {
-                $log->syslog(
-                    'err',
-                    'Error while applying filter "%s" : %s, aborting include',
-                    $filter,
-                    $template->{last_error}
-                );
-                return undef;
-            }
-            chomp $result;
-
-            if ($result !~ /^1?$/)
-            {    # Anything not 1 or empty result is an error
-                $log->syslog(
-                    'err',
-                    'Error while applying filter "%s" : %s, aborting include',
-                    $filter,
-                    $result
-                );
-                return undef;
-            }
-
-            next
-                unless ($result =~ /1/)
-                ;    # skip user if filter returned false (= empty result)
-        }
-
-        my %u;
-
-        ## Check if user has already been included
-        if ($users->{$user->{'email'}}) {
-            if ($tied) {
-                %u = split "\n", $users->{$user->{'email'}};
-            } else {
-                %u = %{$users->{$user->{'email'}}};
-            }
-        } else {
-            %u = %{$default_user_options};
-            $total++;
-        }
-
-        my $email = $u{'email'} = $user->{'email'};
-        $u{'gecos'} = $user->{'gecos'};
-        if ($u{'id'}) {
-            $u{'id'} = add_source_id($u{'id'}, $id);
-        } else {
-            $u{'id'} = $id;
-        }
-
-        $u{'visibility'} = $default_user_options->{'visibility'}
-            if (defined $default_user_options->{'visibility'});
-        $u{'reception'} = $default_user_options->{'reception'}
-            if (defined $default_user_options->{'reception'});
-        $u{'profile'} = $default_user_options->{'profile'}
-            if (defined $default_user_options->{'profile'});
-        $u{'info'} = $default_user_options->{'info'}
-            if (defined $default_user_options->{'info'});
-
-        if ($tied) {
-            $users->{$email} = join("\n", %u);
-        } else {
-            $users->{$email} = \%u;
-        }
-    }
-    $log->syslog('info', "%d included users from list %s",
-        $total, $includelist);
-    return $total;
-}
-
-## include a lists owners lists privileged_owners or lists_editors.
-sub _include_users_admin {
-    my ($users, $selection, $role, $default_user_options, $tied) = @_;
-#   il faut préparer une liste de hash avec le nom de liste, le nom de robot,
-#   le répertoire de la liset pour appeler
-#    load_admin_file décommanter le include_admin
-    my $lists;
-
-    unless ($role eq 'listmaster') {
-
-        if ($selection =~ /^\*\@(\S+)$/) {
-            $lists = get_lists($1);
-            my $robot = $1;
-        } else {
-            $selection =~ /^(\S+)@(\S+)$/;
-            $lists->[0] = $1;
-        }
-
-        foreach my $list (@$lists) {
-            #my $admin = $list->_load_list_config_file;
-        }
-    }
-}
-
-sub _include_users_file {
-    my ($users, $filename, $default_user_options, $tied) = @_;
-    $log->syslog('debug2', '(%s)', $filename);
-
-    my $total = 0;
-
-    unless (open(INCLUDE, "$filename")) {
-        $log->syslog('err', 'Unable to open file "%s"', $filename);
-        return undef;
-    }
-    $log->syslog('debug2', 'Including file %s', $filename);
-
-    my $id           = Sympa::Datasource::_get_datasource_id($filename);
-    my $lines        = 0;
-    my $emails_found = 0;
-    my $email_regexp = Sympa::Regexps::email();
-
-    while (<INCLUDE>) {
-        if ($lines > 49 && $emails_found == 0) {
-            $log->syslog(
-                'err',
-                'Too much errors in file %s (%s lines, %s emails found). Source file probably corrupted. Cancelling',
-                $filename,
-                $lines,
-                $emails_found
-            );
-            return undef;
-        }
-
-        ## Each line is expected to start with a valid email address
-        ## + an optional gecos
-        ## Empty lines are skipped
-        next if /^\s*$/;
-        next if /^\s*\#/;
-
-        ## Skip badly formed emails
-        unless (/^\s*($email_regexp)(\s*(\S.*))?\s*$/) {
-            $log->syslog('err', 'Skip badly formed line: "%s"', $_);
-            next;
-        }
-
-        my $email = Sympa::Tools::Text::canonic_email($1);
-
-        unless (Sympa::Tools::Text::valid_email($email)) {
-            $log->syslog('err', 'Skip badly formed email address: "%s"',
-                $email);
-            next;
-        }
-
-        $lines++;
-        next unless $email;
-        my $gecos = $5;
-        $emails_found++;
-
-        my %u;
-        ## Check if user has already been included
-        if ($users->{$email}) {
-            if ($tied) {
-                %u = split "\n", $users->{$email};
-            } else {
-                %u = %{$users->{$email}};
-            }
-        } else {
-            %u = %{$default_user_options};
-            $total++;
-        }
-        $u{'email'} = $email;
-        $u{'gecos'} = $gecos;
-        if ($u{'id'}) {
-            $u{'id'} = add_source_id($u{'id'}, $id);
-        } else {
-            $u{'id'} = $id;
-        }
-
-        $u{'visibility'} = $default_user_options->{'visibility'}
-            if (defined $default_user_options->{'visibility'});
-        $u{'reception'} = $default_user_options->{'reception'}
-            if (defined $default_user_options->{'reception'});
-        $u{'profile'} = $default_user_options->{'profile'}
-            if (defined $default_user_options->{'profile'});
-        $u{'info'} = $default_user_options->{'info'}
-            if (defined $default_user_options->{'info'});
-
-        if ($tied) {
-            $users->{$email} = join("\n", %u);
-        } else {
-            $users->{$email} = \%u;
-        }
-    }
-    close INCLUDE;
-
-    $log->syslog('info', '%d included users from file %s', $total, $filename);
-    return $total;
-}
-
-sub _include_users_remote_file {
-    my ($users, $param, $default_user_options, $tied) = @_;
-
-    my $url = $param->{'url'};
-
-    $log->syslog('debug', '(%s)', $url);
-
-    my $total = 0;
-    my $id    = Sympa::Datasource::_get_datasource_id($param);
-
-    my $fetch =
-        LWP::UserAgent->new(agent => 'Sympa/' . Sympa::Constants::VERSION);
-    my $req = HTTP::Request->new(GET => $url);
-
-    if (defined $param->{'user'} && defined $param->{'passwd'}) {
-        $req->authorization_basic($param->{'user'}, $param->{'passwd'});
-    }
-
-    my $res = $fetch->request($req);
-
-    # check the outcome
-    if ($res->is_success) {
-        my @remote_file  = split(/\n/, $res->content);
-        my $lines        = 0;
-        my $emails_found = 0;
-        my $email_regexp = Sympa::Regexps::email();
-
-        # forgot headers (all line before one that contain a email
-        foreach my $line (@remote_file) {
-            if ($lines > 49 && $emails_found == 0) {
-                $log->syslog(
-                    'err',
-                    'Too much errors in file %s (%s lines, %s emails found). Source file probably corrupted. Cancelling',
-                    $url,
-                    $lines,
-                    $emails_found
-                );
-                return undef;
-            }
-
-            ## Each line is expected to start with a valid email address
-            ## + an optional gecos
-            ## Empty lines are skipped
-            next if ($line =~ /^\s*$/);
-            next if ($line =~ /^\s*\#/);
-
-            ## Skip badly formed emails
-            unless ($line =~ /^\s*($email_regexp)(\s*(\S.*))?\s*$/) {
-                $log->syslog('err', 'Skip badly formed line: "%s"', $line);
-                next;
-            }
-
-            my $email = Sympa::Tools::Text::canonic_email($1);
-
-            unless (Sympa::Tools::Text::valid_email($email)) {
-                $log->syslog('err', 'Skip badly formed email address: "%s"',
-                    $line);
-                next;
-            }
-
-            $lines++;
-            next unless $email;
-            my $gecos = $5;
-            $emails_found++;
-
-            my %u;
-            ## Check if user has already been included
-            if ($users->{$email}) {
-                if ($tied) {
-                    %u = split "\n", $users->{$email};
-                } else {
-                    %u = %{$users->{$email}};
-                }
-            } else {
-                %u = %{$default_user_options};
-                $total++;
-            }
-            $u{'email'} = $email;
-            $u{'gecos'} = $gecos;
-            if ($u{'id'}) {
-                $u{'id'} = add_source_id($u{'id'}, $id);
-            } else {
-                $u{'id'} = $id;
-            }
-
-            $u{'visibility'} = $default_user_options->{'visibility'}
-                if (defined $default_user_options->{'visibility'});
-            $u{'reception'} = $default_user_options->{'reception'}
-                if (defined $default_user_options->{'reception'});
-            $u{'profile'} = $default_user_options->{'profile'}
-                if (defined $default_user_options->{'profile'});
-            $u{'info'} = $default_user_options->{'info'}
-                if (defined $default_user_options->{'info'});
-
-            if ($tied) {
-                $users->{$email} = join("\n", %u);
-            } else {
-                $users->{$email} = \%u;
-            }
-        }
-    } else {
-        $log->syslog('err', 'Unable to fetch remote file %s: %s',
-            $url, $res->message());
-        return undef;
-    }
-
-    #FIXME: Reset http credentials
-
-    $log->syslog('info', '%d included users from remote file %s',
-        $total, $url);
-    return $total;
-}
-
-## Returns a list of subscribers extracted from a remote LDAP Directory
-sub _include_users_ldap {
-    my ($users, $id, $source, $db, $default_user_options, $tied) = @_;
-    $log->syslog('debug2', '');
-
-    my $ldap_suffix = $source->{'suffix'};
-    my $ldap_filter = $source->{'filter'};
-    my $ldap_attrs  = $source->{'attrs'};
-    my $ldap_select = $source->{'select'};
-
-    my @attrs = split /\s*,\s*/, $ldap_attrs;
-    my ($email_attr, $gecos_attr) = @attrs;
-
-    ## LDAP and query handler
-    my $mesg;
-
-    ## Connection timeout (default is 120)
-    #my $timeout = 30;
-
-    unless ($db and $db->connect) {
-        $log->syslog('err', 'Unable to connect to the LDAP server "%s"',
-            $source->{'host'});
-        return undef;
-    }
-    $log->syslog('debug2',
-        'Searching on server %s; suffix %s; filter %s; attrs: %s',
-        $source->{'host'}, $ldap_suffix, $ldap_filter, $ldap_attrs);
-    $mesg = $db->do_operation(
-        'search',
-        base   => "$ldap_suffix",
-        filter => "$ldap_filter",
-        attrs  => [@attrs],
-        scope  => "$source->{'scope'}"
-    );
-    unless ($mesg) {
-        $log->syslog(
-            'err',
-            'LDAP search (single level) failed: %s (searching on server %s; suffix %s; filter %s; attrs: %s)',
-            $db->error(),
-            $source->{'host'},
-            $ldap_suffix,
-            $ldap_filter,
-            $ldap_attrs
-        );
-        return undef;
-    }
-
-    ## Counters.
-    my $total = 0;
-    my @emails;
-    my %emailsViewed;
-
-    while (my $e = $mesg->shift_entry) {
-        my $emailentry = $e->get_value($email_attr, asref => 1);
-        my $gecosentry = $e->get_value($gecos_attr, asref => 1);
-        $gecosentry = $gecosentry->[0] if ref $gecosentry eq 'ARRAY';
-
-        unless (defined $emailentry) {
-            next;
-        } elsif (ref $emailentry eq 'ARRAY') {
-            # Multiple values
-            foreach my $email (@{$emailentry}) {
-                my $cleanmail = Sympa::Tools::Text::canonic_email($email);
-                ## Skip badly formed emails
-                unless (Sympa::Tools::Text::valid_email($email)) {
-                    $log->syslog('err',
-                        'Skip badly formed email address: "%s"', $email);
-                    next;
-                }
-
-                next if $emailsViewed{$cleanmail};
-                push @emails, [$cleanmail, $gecosentry];
-                $emailsViewed{$cleanmail} = 1;
-                last if $ldap_select eq 'first';
-            }
-        } else {    #FIMXE: Probably not reached due to asref.
-            my $cleanmail = Sympa::Tools::Text::canonic_email($emailentry);
-            ## Skip badly formed emails
-            unless (Sympa::Tools::Text::valid_email($emailentry)) {
-                $log->syslog('err', 'Skip badly formed email address: "%s"',
-                    $emailentry);
-                next;
-            }
-
-            next if $emailsViewed{$cleanmail};
-            push @emails, [$cleanmail, $gecosentry];
-            $emailsViewed{$cleanmail} = 1;
-        }
-    }
-
-    unless ($db->disconnect()) {
-        $log->syslog('notice', 'Can\'t unbind from LDAP server %s',
-            $source->{'host'});
-        return undef;
-    }
-
-    foreach my $emailgecos (@emails) {
-        my ($email, $gecos) = @$emailgecos;
-        next if ($email =~ /^\s*$/);
-
-        $email = Sympa::Tools::Text::canonic_email($email);
-        my %u;
-        ## Check if user has already been included
-        if ($users->{$email}) {
-            if ($tied) {
-                %u = split "\n", $users->{$email};
-            } else {
-                %u = %{$users->{$email}};
-            }
-        } else {
-            %u = %{$default_user_options};
-            $total++;
-        }
-
-        $u{'email'}       = $email;
-        $u{'gecos'}       = $gecos if ($gecos);
-        $u{'date'}        = time;
-        $u{'update_date'} = time;
-        if ($u{'id'}) {
-            $u{'id'} = add_source_id($u{'id'}, $id);
-        } else {
-            $u{'id'} = $id;
-        }
-
-        $u{'visibility'} = $default_user_options->{'visibility'}
-            if (defined $default_user_options->{'visibility'});
-        $u{'reception'} = $default_user_options->{'reception'}
-            if (defined $default_user_options->{'reception'});
-        $u{'profile'} = $default_user_options->{'profile'}
-            if (defined $default_user_options->{'profile'});
-        $u{'info'} = $default_user_options->{'info'}
-            if (defined $default_user_options->{'info'});
-
-        if ($tied) {
-            $users->{$email} = join("\n", %u);
-        } else {
-            $users->{$email} = \%u;
-        }
-    }
-
-    $log->syslog('debug2', 'Unbinded from LDAP server %s', $source->{'host'});
-    $log->syslog('info', '%d included users from LDAP query', $total);
-
-    return $total;
-}
-
-## Returns a list of subscribers extracted indirectly from a remote LDAP
-## Directory using a two-level query
-sub _include_users_ldap_2level {
-    my ($users, $id, $source, $db, $default_user_options, $tied) = @_;
-    $log->syslog('debug2', '');
-
-    my $ldap_suffix1 = $source->{'suffix1'};
-    my $ldap_filter1 = $source->{'filter1'};
-    my $ldap_attrs1  = $source->{'attrs1'};
-    my $ldap_select1 = $source->{'select1'};
-    my $ldap_scope1  = $source->{'scope1'};
-    my $ldap_regex1  = $source->{'regex1'};
-    my $ldap_suffix2 = $source->{'suffix2'};
-    my $ldap_filter2 = $source->{'filter2'};
-    my $ldap_attrs2  = $source->{'attrs2'};
-    my $ldap_select2 = $source->{'select2'};
-    my $ldap_scope2  = $source->{'scope2'};
-    my $ldap_regex2  = $source->{'regex2'};
-    my @sync_errors  = ();
-
-    my ($email_attr, $gecos_attr) = split(/\s*,\s*/, $ldap_attrs2);
-    my @ldap_attrs2 = ($email_attr);
-    push @ldap_attrs2, $gecos_attr if ($gecos_attr);
-
-    ## LDAP and query handler
-    my $mesg;
-
-    unless ($db and $db->connect()) {
-        $log->syslog('err', 'Unable to connect to the LDAP server "%s"',
-            $source->{'host'});
-        return undef;
-    }
-
-    $log->syslog('debug2',
-        'Searching on server %s; suffix %s; filter %s; attrs: %s',
-        $source->{'host'}, $ldap_suffix1, $ldap_filter1, $ldap_attrs1);
-    $mesg = $db->do_operation(
-        'search',
-        base   => "$ldap_suffix1",
-        filter => "$ldap_filter1",
-        attrs  => ["$ldap_attrs1"],
-        scope  => "$ldap_scope1"
-    );
-    unless ($mesg) {
-        $log->syslog(
-            'err',
-            'LDAP search (1st level) failed: %s (searching on server %s; suffix %s; filter %s; attrs: %s)',
-            $db->error(),
-            $source->{'host'},
-            $ldap_suffix1,
-            $ldap_filter1,
-            $ldap_attrs1
-        );
-        return undef;
-    }
-
-    ## Counters.
-    my $total = 0;
-
-    ## returns a reference to a HASH where the keys are the DNs
-    ##  the second level hash's hold the attributes
-
-    my (@attrs, @emails);
-
-    while (my $e = $mesg->shift_entry) {
-        my $entry = $e->get_value($ldap_attrs1, asref => 1);
-
-        unless (defined $entry) {
-            next;
-        } elsif (ref $entry eq 'ARRAY') {
-            # Multiple values
-            foreach my $attr (@{$entry}) {
-                next if $ldap_select1 eq 'regex' and $attr !~ /$ldap_regex1/;
-                push @attrs, $attr;
-                last if $ldap_select1 eq 'first';
-            }
-        } else {    #FIXME: Probably not reached due to asref
-            next if $ldap_select1 eq 'regex' and $entry !~ /$ldap_regex1/;
-            push @attrs, $entry;
-        }
-    }
-
-    my %emailsViewed;
-
-    my ($suffix2, $filter2);
-    foreach my $attr (@attrs) {
-        my $escaped_attr;
-
-        # Escape LDAP characters occurring in attribute for search base.
-        if ($ldap_suffix2 =~ /[[]attrs1[]]\z/) {
-            # [attrs1] should be a DN, because it is search base or its root.
-            # Note: Don't canonicalize DN, because some LDAP servers e.g. AD
-            #   don't conform to standard on matching rule and canonicalization
-            #   might hurt integrity (cf. GH #474).
-            unless (defined Net::LDAP::Util::canonical_dn($attr)) {
-                $log->syslog('err', 'Attribute value is not a DN: %s', $attr);
-                next;
-            }
-            $escaped_attr = $attr;
-        } else {
-            # [attrs1] may be an attributevalue in DN.
-            $escaped_attr = Net::LDAP::Util::escape_dn_value($attr);
-        }
-        ($suffix2 = $ldap_suffix2) =~ s/\[attrs1\]/$escaped_attr/g;
-
-        # Escape LDAP characters occurring in attribute for search filter.
-        $escaped_attr = Net::LDAP::Util::escape_filter_value($attr);
-        ($filter2 = $ldap_filter2) =~ s/\[attrs1\]/$escaped_attr/g;
-
-        $log->syslog('debug2',
-            'Searching on server %s; suffix %s; filter %s; attrs: %s',
-            $source->{'host'}, $suffix2, $filter2, $ldap_attrs2);
-        $mesg = $db->do_operation(
-            'search',
-            base   => "$suffix2",
-            filter => "$filter2",
-            attrs  => [@ldap_attrs2],
-            scope  => "$ldap_scope2"
-        );
-        unless ($mesg) {
-            $log->syslog(
-                'err',
-                'LDAP search (2nd level) failed: %s. Node: %s (searching on server %s; suffix %s; filter %s; attrs: %s)',
-                $db->error(),
-                $attr,
-                $source->{'host'},
-                $suffix2,
-                $filter2,
-                $ldap_attrs2
-            );
-            push @sync_errors,
-                {
-                'error',       $db->error(),
-                'host',        $source->{'host'},
-                'suffix2',     $suffix2,
-                'fliter2',     $filter2,
-                'ldap_attrs2', $ldap_attrs2
-                };
-            next;
-        }
-
-        ## returns a reference to a HASH where the keys are the DNs
-        ##  the second level hash's hold the attributes
-
-        while (my $e = $mesg->shift_entry) {
-            my $emailentry = $e->get_value($email_attr, asref => 1);
-            my $gecosentry = $e->get_value($gecos_attr, asref => 1);
-            $gecosentry = $gecosentry->[0] if ref $gecosentry eq 'ARRAY';
-
-            unless (defined $emailentry) {
-                next;
-            } elsif (ref $emailentry eq 'ARRAY') {
-                # Multiple values
-                foreach my $email (@{$emailentry}) {
-                    my $cleanmail = Sympa::Tools::Text::canonic_email($email);
-                    ## Skip badly formed emails
-                    unless (Sympa::Tools::Text::valid_email($email)) {
-                        $log->syslog('err',
-                            'Skip badly formed email address: "%s"', $email);
-                        next;
-                    }
-
-                    next
-                        if $ldap_select2 eq 'regex'
-                        and $cleanmail !~ /$ldap_regex2/;
-                    next if $emailsViewed{$cleanmail};
-                    push @emails, [$cleanmail, $gecosentry];
-                    $emailsViewed{$cleanmail} = 1;
-                    last if $ldap_select2 eq 'first';
-                }
-            } else {    #FIXME: Probably not reached due to asref
-                my $cleanmail =
-                    Sympa::Tools::Text::canonic_email($emailentry);
-                ## Skip badly formed emails
-                unless (Sympa::Tools::Text::valid_email($emailentry)) {
-                    $log->syslog('err',
-                        'Skip badly formed email address: "%s"', $emailentry);
-                    next;
-                }
-
-                next
-                    if $ldap_select2 eq 'regex'
-                    and $cleanmail !~ /$ldap_regex2/;
-                next if $emailsViewed{$cleanmail};
-                push @emails, [$cleanmail, $gecosentry];
-                $emailsViewed{$cleanmail} = 1;
-            }
-        }
-    }
-
-    unless ($db->disconnect()) {
-        $log->syslog('err', 'Can\'t unbind from LDAP server %s',
-            $source->{'host'});
-        return undef;
-    }
-
-    foreach my $emailgecos (@emails) {
-        my ($email, $gecos) = @$emailgecos;
-        next if ($email =~ /^\s*$/);
-
-        $email = Sympa::Tools::Text::canonic_email($email);
-        my %u;
-        ## Check if user has already been included
-        if ($users->{$email}) {
-            if ($tied) {
-                %u = split "\n", $users->{$email};
-            } else {
-                %u = %{$users->{$email}};
-            }
-        } else {
-            %u = %{$default_user_options};
-            $total++;
-        }
-
-        $u{'email'}       = $email;
-        $u{'gecos'}       = $gecos if ($gecos);
-        $u{'date'}        = time;
-        $u{'update_date'} = time;
-        if ($u{'id'}) {
-            $u{'id'} = add_source_id($u{'id'}, $id);
-        } else {
-            $u{'id'} = $id;
-        }
-
-        $u{'visibility'} = $default_user_options->{'visibility'}
-            if (defined $default_user_options->{'visibility'});
-        $u{'reception'} = $default_user_options->{'reception'}
-            if (defined $default_user_options->{'reception'});
-        $u{'profile'} = $default_user_options->{'profile'}
-            if (defined $default_user_options->{'profile'});
-        $u{'info'} = $default_user_options->{'info'}
-            if (defined $default_user_options->{'info'});
-
-        if ($tied) {
-            $users->{$email} = join("\n", %u);
-        } else {
-            $users->{$email} = \%u;
-        }
-    }
-
-    $log->syslog('debug2', 'Unbinded from LDAP server %s', $source->{'host'});
-    $log->syslog('info', '%d included users from LDAP query 2level', $total);
-
-    my $result;
-    $result->{'total'} = $total;
-    if ($#sync_errors > -1) { $result->{'errors'} = \@sync_errors; }
-    return $result;
-}
-
-sub _include_sql_ca {
-    my $source = shift;
-    my $db     = shift;
-
-    return {} unless $db and $db->connect();
-
-    $log->syslog(
-        'debug',
-        '%s, email_entry = %s',
-        $source->{'sql_query'},
-        $source->{'email_entry'}
-    );
-
-    my $sth     = $db->do_prepared_query($source->{'sql_query'});
-    my $mailkey = $source->{'email_entry'};
-    my $ca      = $sth->fetchall_hashref($mailkey);
-    my $result;
-    foreach my $email (keys %{$ca}) {
-        foreach my $custom_attribute (keys %{$ca->{$email}}) {
-            $result->{$email}{$custom_attribute}{'value'} =
-                $ca->{$email}{$custom_attribute}
-                unless ($custom_attribute eq $mailkey);
-        }
-    }
-    return $result;
-}
-
-sub _include_ldap_ca {
-    my $source = shift;
-    my $db     = shift;
-
-    return {} unless $db and $db->connect();
-
-    $log->syslog('debug', 'Server %s; suffix %s; filter %s; attrs: %s',
-        $source->{'host'}, $source->{'suffix'}, $source->{'filter'},
-        $source->{'attrs'});
-
-    my @attrs = split(/\s*,\s*/, $source->{'attrs'});
-
-    my $mesg = $db->do_operation(
-        'search',
-        base   => $source->{'suffix'},
-        filter => $source->{'filter'},
-        attrs  => [@attrs],
-        scope  => $source->{'scope'}
-    );
-    unless ($mesg) {
-        $log->syslog(
-            'err',
-            'LDAP search (single level) failed: %s (searching on server %s; suffix %s; filter %s; attrs: %s)',
-            $db->error(),
-            $source->{'host'},
-            $source->{'suffix'},
-            $source->{'filter'},
-            $source->{'attrs'}
-        );
-        return {};
-    }
-
-    my $attributes;
-    while (my $entry = $mesg->shift_entry) {
-        my $email = $entry->get_value($source->{'email_entry'});
-        next unless ($email);
-        foreach my $attr (@attrs) {
-            next if ($attr eq $source->{'email_entry'});
-            $attributes->{$email}{$attr}{'value'} = $entry->get_value($attr);
-        }
-    }
-
-    return $attributes;
-}
-
-sub _include_ldap_2level_ca {
-    my $source = shift;
-    my $db     = shift;
-
-    return {} unless $db and $db->connect();
-
-    return {};
-
-    $log->syslog('debug', 'Server %s; suffix %s; filter %s; attrs: %s',
-        $source->{'host'}, $source->{'suffix'}, $source->{'filter'},
-        $source->{'attrs'});
-
-    my @attrs = split(/\s*,\s*/, $source->{'attrs'});
-
-    my $mesg = $db->do_operation(
-        'search',
-        base   => $source->{'suffix'},
-        filter => $source->{'filter'},
-        attrs  => [@attrs],
-        scope  => $source->{'scope'}
-    );
-    unless ($mesg) {
-        $log->syslog(
-            'err',
-            'LDAP search (single level) failed: %s (searching on server %s; suffix %s; filter %s; attrs: %s)',
-            $db->error(),
-            $source->{'host'},
-            $source->{'suffix'},
-            $source->{'filter'},
-            $source->{'attrs'}
-        );
-        return {};
-    }
-
-    my $attributes;
-    while (my $entry = $mesg->shift_entry) {
-        my $email = $entry->get_value($source->{'email_entry'});
-        next unless ($email);
-        foreach my $attr (@attrs) {
-            next if ($attr eq $source->{'email_entry'});
-            $attributes->{$email}{$attr}{'value'} = $entry->get_value($attr);
-        }
-    }
-
-    return $attributes;
-}
-
-## Returns a list of subscribers extracted from an remote Database
-sub _include_users_sql {
-    my ($users, $id, $source, $db, $default_user_options, $tied,
-        $fetch_timeout)
-        = @_;
-
-    my $sth;
-    unless ($db
-        and $db->connect()
-        and $sth = $db->do_prepared_query($source->{'sql_query'})) {
-        $log->syslog(
-            'err',
-            'Unable to connect to SQL datasource with parameters host: %s, database: %s',
-            $source->{'host'},
-            $source->{'db_name'}
-        );
-        return undef;
-    }
-    ## Counters.
-    my $total = 0;
-
-    ## Process the SQL results
-    my $array_of_users =
-        Sympa::Process::eval_in_time(sub { $sth->fetchall_arrayref },
-        $fetch_timeout);
-    $sth->finish;
-
-    unless (ref $array_of_users eq 'ARRAY') {
-        $log->syslog('err', 'Failed to include users from %s',
-            $source->{'name'});
-        return undef;
-    }
-
-    foreach my $row (@{$array_of_users}) {
-        my $email = $row->[0];    ## only get first field
-        my $gecos = $row->[1];    ## second field (if it exists) is gecos
-        ## Empty value
-        next if ($email =~ /^\s*$/);
-
-        $email = Sympa::Tools::Text::canonic_email($email);
-
-        ## Skip badly formed emails
-        unless (Sympa::Tools::Text::valid_email($email)) {
-            $log->syslog('err', 'Skip badly formed email address: "%s"',
-                $email);
-            next;
-        }
-
-        my %u;
-        ## Check if user has already been included
-        if ($users->{$email}) {
-            if ($tied eq 'tied') {
-                %u = split "\n", $users->{$email};
-            } else {
-                %u = %{$users->{$email}};
-            }
-        } else {
-            %u = %{$default_user_options};
-            $total++;
-        }
-
-        $u{'email'}       = $email;
-        $u{'gecos'}       = $gecos if ($gecos);
-        $u{'date'}        = time;
-        $u{'update_date'} = time;
-        if ($u{'id'}) {
-            $u{'id'} = add_source_id($u{'id'}, $id);
-        } else {
-            $u{'id'} = $id;
-        }
-
-        $u{'visibility'} = $default_user_options->{'visibility'}
-            if (defined $default_user_options->{'visibility'});
-        $u{'reception'} = $default_user_options->{'reception'}
-            if (defined $default_user_options->{'reception'});
-        $u{'profile'} = $default_user_options->{'profile'}
-            if (defined $default_user_options->{'profile'});
-        $u{'info'} = $default_user_options->{'info'}
-            if (defined $default_user_options->{'info'});
-
-        if ($tied eq 'tied') {
-            $users->{$email} = join("\n", %u);
-        } else {
-            $users->{$email} = \%u;
-        }
-    }
-    $db->disconnect();
-    $log->syslog('info', '%d included users from SQL query', $total);
-    return $total;
-}
-
-## Loads the list of subscribers from an external include source
-sub _load_list_members_from_include {
-    $log->syslog('debug2', '(%s, %s)', @_);
-    my $self     = shift;
-    my $old_subs = shift;
-
-    # To prevent overwriting actual list config.
-    my $sources = {
-        map {
-            ($_ => (Sympa::Tools::Data::dup_var($self->{'admin'}{$_}) || []))
-        } @sources_providing_listmembers
-    };
-
-    my %users;
-    my @depend_on;
-    my $total = 0;
-    my @errors;
-    my @ex_sources;
-
-    foreach my $entry (@{$self->{'admin'}{'member_include'}}) {
-        next unless $entry;
-
-        my $include_file = Sympa::search_fullpath(
-            $self,
-            $entry->{'source'} . '.incl',
-            subdir => 'data_sources'
-        );
-
-        unless (defined $include_file) {
-            $log->syslog('err', 'The file %s.incl doesn\'t exist',
-                $entry->{'source'});
-            return undef;
-        }
-
-        my $include_member;
-        my %parsing;
-
-        $parsing{'data'}     = $entry->{'source_parameters'};
-        $parsing{'template'} = "$entry->{'source'}\.incl";
-
-        my $name = "$entry->{'source'}\.incl";
-
-        my $include_path = $include_file;
-        if ($include_path =~ s/$name$//) {
-            $parsing{'include_path'} = $include_path;
-            $include_member =
-                $self->_load_include_admin_user_file($include_path,
-                \%parsing);
-        } else {
-            $log->syslog('err', 'Errors to get path of the the file %s.incl',
-                $entry->{'source'});
-            return undef;
-        }
-
-        if ($include_member and %$include_member) {
-            foreach my $type (@sources_providing_listmembers) {
-                my $defs = $include_member->{$type};
-                push @{$sources->{$type}}, @$defs if $defs and @$defs;
-            }
-        }
-    }
-
-    foreach my $type (@sources_providing_listmembers) {
-        foreach my $tmp_incl (@{$sources->{$type}}) {
-            # Work with a copy of admin hash branch to avoid including
-            # temporary variables into the actual admin hash.[bug #3182]
-            my $incl = Sympa::Tools::Data::dup_var($tmp_incl);
-
-            # As CA certificate is required, take it from site config.
-            if (    ref $incl eq 'HASH'
-                and $incl->{use_tls}
-                and $incl->{use_tls} ne 'none'
-                and not $incl->{ca_file}
-                and not $incl->{ca_path}) {
-                $incl->{ca_file} = $Conf::Conf{'cafile'}
-                    if $Conf::Conf{'cafile'};
-                $incl->{ca_path} = $Conf::Conf{'capath'}
-                    if $Conf::Conf{'capath'};
-            }
-
-            my $source_id = Sympa::Datasource::_get_datasource_id($tmp_incl);
-            my $source_is_new = defined $old_subs->{$source_id};
-
-            # Get the list of users.
-            # Verify if we can synchronize sources. If it's allowed OR there
-            # are new sources, we update the list, and can add subscribers.
-            # If we can't synchronize, we make an array with excluded sources.
-
-            my $included;
-            if ($type eq 'include_sql_query') {
-                my $db = Sympa::Database->new(
-                    $incl->{'db_type'},
-                    %$incl,
-                    db_host    => $incl->{'host'},
-                    db_options => $incl->{'connect_options'},
-                    db_user    => $incl->{'user'},
-                    db_passwd  => $incl->{'passwd'},
-                );
-                if (Sympa::Datasource::is_allowed_to_sync(
-                        $incl->{'nosync_time_ranges'}
-                    )
-                    or $source_is_new
-                ) {
-                    $log->syslog('debug', 'Is_new %d, syncing',
-                        $source_is_new);
-                    $included = _include_users_sql(
-                        \%users,
-                        $source_id,
-                        $incl,
-                        $db,
-                        $self->{'admin'}{'default_user_options'},
-                        'untied',
-                        $self->{'admin'}{'sql_fetch_timeout'}
-                    );
-                    unless (defined $included) {
-                        push @errors,
-                            {'type' => $type, 'name' => $incl->{'name'}};
-                    }
-                } else {
-                    my $exclusion_data = {
-                        'id'   => $source_id,
-                        'name' => $incl->{'name'},
-                    };
-                    push @ex_sources, $exclusion_data;
-                    $included = 0;
-                }
-            } elsif ($type eq 'include_ldap_query') {
-                my $db = Sympa::Database->new(
-                    'LDAP',
-                    %$incl,
-                    bind_dn       => $incl->{'user'},
-                    bind_password => $incl->{'passwd'},
-                );
-                if (Sympa::Datasource::is_allowed_to_sync(
-                        $incl->{'nosync_time_ranges'}
-                    )
-                    or $source_is_new
-                ) {
-                    $included =
-                        _include_users_ldap(\%users, $source_id, $incl, $db,
-                        $self->{'admin'}{'default_user_options'});
-                    unless (defined $included) {
-                        push @errors,
-                            {'type' => $type, 'name' => $incl->{'name'}};
-                    }
-                } else {
-                    my $exclusion_data = {
-                        'id'   => $source_id,
-                        'name' => $incl->{'name'},
-                    };
-                    push @ex_sources, $exclusion_data;
-                    $included = 0;
-                }
-            } elsif ($type eq 'include_ldap_2level_query') {
-                my $db = Sympa::Database->new(
-                    'LDAP',
-                    %$incl,
-                    bind_dn       => $incl->{'user'},
-                    bind_password => $incl->{'passwd'},
-                    timeout => $incl->{'timeout1'},    # Note: not "timeout"
-                );
-                if (Sympa::Datasource::is_allowed_to_sync(
-                        $incl->{'nosync_time_ranges'}
-                    )
-                    or $source_is_new
-                ) {
-                    my $result =
-                        _include_users_ldap_2level(\%users, $source_id, $incl,
-                        $db, $self->{'admin'}{'default_user_options'});
-                    if (defined $result) {
-                        $included = $result->{'total'};
-                        if (defined $result->{'errors'}) {
-                            $log->syslog('err',
-                                'Errors occurred during the second LDAP passe'
-                            );
-                            push @errors,
-                                {'type' => $type, 'name' => $incl->{'name'}};
-                        }
-                    } else {
-                        $included = undef;
-                        push @errors,
-                            {'type' => $type, 'name' => $incl->{'name'}};
-                    }
-                } else {
-                    my $exclusion_data = {
-                        'id'   => $source_id,
-                        'name' => $incl->{'name'},
-                    };
-                    push @ex_sources, $exclusion_data;
-                    $included = 0;
-                }
-            } elsif ($type eq 'include_remote_sympa_list') {
-                $included =
-                    $self->_include_users_remote_sympa_list(\%users, $incl,
-                    $self->{'dir'}, $self->{'domain'},
-                    $self->{'admin'}{'default_user_options'});
-                unless (defined $included) {
-                    push @errors,
-                        {'type' => $type, 'name' => $incl->{'name'}};
-                }
-            } elsif ($type eq 'include_sympa_list') {
-                if ($self->_inclusion_loop('member', $incl, 'recursive')) {
-                    $log->syslog(
-                        'err',
-                        'Loop detection in list inclusion: could not include again %s in list %s',
-                        $incl->{name},
-                        $self
-                    );
-                } else {
-                    $included =
-                        $self->_include_users_list(\%users, $incl,
-                        $self->{'admin'}{'default_user_options'});
-                    unless (defined $included) {
-                        push @errors,
-                            {'type' => $type, 'name' => $incl->{name}};
-                    } else {
-                        push @depend_on, $incl;
-                    }
-                }
-            } elsif ($type eq 'include_file') {
-                $included =
-                    _include_users_file(\%users, $incl,
-                    $self->{'admin'}{'default_user_options'});
-                unless (defined $included) {
-                    push @errors, {'type' => $type, 'name' => $incl};
-                }
-            } elsif ($type eq 'include_remote_file') {
-                $included =
-                    _include_users_remote_file(\%users, $incl,
-                    $self->{'admin'}{'default_user_options'});
-                unless (defined $included) {
-                    push @errors,
-                        {'type' => $type, 'name' => $incl->{'name'}};
-                }
-            }
-
-            unless (defined $included) {
-                $log->syslog('err', 'Inclusion %s failed in list %s',
-                    $type, $self);
-                next;
-            }
-            $total += $included;
-        }
-    }
-
-    ## If an error occurred, return an undef value
-    my $result = {
-        users      => \%users,
-        errors     => \@errors,
-        exclusions => \@ex_sources,
-        depend_on  => [
-            Sympa::Tools::Data::sort_uniq(
-                map {
-                    my $source_id = lc $_->{listname};
-                    $source_id = sprintf '%s@%s', $source_id,
-                        $self->{'domain'}
-                        unless 0 < index($source_id, '@');
-                    $source_id
-                } @depend_on
-            )
-        ],
-    };
-    ##use Data::Dumper;
-    ##if(open OUT, '>/tmp/result') { print OUT Dumper $result; close OUT }
-    return $result;
-}
-## Loads the list of admin users from an external include source
-sub _load_list_admin_from_include {
-    my $self = shift;
-    my $role = shift;
-    my $name = $self->{'name'};
-
-    $log->syslog('debug2', '(%s) For list %s', $role, $name);
-
-    my %admin_users;
-    my @depend_on;
-    my $total      = 0;
-    my $list_admin = $self->{'admin'};
-    my $dir        = $self->{'dir'};
-
-    foreach my $entry (@{$list_admin->{$role . "_include"}}) {
-
-        next unless (defined $entry);
-
-        my %option;
-        $option{'reception'} = $entry->{'reception'}
-            if (defined $entry->{'reception'});
-        $option{'visibility'} = $entry->{'visibility'}
-            if (defined $entry->{'visibility'});
-        $option{'profile'} = $entry->{'profile'}
-            if (defined $entry->{'profile'} && ($role eq 'owner'));
-
-        my $include_file = Sympa::search_fullpath(
-            $self,
-            $entry->{'source'} . '.incl',
-            subdir => 'data_sources'
-        );
-
-        unless (defined $include_file) {
-            $log->syslog('err', 'The file %s.incl doesn\'t exist',
-                $entry->{'source'});
-            return undef;
-        }
-
-        my $include_admin_user;
-        my %parsing;
-
-        $parsing{'data'}     = $entry->{'source_parameters'};
-        $parsing{'template'} = "$entry->{'source'}\.incl";
-
-        my $name = "$entry->{'source'}\.incl";
-
-        my $include_path = $include_file;
-        if ($include_path =~ s/$name$//) {
-            $parsing{'include_path'} = $include_path;
-            $include_admin_user =
-                $self->_load_include_admin_user_file($include_path,
-                \%parsing);
-        } else {
-            $log->syslog('err', 'Errors to get path of the the file %s.incl',
-                $entry->{'source'});
-            return undef;
-        }
-
-        foreach my $type (@sources_providing_listmembers) {
-            defined $total or last;
-
-            foreach my $tmp_incl (@{$include_admin_user->{$type}}) {
-
-                # Work with a copy of admin hash branch to avoid including
-                # temporary variables into the actual admin hash. [bug #3182]
-                my $incl = Sympa::Tools::Data::dup_var($tmp_incl);
-
-                # As CA certificate is required, take it from site config.
-                if (    ref $incl eq 'HASH'
-                    and $incl->{use_tls}
-                    and $incl->{use_tls} ne 'none'
-                    and not $incl->{ca_file}
-                    and not $incl->{ca_path}) {
-                    $incl->{ca_file} = $Conf::Conf{'cafile'}
-                        if $Conf::Conf{'cafile'};
-                    $incl->{ca_path} = $Conf::Conf{'capath'}
-                        if $Conf::Conf{'capath'};
-                }
-
-                # get the list of admin users
-                # does it need to define a 'default_admin_user_option'?
-                my $included;
-                if ($type eq 'include_sql_query') {
-                    my $db = Sympa::Database->new(
-                        $incl->{'db_type'},
-                        %$incl,
-                        db_host    => $incl->{'host'},
-                        db_options => $incl->{'connect_options'},
-                        db_user    => $incl->{'user'},
-                        db_passwd  => $incl->{'passwd'},
-                    );
-                    $included = _include_users_sql(
-                        \%admin_users,
-                        Sympa::Datasource::_get_datasource_id($incl),
-                        $incl,
-                        $db,
-                        \%option,
-                        'untied',
-                        $list_admin->{'sql_fetch_timeout'}
-                    );
-                } elsif ($type eq 'include_ldap_query') {
-                    my $db = Sympa::Database->new(
-                        'LDAP',
-                        %$incl,
-                        bind_dn       => $incl->{'user'},
-                        bind_password => $incl->{'passwd'},
-                    );
-                    $included =
-                        _include_users_ldap(\%admin_users,
-                        Sympa::Datasource::_get_datasource_id($incl),
-                        $incl, $db, \%option);
-                } elsif ($type eq 'include_ldap_2level_query') {
-                    my $db = Sympa::Database->new(
-                        'LDAP',
-                        %$incl,
-                        bind_dn       => $incl->{'user'},
-                        bind_password => $incl->{'passwd'},
-                        timeout => $incl->{'timeout1'},  # Note: not "timeout"
-                    );
-                    my $result =
-                        _include_users_ldap_2level(\%admin_users,
-                        Sympa::Datasource::_get_datasource_id($incl),
-                        $incl, $db, \%option);
-                    if (defined $result) {
-                        $included = $result->{'total'};
-                        if (defined $result->{'errors'}) {
-                            $log->syslog('err',
-                                'Errors occurred during the second LDAP passe. Please verify your LDAP query.'
-                            );
-                        }
-                    } else {
-                        $included = undef;
-                    }
-                } elsif ($type eq 'include_remote_sympa_list') {
-                    $included =
-                        $self->_include_users_remote_sympa_list(\%admin_users,
-                        $incl, $dir, $self->{'domain'}, \%option);
-                } elsif ($type eq 'include_sympa_list') {
-                    if ($self->_inclusion_loop($role, $incl, 0)) {
-                        #FIXME: Required?
-                        $log->syslog(
-                            'err',
-                            'Loop detection in list inclusion: could not include again %s in %s of %s',
-                            $incl->{name},
-                            $role,
-                            $self
-                        );
-                    } else {
-                        $included =
-                            $self->_include_users_list(\%admin_users, $incl,
-                            \%option);
-                        unless (defined $included) {
-                            # push @errors,
-                            #    {'type' => $type, 'name' => $incl->{name}};
-                        } else {
-                            push @depend_on, $incl;
-                        }
-                    }
-                } elsif ($type eq 'include_file') {
-                    $included =
-                        _include_users_file(\%admin_users, $incl, \%option);
-                } elsif ($type eq 'include_remote_file') {
-                    $included =
-                        _include_users_remote_file(\%admin_users, $incl,
-                        \%option);
-                }
-                unless (defined $included) {
-                    $log->syslog('err', 'Inclusion %s %s failed in list %s',
-                        $role, $type, $name);
-                    next;
-                }
-                $total += $included;
-            }
-        }
-
-        ## If an error occurred, return an undef value
-        unless (defined $total) {
-            return undef;
-        }
-    }
-
-    return {
-        users     => \%admin_users,
-        depend_on => [
-            Sympa::Tools::Data::sort_uniq(
-                map {
-                    my $source_id = lc $_->{listname};
-                    $source_id = sprintf '%s@%s', $source_id,
-                        $self->{'domain'}
-                        unless 0 < index($source_id, '@');
-                    $source_id
-                } @depend_on
-            )
-        ],
-    };
-}
-
-# Load an include admin user file (xx.incl)
-#FIXME: Would be merged to _load_list_config_file() which mostly duplicates.
-sub _load_include_admin_user_file {
-    $log->syslog('debug3', '(%s, %s, %s)', @_);
-    my $self    = shift;
-    my $file    = shift;
-    my $parsing = shift;
-
-    my $robot = $self->{'domain'};
-
-    my $pinfo = {};
-    # 'include_list' is kept for comatibility with 6.2.15 or earlier.
-    my @sources = (@sources_providing_listmembers, 'include_list');
-    @{$pinfo}{@sources} =
-        @{Sympa::Robot::list_params($robot) || {}}{@sources};
-
-    my %include;
-    my (@paragraphs);
-
-    my @data = split(',', $parsing->{'data'}) if defined $parsing->{'data'};
-    my $vars = {'param' => \@data};
-    my $output = '';
-
-    my $template =
-        Sympa::Template->new(undef,
-        include_path => [$parsing->{'include_path'}]);
-    unless ($template->parse($vars, $parsing->{'template'}, \$output)) {
-        $log->syslog('err', 'Failed to parse %s', $parsing->{'template'});
-        return undef;
-    }
-
-    my @lines = split('\n', $output);
-
-    my $i = 0;
-    foreach my $line (@lines) {
-        if ($line =~ /^\s*$/) {
-            $i++ if $paragraphs[$i];
-        } else {
-            push @{$paragraphs[$i]}, $line;
-        }
-    }
-
-    for my $index (0 .. $#paragraphs) {
-        my @paragraph = @{$paragraphs[$index]};
-
-        my $pname;
-
-        ## Clean paragraph, keep comments
-        for my $i (0 .. $#paragraph) {
-            my $changed = undef;
-            for my $j (0 .. $#paragraph) {
-                if ($paragraph[$j] =~ /^\s*\#/) {
-                    chomp($paragraph[$j]);
-                    push @{$include{'comment'}}, $paragraph[$j];
-                    splice @paragraph, $j, 1;
-                    $changed = 1;
-                } elsif ($paragraph[$j] =~ /^\s*$/) {
-                    splice @paragraph, $j, 1;
-                    $changed = 1;
-                }
-
-                last if $changed;
-            }
-
-            last unless $changed;
-        }
-
-        ## Empty paragraph
-        next unless ($#paragraph > -1);
-
-        ## Look for first valid line
-        unless ($paragraph[0] =~ /^\s*([\w-]+)(\s+.*)?$/) {
-            $log->syslog('info', 'Bad paragraph "%s" in %s',
-                @paragraph, $file);
-            next;
-        }
-
-        $pname = $1;
-
-        # Parameter aliases (compatibility concerns).
-        my $alias = $pinfo->{$pname}{'obsolete'};
-        if ($alias and $pinfo->{$alias}) {
-            $paragraph[0] =~ s/^\s*$pname/$alias/;
-            $pname = $alias;
-        }
-
-        unless ($pinfo->{$pname}) {
-            $log->syslog('info', 'Unknown parameter "%s" in %s',
-                $pname, $file);
-            next;
-        }
-
-        ## Uniqueness
-        if (defined $include{$pname}) {
-            unless (($pinfo->{$pname}{'occurrence'} eq '0-n')
-                or ($pinfo->{$pname}{'occurrence'} eq '1-n')) {
-                $log->syslog('info', 'Multiple parameter "%s" in %s',
-                    $pname, $file);
-            }
-        }
-
-        ## Line or Paragraph
-        if (ref $pinfo->{$pname}{'file_format'} eq 'HASH') {
-            ## This should be a paragraph
-            unless ($#paragraph > 0) {
-                $log->syslog(
-                    'info',
-                    'Expecting a paragraph for "%s" parameter in %s, ignore it',
-                    $pname,
-                    $file
-                );
-                next;
-            }
-
-            ## Skipping first line
-            shift @paragraph;
-
-            my %hash;
-            for my $i (0 .. $#paragraph) {
-                next if ($paragraph[$i] =~ /^\s*\#/);
-
-                unless ($paragraph[$i] =~ /^\s*(\w+)\s*/) {
-                    $log->syslog('info', 'Bad line "%s" in %s',
-                        $paragraph[$i], $file);
-                }
-
-                my $key = $1;
-
-                # Subparameter aliases (compatibility concerns).
-                # Note: subparameter alias was introduced by 6.2.15.
-                my $alias = $pinfo->{$pname}{'format'}{$key}{'obsolete'};
-                if ($alias and $pinfo->{$pname}{'format'}{$alias}) {
-                    $paragraph[$i] =~ s/^\s*$key/$alias/;
-                    $key = $alias;
-                }
-
-                unless (defined $pinfo->{$pname}{'file_format'}{$key}) {
-                    $log->syslog('info',
-                        'Unknown key "%s" in paragraph "%s" in %s',
-                        $key, $pname, $file);
-                    next;
-                }
-
-                unless ($paragraph[$i] =~
-                    /^\s*$key(?:\s+($pinfo->{$pname}{'file_format'}{$key}{'file_format'}))?\s*$/i
-                ) {
-                    chomp($paragraph[$i]);
-                    $log->syslog('info',
-                        'Bad entry "%s" for key "%s", paragraph "%s" in %s',
-                        $paragraph[$i], $key, $pname, $file);
-                    next;
-                }
-
-                $hash{$key} =
-                    $self->_load_list_param($key, $1,
-                    $pinfo->{$pname}{'file_format'}{$key});
-            }
-
-            ## Apply defaults & Check required keys
-            my $missing_required_field;
-            foreach my $k (keys %{$pinfo->{$pname}{'file_format'}}) {
-
-                ## Default value
-                unless (defined $hash{$k}) {
-                    if (defined $pinfo->{$pname}{'file_format'}{$k}{'default'}
-                    ) {
-                        $hash{$k} = $self->_load_list_param(
-                            $k,
-                            $pinfo->{$pname}{'file_format'}{$k}{'default'},
-                            $pinfo->{$pname}{'file_format'}{$k}
-                        );
-                    }
-                }
-                ## Required fields
-                if ($pinfo->{$pname}{'file_format'}{$k}{'occurrence'} eq '1'
-                    and not $pinfo->{$pname}{'file_format'}{$k}{'obsolete'}) {
-                    unless (defined $hash{$k}) {
-                        $log->syslog('info',
-                            'Missing key "%s" in param "%s" in %s',
-                            $k, $pname, $file);
-                        $missing_required_field++;
-                    }
-                }
-            }
-
-            next if $missing_required_field;
-
-            ## Should we store it in an array
-            if (($pinfo->{$pname}{'occurrence'} =~ /n$/)) {
-                push @{$include{$pname}}, \%hash;
-            } else {
-                $include{$pname} = \%hash;
-            }
-        } else {
-            ## This should be a single line
-            unless ($#paragraph == 0) {
-                $log->syslog('info',
-                    'Expecting a single line for "%s" parameter in %s',
-                    $pname, $file);
-            }
-
->>>>>>> 46e8265c
             unless ($paragraph[0] =~
                 /^\s*$pname(?:\s+($pinfo->{$pname}{'file_format'}))?\s*$/i) {
                 chomp($paragraph[0]);
                 $log->syslog('info', 'Bad entry "%s" in %s',
-<<<<<<< HEAD
                     $paragraph[0], $filename);
                 next;
             }
-=======
-                    $paragraph[0], $file);
-                next;
-            }
-
-            my $value = $self->_load_list_param($pname, $1, $pinfo->{$pname});
-
-            if (($pinfo->{$pname}{'occurrence'} =~ /n$/)
-                && !(ref($value) =~ /^ARRAY/)) {
-                push @{$include{$pname}}, $value;
-            } else {
-                $include{$pname} = $value;
-            }
-        }
-    }
-
-    _load_include_admin_user_postprocess(\%include);
-
-    return \%include;
-}
-
-## Returns a ref to an array containing the ids (as computed by
-## Sympa::Datasource::_get_datasource_id) of the list of memebers given as
-## argument.
-sub get_list_of_sources_id {
-    my $self                = shift;
-    my $list_of_subscribers = shift;
-
-    my %old_subs_id;
-    foreach my $old_sub (keys %{$list_of_subscribers}) {
-        my $ids = $list_of_subscribers->{$old_sub}{'id'};
-        $ids = '' unless defined $ids;
-        my @tmp_old_tab = split /,/, $ids;
-        foreach my $raw (@tmp_old_tab) {
-            $old_subs_id{$raw} = 1;
-        }
-    }
-    return \%old_subs_id;
-}
-
-sub sync_include_ca {
-    my $self  = shift;
-    my $admin = $self->{'admin'};
-    my $purge = shift;
-    my %users;
-    my %changed;
-
-    $self->purge_ca() if ($purge);
-
-    $log->syslog('debug', 'Syncing CA');
-
-    for (
-        my $user = $self->get_first_list_member();
-        $user;
-        $user = $self->get_next_list_member()
-    ) {
-        $users{$user->{'email'}} = $user->{'custom_attribute'};
-    }
-
-    foreach my $type ('include_sql_ca', 'include_ldap_ca',
-        'include_ldap_2level_ca') {
-        foreach my $tmp_incl (@{$admin->{$type}}) {
-            ## Work with a copy of admin hash branch to avoid including
-            ## temporary variables into the actual admin hash.[bug #3182]
-            my $incl = Sympa::Tools::Data::dup_var($tmp_incl);
-
-            # As CA certificate is required, take it from site config.
-            if (    ref $incl eq 'HASH'
-                and $incl->{use_tls}
-                and $incl->{use_tls} ne 'none'
-                and not $incl->{ca_file}
-                and not $incl->{ca_path}) {
-                $incl->{ca_file} = $Conf::Conf{'cafile'}
-                    if $Conf::Conf{'cafile'};
-                $incl->{ca_path} = $Conf::Conf{'capath'}
-                    if $Conf::Conf{'capath'};
-            }
-
-            my $db;
-            my $srcca = undef;
-            if ($type eq 'include_sql_ca') {
-                $db = Sympa::Database->new(
-                    $incl->{'db_type'},
-                    %$incl,
-                    db_host    => $incl->{'host'},
-                    db_options => $incl->{'connect_options'},
-                    db_user    => $incl->{'user'},
-                    db_passwd  => $incl->{'passwd'},
-                );
-            } elsif ($type eq 'include_ldap_ca'
-                or $type eq 'include_ldap_2level_ca') {
-                $db = Sympa::Database->new(
-                    'LDAP',
-                    %$incl,
-                    bind_dn       => $incl->{'user'},
-                    bind_password => $incl->{'passwd'},
-                    timeout => ($incl->{'timeout'} || $incl->{'timeout1'}),
-                );
-            }
-            next unless $db;
-            if (Sympa::Datasource::is_allowed_to_sync(
-                    $incl->{'nosync_time_ranges'}
-                )
-            ) {
-                my $getter = '_' . $type;
-                {    # Magic inside
-                    no strict "refs";
-                    $srcca = $getter->($incl, $db);
-                }
-                if (defined($srcca)) {
-                    foreach my $email (keys %$srcca) {
-                        $users{$email} = {} unless (defined $users{$email});
-                        foreach my $key (keys %{$srcca->{$email}}) {
-                            next
-                                if ($users{$email}{$key}{'value'} eq
-                                $srcca->{$email}{$key}{'value'});
-                            $users{$email}{$key} = $srcca->{$email}{$key};
-                            $changed{$email} = 1;
-                        }
-                    }
-                }
-            }
-            unless ($db->disconnect()) {
-                $log->syslog('notice', 'Can\'t unbind from source %s', $type);
-                return undef;
-            }
-        }
-    }
-
-    foreach my $email (keys %changed) {
-        if ($self->update_list_member(
-                $email, custom_attribute => $users{$email}
-            )
-        ) {
-            $log->syslog('debug', 'Updated user %s', $email);
-        } else {
-            $log->syslog('err', 'Could not update user %s', $email);
-        }
-    }
-
-    return 1;
-}
-
-### Purge synced custom attributes from user records, only keep user writable
-### ones
-sub purge_ca {
-    my $self  = shift;
-    my $admin = $self->{'admin'};
-    my %userattributes;
-    my %users;
-
-    $log->syslog('debug', 'Purge CA');
-
-    foreach my $attr (@{$admin->{'custom_attribute'}}) {
-        $userattributes{$attr->{'id'}} = 1;
-    }
-
-    for (
-        my $user = $self->get_first_list_member();
-        $user;
-        $user = $self->get_next_list_member()
-    ) {
-        next unless (keys %{$user->{'custom_attribute'}});
-        my $attributes;
-        foreach my $id (keys %{$user->{'custom_attribute'}}) {
-            next unless (defined $userattributes{$id});
-            $attributes->{$id} = $user->{'custom_attribute'}{$id};
-        }
-        $users{$user->{'email'}} = $attributes;
-    }
-
-    foreach my $email (keys %users) {
-        if ($self->update_list_member(
-                $email, custom_attribute => $users{$email}
-            )
-        ) {
-            $log->syslog('debug', 'Updated user %s', $email);
-        } else {
-            $log->syslog('err', 'Could not update user %s', $email);
-        }
-    }
-
-    return 1;
-}
-
-sub sync_include {
-    $log->syslog('debug', '(%s, %s)', @_);
-    my $self   = shift;
-    my $option = shift;
-
-    my %old_subscribers;
-    my $total           = 0;
-    my $errors_occurred = 0;
-
-    ## Load a hash with the old subscribers
-    for (
-        my $user = $self->get_first_list_member();
-        $user;
-        $user = $self->get_next_list_member()
-    ) {
-        $old_subscribers{lc($user->{'email'})} = $user;
-
-        ## User neither included nor subscribed = > set subscribed to 1
-        unless ($old_subscribers{lc($user->{'email'})}{'included'}
-            || $old_subscribers{lc($user->{'email'})}{'subscribed'}) {
-            $log->syslog('notice',
-                'Update user %s neither included nor subscribed',
-                $user->{'email'});
-            unless (
-                $self->update_list_member(
-                    lc($user->{'email'}),
-                    update_date => time,
-                    subscribed  => 1
-                )
-            ) {
-                $log->syslog(
-                    'err', '(%s) Failed to update %s',
-                    $self, lc($user->{'email'})
-                );
-                next;
-            }
-            $old_subscribers{lc($user->{'email'})}{'subscribed'} = 1;
-        }
-
-        $total++;
-    }
-
-    ## Load a hash with the new subscriber list
-    my $new_subscribers;
-    unless ($option and $option eq 'purge') {
-        my $result =
-            $self->_load_list_members_from_include(
-            $self->get_list_of_sources_id(\%old_subscribers))
-            || {};
-        $new_subscribers = $result->{'users'};
-        my @errors     = @{$result->{'errors'}};
-        my @exclusions = @{$result->{'exclusions'}};
-        my @depend_on  = @{$result->{depend_on} || []};
-
-        ## If include sources were not available, do not update subscribers
-        ## Use DB cache instead and warn the listmaster.
-        if (@errors) {
-            $log->syslog(
-                'err',
-                'Errors occurred while synchronizing datasources for list %s',
-                $self
-            );
-            $errors_occurred = 1;
-            Sympa::send_notify_to_listmaster($self, 'sync_include_failed',
-                {'errors' => \@errors});
-            return undef;
-        }
-
-        # Feed the new_subscribers hash with users previously subscribed
-        # with data sources not used because we were not in the period of
-        # time during which synchronization is allowed. This will prevent
-        # these users from being unsubscribed.
-        if (@exclusions) {
-            foreach my $ex_sources (@exclusions) {
-                my $id = $ex_sources->{'id'};
-                foreach my $email (keys %old_subscribers) {
-                    if ($old_subscribers{$email}{'id'} =~ /$id/g) {
-                        $new_subscribers->{$email}{'date'} =
-                            $old_subscribers{$email}{'date'};
-                        $new_subscribers->{$email}{'update_date'} =
-                            $old_subscribers{$email}{'update_date'};
-                        $new_subscribers->{$email}{'visibility'} =
-                            $self->get_default_user_options->{'visibility'}
-                            if defined $self->get_default_user_options->{
-                            'visibility'};
-                        $new_subscribers->{$email}{'reception'} =
-                            $self->get_default_user_options->{'reception'}
-                            if defined $self->get_default_user_options->{
-                            'reception'};
-                        $new_subscribers->{$email}{'profile'} =
-                            $self->get_default_user_options->{'profile'}
-                            if defined $self->get_default_user_options->{
-                            'profile'};
-                        $new_subscribers->{$email}{'info'} =
-                            $self->get_default_user_options->{'info'}
-                            if
-                            defined $self->get_default_user_options->{'info'};
-                        if (defined $new_subscribers->{$email}{'id'}
-                            && $new_subscribers->{$email}{'id'} ne '') {
-                            $new_subscribers->{$email}{'id'} = join(',',
-                                split(',', $new_subscribers->{$email}{'id'}),
-                                $id);
-                        } else {
-                            $new_subscribers->{$email}{'id'} =
-                                $old_subscribers{$email}{'id'};
-                        }
-                    }
-                }
-            }
-        }
-
-        # Update inclusion dependency (added on 6.2.16).
-        $self->_update_inclusion_table('member', @depend_on);
-    }
-
-    my $data_exclu;
-    my @subscriber_exclusion;
-
-    ## Gathering a list of emails for a the list in 'exclusion_table'
-    $data_exclu = $self->get_exclusion();
-
-    my $key = 0;
-    while ($data_exclu->{'emails'}->[$key]) {
-        push @subscriber_exclusion, $data_exclu->{'emails'}->[$key];
-        $key = $key + 1;
-    }
-
-    my $users_added   = 0;
-    my $users_updated = 0;
->>>>>>> 46e8265c
 
             my $value = $self->_load_list_param($pname, $1, $pinfo->{$pname});
 
