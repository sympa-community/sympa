--- conflicted
+++ resolved
@@ -5917,1018 +5917,6 @@
     my $field   = shift;
     my %options = @_;
 
-    my $robot = $self->{'domain'};
-
-    if ($field eq 'id') {
-        $message->add_header('List-Id',
-            sprintf('<%s.%s>', $self->{'name'}, $self->{'domain'}));
-    } elsif ($field eq 'help') {
-        $message->add_header(
-            'List-Help',
-            sprintf(
-                '<%s>',
-                Sympa::Tools::Text::mailtourl(
-                    Sympa::get_address($self, 'sympa'),
-                    query => {subject => 'help'}
-                )
-            )
-        );
-    } elsif ($field eq 'unsubscribe') {
-        $message->add_header(
-            'List-Unsubscribe',
-            sprintf(
-                '<%s>',
-                Sympa::Tools::Text::mailtourl(
-                    Sympa::get_address($self, 'sympa'),
-                    query => {
-                        subject => sprintf('unsubscribe %s', $self->{'name'})
-                    }
-                )
-            )
-        );
-    } elsif ($field eq 'subscribe') {
-        $message->add_header(
-            'List-Subscribe',
-            sprintf(
-                '<%s>',
-                Sympa::Tools::Text::mailtourl(
-                    Sympa::get_address($self, 'sympa'),
-                    query =>
-                        {subject => sprintf('subscribe %s', $self->{'name'})}
-                )
-            )
-        );
-    } elsif ($field eq 'post') {
-        $message->add_header(
-            'List-Post',
-            sprintf('<%s>',
-                Sympa::Tools::Text::mailtourl(Sympa::get_address($self)))
-        );
-    } elsif ($field eq 'owner') {
-        $message->add_header(
-            'List-Owner',
-            sprintf(
-                '<%s>',
-                Sympa::Tools::Text::mailtourl(
-                    Sympa::get_address($self, 'owner')
-                )
-            )
-        );
-    } elsif ($field eq 'archive') {
-        if (Conf::get_robot_conf($robot, 'wwsympa_url')
-            and $self->is_web_archived()) {
-            $message->add_header('List-Archive',
-                sprintf('<%s>', Sympa::get_url($self, 'arc')));
-        } else {
-            return 0;
-        }
-    } elsif ($field eq 'archived_at') {
-        if (Conf::get_robot_conf($robot, 'wwsympa_url')
-            and $self->is_web_archived()) {
-            # Use possiblly anonymized Message-Id: field instead of
-            # {message_id} attribute.
-            my $message_id = Sympa::Tools::Text::canonic_message_id(
-                $message->get_header('Message-Id'));
-
-            my $arc;
-            if (defined $options{arc} and length $options{arc}) {
-                $arc = $options{arc};
-            } else {
-                my @now = localtime time;
-                $arc = sprintf '%04d-%02d', 1900 + $now[5], $now[4] + 1;
-            }
-            $message->add_header(
-                'Archived-At',
-                sprintf(
-                    '<%s>',
-                    Sympa::get_url(
-                        $self, 'arcsearch_id',
-                        paths => [$arc, $message_id]
-                    )
-                )
-            );
-        } else {
-            return 0;
-        }
-    } else {
-        die sprintf 'Unknown field "%s".  Ask developer', $field;
-    }
-
-    return 1;
-}
-
-# connect to stat_counter_table and extract data.
-# DEPRECATED: No longer used.
-#sub get_data;
-
-sub _update_list_db {
-    my ($self) = shift;
-    my @admins;
-    my $i;
-    my $adm_txt;
-    my $ed_txt;
-
-    my $name = $self->{'name'};
-    my $searchkey =
-        Sympa::Tools::Text::clip(
-        Sympa::Tools::Text::foldcase($self->{'admin'}{'subject'} // ''), 255);
-    my $status = $self->{'admin'}{'status'};
-    my $robot  = $self->{'domain'};
-
-    my $family = $self->{'admin'}{'family_name'};
-    $family = undef unless defined $family and length $family;
-
-    my $web_archive = $self->is_web_archived ? 1 : 0;
-    my $topics = join ',',
-        grep { defined $_ and length $_ and $_ ne 'others' }
-        @{$self->{'admin'}{'topics'} || []};
-    $topics = ",$topics," if length $topics;
-
-    my $creation_epoch = $self->{'admin'}{'creation'}->{'date_epoch'};
-    my $creation_email = $self->{'admin'}{'creation'}->{'email'};
-    my $update_epoch   = $self->{'admin'}{'update'}->{'date_epoch'};
-    my $update_email   = $self->{'admin'}{'update'}->{'email'};
-# This may be added too.
-#     my $latest_instantiation_epoch =
-#         $self->{'admin'}{'latest_instantiation'}->{'date_epoch'};
-#     my $latest_instantiation_email =
-#         $self->{'admin'}{'latest_instantiation'}->{'email'};
-
-# Not yet implemented.
-#     eval { $config = Storable::nfreeze($self->{'admin'}); };
-#     if ($@) {
-#         $log->syslog('err',
-#             'Failed to save the config to database. error: %s', $@);
-#         return undef;
-#     }
-
-    push @sth_stack, $sth;
-    my $sdm = Sympa::DatabaseManager->instance;
-
-    # update database cache
-    # try INSERT then UPDATE
-    unless (
-        $sdm
-        and $sth = $sdm->do_prepared_query(
-            q{UPDATE list_table
-              SET status_list = ?, name_list = ?, robot_list = ?,
-                  family_list = ?,
-                  creation_epoch_list = ?, creation_email_list = ?,
-                  update_epoch_list = ?, update_email_list = ?,
-                  searchkey_list = ?, web_archive_list = ?, topics_list = ?
-              WHERE robot_list = ? AND name_list = ?},
-            $status, $name, $robot,
-            $family,
-            $creation_epoch, $creation_email,
-            $update_epoch,   $update_email,
-            $searchkey, $web_archive, $topics,
-            $robot,     $name
-        )
-        and $sth->rows
-        or $sth = $sdm->do_prepared_query(
-            q{INSERT INTO list_table
-              (status_list, name_list, robot_list, family_list,
-               creation_epoch_list, creation_email_list,
-               update_epoch_list, update_email_list,
-               searchkey_list, web_archive_list, topics_list)
-              VALUES (?, ?, ?, ?, ?, ?, ?, ?, ?, ?, ?)},
-            $status,         $name, $robot, $family,
-            $creation_epoch, $creation_email,
-            $update_epoch,   $update_email,
-            $searchkey, $web_archive, $topics
-        )
-        and $sth->rows
-    ) {
-        $log->syslog('err', 'Unable to update list %s in database', $self);
-        $sth = pop @sth_stack;
-        return undef;
-    }
-
-    # If inclusion settings do no longer exist, inclusion_table won't be
-    # sync'ed anymore.  Rows left behind should be removed.
-    foreach my $role (qw(member owner editor)) {
-        unless ($self->has_data_sources($role)) {
-            $sdm and $sdm->do_prepared_query(
-                q{DELETE FROM inclusion_table
-                  WHERE target_inclusion = ? AND role_inclusion = ?},
-                $self->get_id, $role
-            );
-        }
-    }
-
-    $sth = pop @sth_stack;
-
-    return 1;
-}
-
-sub _flush_list_db {
-    my $listname = shift;
-
-    my $sth;
-    my $sdm = Sympa::DatabaseManager->instance;
-    unless ($listname) {
-        # Do DELETE because SQLite does not have TRUNCATE TABLE.
-        $sth = $sdm->do_prepared_query('DELETE FROM list_table');
-    } else {
-        $sth = $sdm->do_prepared_query(
-            q{DELETE FROM list_table
-              WHERE name_list = ?}, $listname
-        );
-    }
-
-    unless ($sth) {
-        $log->syslog('err', 'Unable to flush lists table');
-        return undef;
-    }
-}
-
-# Moved to Sympa::ListOpt::get_title().
-#sub get_option_title;
-
-# Return a hash from the edit_list_conf file.
-# Old name: tools::load_edit_list_conf().
-sub _load_edit_list_conf {
-    $log->syslog('debug2', '(%s, %s => %s)', @_);
-    my $self    = shift;
-    my %options = @_;
-
-    my $robot = $self->{'domain'};
-
-    my $pinfo = {
-        %{Sympa::Robot::list_params($self->{'domain'})},
-        %Sympa::ListDef::user_info
-    };
-
-    # Load edit_list.conf: Track by file, not domain (file may come from
-    # server, robot, family or list context).
-    my $last_path_config  = $self->{_path}{edit_list} // '';
-    my $path_config       = Sympa::search_fullpath($self, 'edit_list.conf');
-    my $last_mtime_config = $self->{_mtime}{edit_list} // POSIX::INT_MIN();
-    my $mtime_config      = Sympa::Tools::File::get_mtime($path_config);
-    return
-           unless $options{reload_config}
-        or not $self->{_edit_list}
-        or $last_path_config ne $path_config
-        or $last_mtime_config < $mtime_config;
-
-    my $fh;
-    unless (open $fh, '<', $path_config) {
-        $log->syslog('err', 'Unable to open config file %s: %m',
-            $path_config);
-        $self->{_edit_list} = {};
-        return;
-    }
-
-    my $conf;
-    my $error_in_conf;
-    my $role_re =
-        qr'(?:listmaster|privileged_owner|owner|editor|subscriber|default)'i;
-    my $priv_re = qr'(?:read|write|hidden)'i;
-    my $line_re =
-        qr/\A\s*(\S+)\s+($role_re(?:\s*,\s*$role_re)*)\s+($priv_re)\s*\z/i;
-    foreach my $line (<$fh>) {
-        next unless $line =~ /\S/;
-        next if $line =~ /\A\s*#/;
-        chomp $line;
-
-        if ($line =~ /$line_re/) {
-            my ($param, $role, $priv) = ($1, $2, $3);
-
-            # Resolve alias.
-            my $key;
-            ($param, $key) = split /[.]/, $param, 2;
-            if ($pinfo->{$param}) {
-                my $alias = $pinfo->{$param}{obsolete};
-                if ($alias and $pinfo->{$alias}) {
-                    $param = $alias;
-                }
-                if (    $key
-                    and ref $pinfo->{$param}{'format'} eq 'HASH'
-                    and $pinfo->{$param}{'format'}{$key}) {
-                    my $alias = $pinfo->{$param}{'format'}{$key}{obsolete};
-                    if ($alias and $pinfo->{$param}{'format'}{$alias}) {
-                        $key = $alias;
-                    }
-                }
-            }
-            $param = $param . '.' . $key if $key;
-
-            my @roles = split /\s*,\s*/, $role;
-            foreach my $r (@roles) {
-                $r =~ s/^\s*(\S+)\s*$/$1/;
-                if ($r eq 'default') {
-                    $error_in_conf = 1;
-                    $log->syslog('notice', '"default" is no more recognised');
-                    foreach my $set (qw(owner privileged_owner listmaster)) {
-                        $conf->{$param}{$set} = $priv;
-                    }
-                    next;
-                }
-                $conf->{$param}{$r} = $priv;
-            }
-        } else {
-            $log->syslog('info', 'Unknown parameter in %s (Ignored): %s',
-                $path_config, $line);
-            next;
-        }
-    }
-
-    if ($error_in_conf) {
-        Sympa::send_notify_to_listmaster($robot, 'edit_list_error',
-            [$path_config]);
-    }
-
-    close $fh;
-
-    $self->{_path}{edit_list}  = $path_config;
-    $self->{_mtime}{edit_list} = $mtime_config;
-    $self->{_edit_list}        = $conf;
-}
-
-###### END of the List package ######
-
-1;
-
-__END__
-
-=encoding utf-8
-
-=head1 NAME
-
-Sympa::List - Mailing list
-
-=head1 DESCRIPTION
-
-L<Sympa::List> represents the mailing list on Sympa.
-
-=head2 Methods
-
-=over
-
-=item new( $name, [ $domain [ {options...} ] ] )
-
-I<Constructor>.
-Creates a new object which will be used for a list and
-eventually loads the list if a name is given. Returns
-a List object.
-
-Parameters
-
-FIXME @todo doc
-
-=item add_list_admin ( ROLE, USERS, ... )
-
-Adds a new admin user to the list. May overwrite existing
-entries.
-
-=item add_list_header ( $message, $field_type )
-
-FIXME @todo doc
-
-=item add_list_member ( USER, HASHPTR )
-
-Adds a new user to the list. May overwrite existing
-entries.
-
-=item available_reception_mode ( )
-
-I<Instance method>.
-FIXME @todo doc
-
-Note: Since Sympa 6.1.18, this returns an array under array context.
-
-=item delete_list_admin ( ROLE, ARRAY )
-
-Delete the indicated admin user with the predefined role from the list.
-ROLE may be C<'owner'> or C<'editor'>.
-
-=item delete_list_member ( ARRAY )
-
-Delete the indicated users from the list.
-
-=item delete_list_member_picture ( $email )
-
-Deletes a member's picture file.
-
-=item destroy_multiton ( )
-I<Instance method>.
-Destroy multiton instance. FIXME
-
-=item dump_users ( ROLE )
-
-Dump user information in user store into file C<I<$role>.dump> under
-list directory. ROLE may be C<'member'>, C<'owner'> or C<'editor'>.
-
-=item find_picture_filenames ( $email )
-
-Returns the type of a pictures according to the user.
-
-=item find_picture_paths ( )
-
-I<Instance method>.
-FIXME @todo doc
-
-=item find_picture_url ( $email )
-
-Find pictures URL
-
-=item get_admins ( $role, [ filter =E<gt> \@filters ] )
-
-I<Instance method>.
-Gets users of the list with one of following roles.
-
-=over
-
-=item C<actual_editor>
-
-Editors belonging to the list.
-If there are no such users, owners of the list.
-
-=item C<editor>
-
-Editors belonging to the list.
-
-=item C<owner>
-
-Owners of the list.
-
-=item C<privileged_owner>
-
-Owners whose C<profile> attribute is C<privileged>.
-
-=item C<receptive_editor>
-
-Editors belonging to the list and whose reception mode is C<mail>.
-If there are no such users, owners whose reception mode is C<mail>.
-
-=item C<receptive_owner>
-
-Owners whose reception mode is C<mail>.
-
-=back
-
-Optional filter may be:
-
-=over
-
-=item [email =E<gt> $email]
-
-Limit result to the user with their e-mail $email.
-
-=back
-
-Returns:
-
-In array context, returns (possiblly empty or single-item) array of users.
-In scalar context, returns reference to it.
-In case of database error, returns empty array or undefined value.
-
-=item get_admins_email ( $role )
-
-I<Instance method>.
-Gets an array of emails of list admins with role
-C<receptive_editor>, C<actual_editor>, C<receptive_owner> or C<owner>.
-
-=item get_archive_dir ( )
-
-I<Instance method>.
-FIXME @todo doc
-
-=item get_available_msg_topic ( )
-
-I<Instance method>.
-FIXME @todo doc
-
-=item get_bounce_address ( WHO, [ OPTS, ... ] )
-
-Return the VERP address of the list for the user WHO.
-
-FIXME: VERP addresses have the name of originating robot, not mail host.
-
-=item get_bounce_dir ( )
-
-I<Instance method>.
-FIXME @todo doc
-
-=item get_cert ( )
-
-I<Instance method>.
-FIXME @todo doc
-
-=item get_config_changes ( )
-
-I<Instance method>.
-FIXME @todo doc
-
-=item get_cookie ()
-
-Returns the cookie for a list, if available.
-
-=item get_current_admins ( ... )
-
-I<Instance method>.
-FIXME @todo doc
-
-=item get_default_user_options ()
-
-Returns a default option of the list for subscription.
-
-=item get_first_list_member ()
-
-Returns a hash to the first user on the list.
-
-=item get_id ( )
-
-Return the list ID, different from the list address (uses the robot name)
-
-=item get_including_lists ( $role )
-
-I<Instance method>.
-List of lists including specified list and hosted by a whole site.
-
-Parameter:
-
-=over
-
-=item $role
-
-Role of included users.
-C<'member'>, C<'owner'> or C<'editor'>.
-
-=back
-
-Returns:
-
-Arrayref of <Sympa::List> instances.
-Return C<undef> on failure.
-
-=item get_list_member ( USER )
-
-Returns a subscriber of the list.
-
-=item get_max_size ()
-
-Returns the maximum allowed size for a message.
-
-=item get_members ( $role, [ offset => $offset ], [ order => $order ],
-[ limit => $limit ])
-
-I<Instance method>.
-Gets users of the list with one of following roles.
-
-=over
-
-=item C<member>
-
-Members of the list, either subscribed or included.
-
-=item C<unconcealed_member>
-
-Members whose C<visibility> property is not C<conceal>.
-
-=back
-
-Optional parameters:
-
-=over
-
-=item limit => $limit
-
-=item offset => $offset
-
-=item order => $order
-
-TBD.
-
-=back
-
-Returns:
-
-In array context, returns (possiblly empty or single-item) array of users.
-In scalar context, returns reference to it.
-In case of database error, returns empty array or undefined value.
-
-=item get_msg_count ( )
-
-I<Instance method>.
-Returns the number of messages sent to the list.
-FIXME
-
-=item get_next_bouncing_list_member ( )
-
-I<Instance method>.
-Loop for all subsequent bouncing users.
-FIXME
-
-=item get_next_delivery_date ( )
-
-I<Instance method>.
-Returns the date epoch for next delivery planned for a list.
-
-Note: As of 6.2a.41, returns C<undef> if parameter is not set or invalid.
-Previously it returned current time.
-
-=item get_next_list_member ()
-
-Returns a hash to the next users, until we reach the end of
-the list.
-
-=item get_param_value ( $param, [ $as_arrayref ] )
-
-I<instance method>.
-Returns the list parameter value.
-the parameter is simple (I<name>) or composed (I<name>C<.>I<minor>)
-the value is a scalar or a ref on an array of scalar
-(for parameter digest : only for days).
-
-=item get_picture_path ( )
-
-I<Instance method>.
-FIXME
-
-=item get_recipients_per_mode ( )
-
-I<Instance method>.
-FIXME @todo doc
-
-=item get_reply_to ()
-
-Returns an array with the Reply-To values.
-
-=item get_resembling_members ( $role, $searchkey )
-
-I<instance method>.
-TBD.
-
-=item get_stats ( )
-
-Returns array of the statistics.
-
-=item get_total ( [ 'nocache' ] )
-
-Returns the number of subscribers to the list.
-
-=item get_total_bouncing ( )
-
-I<Instance method>.
-Gets total number of bouncing subscribers.
-
-=item has_data_sources ( )
-
-I<Instance method>.
-Checks if a list has data sources.
-
-=item has_included_users ( $role )
-
-I<Instance method>.
-FIXME @todo doc
-
-=item insert_delete_exclusion ( $email, C<"insert">|C<"delete"> )
-
-I<Instance method>.
-Update the exclusion table.
-FIXME @todo doc
-
-=item is_admin ( $role, $user )
-
-I<Instance method>.
-Returns true if $user has $role
-(C<privileged_owner>, C<owner>, C<actual_editor> or C<editor>) on the list.
-
-=item is_archived ()
-
-Returns true is the list is configured to keep archives of
-its messages.
-
-=item is_archiving_enabled ( )
-
-Returns true is the list is configured to keep archives of
-its messages, i.e. process_archive parameter is set to "on".
-
-=item is_available_msg_topic ( $topic )
-
-I<Instance method>.
-Checks for a topic if it is available in the list
-(look for each list parameter C<msg_topic.name>).
-
-=item is_available_reception_mode ( $mode )
-
-I<Instance method>.
-Is a reception mode in the parameter reception of the available_user_options
-section?
-
-=item is_digest ( )
-
-I<Instance method>.
-Does the list support digest mode?
-
-=item is_included ( )
-
-Returns true value if the list is included in another list(s).
-
-=item is_list_member ( USER )
-
-Returns true if the indicated user is member of the list.
-
-=item is_member_excluded ( $email )
-
-I<Instance method>.
-FIXME @todo doc
-
-=item is_moderated ()
-
-Returns true if the list is moderated.
-FIXME this may not be useful.
-
-=item is_msg_topic_tagging_required ( )
-
-I<Instance method>.
-Checks for the list parameter msg_topic_tagging
-if it is set to 'required'.
-
-=item is_there_msg_topic ( )
-
-I<Instance method>.
-Tests if some msg_topic are defined.
-
-=item is_web_archived ( )
-
-I<Instance method>.
-Is the list web archived?
-
-FIXME: Broken. Use scenario or is_archiving_enabled().
-
-=item load ( )
-
-Loads the indicated list into the object.
-
-=item load_data_sources_list ( $robot )
-
-I<Instance method>.
-Loads all data sources.
-FIXME: Used only in wwsympa.fcgi.
-
-=item may_edit ( $param, $who, [ options, ... ] )
-
-I<Instance method>.
-May the indicated user edit the indicated list parameter or not?
-FIXME @todo doc
-
-=item parse_list_member_bounce ( $user )
-
-I<Instance method>.
-FIXME @todo doc
-
-=item restore_suspended_subscription ( $email )
-
-I<Instance method>.
-FIXME @todo doc
-
-=item restore_users ( ROLE )
-
-Import user information into user store from file C<I<$role>.dump> under
-list directory. ROLE may be C<'member'>, C<'owner'> or C<'editor'>.
-
-=item save_config ( LIST )
-
-Saves the indicated list object to the disk files.
-
-=item search_list_among_robots ( $listname )
-
-I<Instance method>.
-FIXME @todo doc
-
-=item select_list_members_for_topic ( $topic, \@emails )
-
-I<Instance method>.
-FIXME @todo doc
-
-=item send_notify_to_owner ( $operation, $params )
-
-I<Instance method>.
-FIXME @todo doc
-
-=item send_probe_to_user ( $type, $who )
-
-I<Instance method>.
-FIXME @todo doc
-
-=item set_status_error_config ( $msg, parameters, ... )
-
-I<Instance method>.
-FIXME @todo doc
-
-=item suspend_subscription ( $email, $list, $data, $robot )
-
-I<Function>.
-FIXME This should be a instance method.
-FIXME @todo doc
-
-=item sync_include ( $role, options... )
-
-I<Instance method>.
-FIXME would be obsoleted.
-FIXME @todo doc
-
-=item update_config_changes ( )
-
-I<Instance method>.
-FIXME @todo doc
-
-=item update_list_admin ( USER, ROLE, HASHPTR )
-
-Sets the new values given in the hash for the admin user.
-
-=item update_list_member ( $email, key =E<gt> value, ... )
-
-I<Instance method>.
-Sets the new values given in the pairs for the user.
-
-=item update_stats ( count, [ sent, bytes, sent_by_bytes ] )
-
-Updates the stats, argument is number of bytes, returns list fo the updated
-values.  Returns zeroes if failed.
-
-=back
-
-=head2 Functions
-
-=over
-
-=item get_lists ( [ $that, [ options, ... ] ] )
-
-I<Function>.
-List of lists hosted by a family, a robot or whole site.
-
-=over 4
-
-=item $that
-
-Robot, Sympa::Family object or site (default).
-
-=item options, ...
-
-Hash including options passed to Sympa::List->new() (see load()) and any of
-following pairs:
-
-=over 4
-
-=item C<'filter' =E<gt> [ KEYS =E<gt> VALS, ... ]>
-
-Filter with list profiles.  When any of items specified by KEYS
-(separated by C<"|">) have any of values specified by VALS,
-condition by that pair is satisfied.
-KEYS prefixed by C<"!"> mean negated condition.
-Only lists satisfying all conditions of query are returned.
-Currently available keys and values are:
-
-=over 4
-
-=item 'creation' => TIME
-
-=item 'creation<' => TIME
-
-=item 'creation>' => TIME
-
-Creation date is equal to, earlier than or later than the date (UNIX time).
-
-=item 'member' => EMAIL
-
-=item 'owner' => EMAIL
-
-=item 'editor' => EMAIL
-
-Specified user is a subscriber, owner or editor of the list.
-
-=item 'name' => STRING
-
-=item 'name%' => STRING
-
-=item '%name%' => STRING
-
-Exact, prefixed or substring match against list name,
-case-insensitive.
-
-=item 'status' => "STATUS|..."
-
-Status of list.  One of 'open', 'closed', 'pending',
-'error_config' and 'family_closed'.
-
-=item 'subject' => STRING
-
-=item 'subject%' => STRING
-
-=item '%subject%' => STRING
-
-Exact, prefixed or substring match against list subject,
-case-insensitive (case folding is Unicode-aware).
-
-=item 'topics' => "TOPIC|..."
-
-Exact match against any of list topics.
-'others' or 'topicsless' means no topics.
-
-=item 'update' => TIME
-
-=item 'update<' => TIME
-
-=item 'update>' => TIME
-
-Date of last update is equal to, earlier than or later than the date (UNIX time).
-
-=begin comment
-
-=item 'web_archive' => ( 1 | 0 )
-
-Whether Web archive of the list is available.  1 or 0.
-
-=end comment
-
-=back
-
-=item C<'limit' =E<gt> NUMBER >
-
-Limit the number of results.
-C<0> means no limit (default).
-Note that this option may be applied prior to C<'order'> option.
-
-=item C<'order' =E<gt> [ KEY, ... ]>
-
-Subordinate sort key(s).  The results are sorted primarily by robot names
-then by other key(s).  Keys prefixed by C<"-"> mean descendent ordering.
-Available keys are:
-
-=over 4
-
-=item C<'creation'>
-
-Creation date.
-
-=item C<'name'>
-
-List name, case-insensitive.  It is the default.
-
-=item C<'total'>
-
-Estimated number of subscribers.
-
-=item C<'update'>
-
-Date of last update.
-
-=back
-
-=back
-
-=begin comment 
-
-##=item REQUESTED_LISTS
-##
-##Arrayref to name of requested lists, if any.
-
-=end comment
-
-=back
-
-Returns a ref to an array of List objects.
-
-=item get_robots ( )
-
-I<Function>.
-List of robots hosted by Sympa.
-
-=item get_which ( EMAIL, ROBOT, ROLE )
-
-I<Function>.
-Get a list of lists where EMAIL assumes this ROLE (owner, editor or member) of
-function to any list in ROBOT.
-
-=back
-
-=head2 Obsoleted methods
-
-=over
-
-=item add_admin_user ( USER, ROLE, HASHPTR )
-
-DEPRECATED.
-Use add_list_admin().
-
-=item am_i ( ROLE, USER )
-
-DEPRECATED. Use is_admin().
-
-=item archive_exist ( FILE )
-
-DEPRECATED.
-Returns true if the indicated file exists.
-
-=item archive_ls ()
-
-DEPRECATED.
-Returns the list of available files, if any.
-
-<<<<<<< HEAD
     my $robot = $self->{'domain'};
     my $wwsympa_url = Conf::get_robot_conf($robot, 'wwsympa_url');
 
@@ -6994,12 +5982,949 @@
             # {message_id} attribute.
             my $message_id = Sympa::Tools::Text::canonic_message_id(
                 $message->get_header('Message-Id'));
-=======
+
+            my $arc;
+            if (defined $options{arc} and length $options{arc}) {
+                $arc = $options{arc};
+            } else {
+                my @now = localtime time;
+                $arc = sprintf '%04d-%02d', 1900 + $now[5], $now[4] + 1;
+            }
+            $message->add_header(
+                'Archived-At',
+                sprintf(
+                    '<%s>',
+                    Sympa::get_url(
+                        $self, 'arcsearch_id',
+                        paths => [$arc, $message_id]
+                    )
+                )
+            );
+        } else {
+            return 0;
+        }
+    } else {
+        die sprintf 'Unknown field "%s".  Ask developer', $field;
+    }
+
+    return 1;
+}
+
+# connect to stat_counter_table and extract data.
+# DEPRECATED: No longer used.
+#sub get_data;
+
+sub _update_list_db {
+    my ($self) = shift;
+    my @admins;
+    my $i;
+    my $adm_txt;
+    my $ed_txt;
+
+    my $name = $self->{'name'};
+    my $searchkey =
+        Sympa::Tools::Text::clip(
+        Sympa::Tools::Text::foldcase($self->{'admin'}{'subject'} // ''), 255);
+    my $status = $self->{'admin'}{'status'};
+    my $robot  = $self->{'domain'};
+
+    my $family = $self->{'admin'}{'family_name'};
+    $family = undef unless defined $family and length $family;
+
+    my $web_archive = $self->is_web_archived ? 1 : 0;
+    my $topics = join ',',
+        grep { defined $_ and length $_ and $_ ne 'others' }
+        @{$self->{'admin'}{'topics'} || []};
+    $topics = ",$topics," if length $topics;
+
+    my $creation_epoch = $self->{'admin'}{'creation'}->{'date_epoch'};
+    my $creation_email = $self->{'admin'}{'creation'}->{'email'};
+    my $update_epoch   = $self->{'admin'}{'update'}->{'date_epoch'};
+    my $update_email   = $self->{'admin'}{'update'}->{'email'};
+# This may be added too.
+#     my $latest_instantiation_epoch =
+#         $self->{'admin'}{'latest_instantiation'}->{'date_epoch'};
+#     my $latest_instantiation_email =
+#         $self->{'admin'}{'latest_instantiation'}->{'email'};
+
+# Not yet implemented.
+#     eval { $config = Storable::nfreeze($self->{'admin'}); };
+#     if ($@) {
+#         $log->syslog('err',
+#             'Failed to save the config to database. error: %s', $@);
+#         return undef;
+#     }
+
+    push @sth_stack, $sth;
+    my $sdm = Sympa::DatabaseManager->instance;
+
+    # update database cache
+    # try INSERT then UPDATE
+    unless (
+        $sdm
+        and $sth = $sdm->do_prepared_query(
+            q{UPDATE list_table
+              SET status_list = ?, name_list = ?, robot_list = ?,
+                  family_list = ?,
+                  creation_epoch_list = ?, creation_email_list = ?,
+                  update_epoch_list = ?, update_email_list = ?,
+                  searchkey_list = ?, web_archive_list = ?, topics_list = ?
+              WHERE robot_list = ? AND name_list = ?},
+            $status, $name, $robot,
+            $family,
+            $creation_epoch, $creation_email,
+            $update_epoch,   $update_email,
+            $searchkey, $web_archive, $topics,
+            $robot,     $name
+        )
+        and $sth->rows
+        or $sth = $sdm->do_prepared_query(
+            q{INSERT INTO list_table
+              (status_list, name_list, robot_list, family_list,
+               creation_epoch_list, creation_email_list,
+               update_epoch_list, update_email_list,
+               searchkey_list, web_archive_list, topics_list)
+              VALUES (?, ?, ?, ?, ?, ?, ?, ?, ?, ?, ?)},
+            $status,         $name, $robot, $family,
+            $creation_epoch, $creation_email,
+            $update_epoch,   $update_email,
+            $searchkey, $web_archive, $topics
+        )
+        and $sth->rows
+    ) {
+        $log->syslog('err', 'Unable to update list %s in database', $self);
+        $sth = pop @sth_stack;
+        return undef;
+    }
+
+    # If inclusion settings do no longer exist, inclusion_table won't be
+    # sync'ed anymore.  Rows left behind should be removed.
+    foreach my $role (qw(member owner editor)) {
+        unless ($self->has_data_sources($role)) {
+            $sdm and $sdm->do_prepared_query(
+                q{DELETE FROM inclusion_table
+                  WHERE target_inclusion = ? AND role_inclusion = ?},
+                $self->get_id, $role
+            );
+        }
+    }
+
+    $sth = pop @sth_stack;
+
+    return 1;
+}
+
+sub _flush_list_db {
+    my $listname = shift;
+
+    my $sth;
+    my $sdm = Sympa::DatabaseManager->instance;
+    unless ($listname) {
+        # Do DELETE because SQLite does not have TRUNCATE TABLE.
+        $sth = $sdm->do_prepared_query('DELETE FROM list_table');
+    } else {
+        $sth = $sdm->do_prepared_query(
+            q{DELETE FROM list_table
+              WHERE name_list = ?}, $listname
+        );
+    }
+
+    unless ($sth) {
+        $log->syslog('err', 'Unable to flush lists table');
+        return undef;
+    }
+}
+
+# Moved to Sympa::ListOpt::get_title().
+#sub get_option_title;
+
+# Return a hash from the edit_list_conf file.
+# Old name: tools::load_edit_list_conf().
+sub _load_edit_list_conf {
+    $log->syslog('debug2', '(%s, %s => %s)', @_);
+    my $self    = shift;
+    my %options = @_;
+
+    my $robot = $self->{'domain'};
+
+    my $pinfo = {
+        %{Sympa::Robot::list_params($self->{'domain'})},
+        %Sympa::ListDef::user_info
+    };
+
+    # Load edit_list.conf: Track by file, not domain (file may come from
+    # server, robot, family or list context).
+    my $last_path_config  = $self->{_path}{edit_list} // '';
+    my $path_config       = Sympa::search_fullpath($self, 'edit_list.conf');
+    my $last_mtime_config = $self->{_mtime}{edit_list} // POSIX::INT_MIN();
+    my $mtime_config      = Sympa::Tools::File::get_mtime($path_config);
+    return
+           unless $options{reload_config}
+        or not $self->{_edit_list}
+        or $last_path_config ne $path_config
+        or $last_mtime_config < $mtime_config;
+
+    my $fh;
+    unless (open $fh, '<', $path_config) {
+        $log->syslog('err', 'Unable to open config file %s: %m',
+            $path_config);
+        $self->{_edit_list} = {};
+        return;
+    }
+
+    my $conf;
+    my $error_in_conf;
+    my $role_re =
+        qr'(?:listmaster|privileged_owner|owner|editor|subscriber|default)'i;
+    my $priv_re = qr'(?:read|write|hidden)'i;
+    my $line_re =
+        qr/\A\s*(\S+)\s+($role_re(?:\s*,\s*$role_re)*)\s+($priv_re)\s*\z/i;
+    foreach my $line (<$fh>) {
+        next unless $line =~ /\S/;
+        next if $line =~ /\A\s*#/;
+        chomp $line;
+
+        if ($line =~ /$line_re/) {
+            my ($param, $role, $priv) = ($1, $2, $3);
+
+            # Resolve alias.
+            my $key;
+            ($param, $key) = split /[.]/, $param, 2;
+            if ($pinfo->{$param}) {
+                my $alias = $pinfo->{$param}{obsolete};
+                if ($alias and $pinfo->{$alias}) {
+                    $param = $alias;
+                }
+                if (    $key
+                    and ref $pinfo->{$param}{'format'} eq 'HASH'
+                    and $pinfo->{$param}{'format'}{$key}) {
+                    my $alias = $pinfo->{$param}{'format'}{$key}{obsolete};
+                    if ($alias and $pinfo->{$param}{'format'}{$alias}) {
+                        $key = $alias;
+                    }
+                }
+            }
+            $param = $param . '.' . $key if $key;
+
+            my @roles = split /\s*,\s*/, $role;
+            foreach my $r (@roles) {
+                $r =~ s/^\s*(\S+)\s*$/$1/;
+                if ($r eq 'default') {
+                    $error_in_conf = 1;
+                    $log->syslog('notice', '"default" is no more recognised');
+                    foreach my $set (qw(owner privileged_owner listmaster)) {
+                        $conf->{$param}{$set} = $priv;
+                    }
+                    next;
+                }
+                $conf->{$param}{$r} = $priv;
+            }
+        } else {
+            $log->syslog('info', 'Unknown parameter in %s (Ignored): %s',
+                $path_config, $line);
+            next;
+        }
+    }
+
+    if ($error_in_conf) {
+        Sympa::send_notify_to_listmaster($robot, 'edit_list_error',
+            [$path_config]);
+    }
+
+    close $fh;
+
+    $self->{_path}{edit_list}  = $path_config;
+    $self->{_mtime}{edit_list} = $mtime_config;
+    $self->{_edit_list}        = $conf;
+}
+
+###### END of the List package ######
+
+1;
+
+__END__
+
+=encoding utf-8
+
+=head1 NAME
+
+Sympa::List - Mailing list
+
+=head1 DESCRIPTION
+
+L<Sympa::List> represents the mailing list on Sympa.
+
+=head2 Methods
+
+=over
+
+=item new( $name, [ $domain [ {options...} ] ] )
+
+I<Constructor>.
+Creates a new object which will be used for a list and
+eventually loads the list if a name is given. Returns
+a List object.
+
+Parameters
+
+FIXME @todo doc
+
+=item add_list_admin ( ROLE, USERS, ... )
+
+Adds a new admin user to the list. May overwrite existing
+entries.
+
+=item add_list_header ( $message, $field_type )
+
+FIXME @todo doc
+
+=item add_list_member ( USER, HASHPTR )
+
+Adds a new user to the list. May overwrite existing
+entries.
+
+=item available_reception_mode ( )
+
+I<Instance method>.
+FIXME @todo doc
+
+Note: Since Sympa 6.1.18, this returns an array under array context.
+
+=item delete_list_admin ( ROLE, ARRAY )
+
+Delete the indicated admin user with the predefined role from the list.
+ROLE may be C<'owner'> or C<'editor'>.
+
+=item delete_list_member ( ARRAY )
+
+Delete the indicated users from the list.
+
+=item delete_list_member_picture ( $email )
+
+Deletes a member's picture file.
+
+=item destroy_multiton ( )
+I<Instance method>.
+Destroy multiton instance. FIXME
+
+=item dump_users ( ROLE )
+
+Dump user information in user store into file C<I<$role>.dump> under
+list directory. ROLE may be C<'member'>, C<'owner'> or C<'editor'>.
+
+=item find_picture_filenames ( $email )
+
+Returns the type of a pictures according to the user.
+
+=item find_picture_paths ( )
+
+I<Instance method>.
+FIXME @todo doc
+
+=item find_picture_url ( $email )
+
+Find pictures URL
+
+=item get_admins ( $role, [ filter =E<gt> \@filters ] )
+
+I<Instance method>.
+Gets users of the list with one of following roles.
+
+=over
+
+=item C<actual_editor>
+
+Editors belonging to the list.
+If there are no such users, owners of the list.
+
+=item C<editor>
+
+Editors belonging to the list.
+
+=item C<owner>
+
+Owners of the list.
+
+=item C<privileged_owner>
+
+Owners whose C<profile> attribute is C<privileged>.
+
+=item C<receptive_editor>
+
+Editors belonging to the list and whose reception mode is C<mail>.
+If there are no such users, owners whose reception mode is C<mail>.
+
+=item C<receptive_owner>
+
+Owners whose reception mode is C<mail>.
+
+=back
+
+Optional filter may be:
+
+=over
+
+=item [email =E<gt> $email]
+
+Limit result to the user with their e-mail $email.
+
+=back
+
+Returns:
+
+In array context, returns (possiblly empty or single-item) array of users.
+In scalar context, returns reference to it.
+In case of database error, returns empty array or undefined value.
+
+=item get_admins_email ( $role )
+
+I<Instance method>.
+Gets an array of emails of list admins with role
+C<receptive_editor>, C<actual_editor>, C<receptive_owner> or C<owner>.
+
+=item get_archive_dir ( )
+
+I<Instance method>.
+FIXME @todo doc
+
+=item get_available_msg_topic ( )
+
+I<Instance method>.
+FIXME @todo doc
+
+=item get_bounce_address ( WHO, [ OPTS, ... ] )
+
+Return the VERP address of the list for the user WHO.
+
+FIXME: VERP addresses have the name of originating robot, not mail host.
+
+=item get_bounce_dir ( )
+
+I<Instance method>.
+FIXME @todo doc
+
+=item get_cert ( )
+
+I<Instance method>.
+FIXME @todo doc
+
+=item get_config_changes ( )
+
+I<Instance method>.
+FIXME @todo doc
+
+=item get_cookie ()
+
+Returns the cookie for a list, if available.
+
+=item get_current_admins ( ... )
+
+I<Instance method>.
+FIXME @todo doc
+
+=item get_default_user_options ()
+
+Returns a default option of the list for subscription.
+
+=item get_first_list_member ()
+
+Returns a hash to the first user on the list.
+
+=item get_id ( )
+
+Return the list ID, different from the list address (uses the robot name)
+
+=item get_including_lists ( $role )
+
+I<Instance method>.
+List of lists including specified list and hosted by a whole site.
+
+Parameter:
+
+=over
+
+=item $role
+
+Role of included users.
+C<'member'>, C<'owner'> or C<'editor'>.
+
+=back
+
+Returns:
+
+Arrayref of <Sympa::List> instances.
+Return C<undef> on failure.
+
+=item get_list_member ( USER )
+
+Returns a subscriber of the list.
+
+=item get_max_size ()
+
+Returns the maximum allowed size for a message.
+
+=item get_members ( $role, [ offset => $offset ], [ order => $order ],
+[ limit => $limit ])
+
+I<Instance method>.
+Gets users of the list with one of following roles.
+
+=over
+
+=item C<member>
+
+Members of the list, either subscribed or included.
+
+=item C<unconcealed_member>
+
+Members whose C<visibility> property is not C<conceal>.
+
+=back
+
+Optional parameters:
+
+=over
+
+=item limit => $limit
+
+=item offset => $offset
+
+=item order => $order
+
+TBD.
+
+=back
+
+Returns:
+
+In array context, returns (possiblly empty or single-item) array of users.
+In scalar context, returns reference to it.
+In case of database error, returns empty array or undefined value.
+
+=item get_msg_count ( )
+
+I<Instance method>.
+Returns the number of messages sent to the list.
+FIXME
+
+=item get_next_bouncing_list_member ( )
+
+I<Instance method>.
+Loop for all subsequent bouncing users.
+FIXME
+
+=item get_next_delivery_date ( )
+
+I<Instance method>.
+Returns the date epoch for next delivery planned for a list.
+
+Note: As of 6.2a.41, returns C<undef> if parameter is not set or invalid.
+Previously it returned current time.
+
+=item get_next_list_member ()
+
+Returns a hash to the next users, until we reach the end of
+the list.
+
+=item get_param_value ( $param, [ $as_arrayref ] )
+
+I<instance method>.
+Returns the list parameter value.
+the parameter is simple (I<name>) or composed (I<name>C<.>I<minor>)
+the value is a scalar or a ref on an array of scalar
+(for parameter digest : only for days).
+
+=item get_picture_path ( )
+
+I<Instance method>.
+FIXME
+
+=item get_recipients_per_mode ( )
+
+I<Instance method>.
+FIXME @todo doc
+
+=item get_reply_to ()
+
+Returns an array with the Reply-To values.
+
+=item get_resembling_members ( $role, $searchkey )
+
+I<instance method>.
+TBD.
+
+=item get_stats ( )
+
+Returns array of the statistics.
+
+=item get_total ( [ 'nocache' ] )
+
+Returns the number of subscribers to the list.
+
+=item get_total_bouncing ( )
+
+I<Instance method>.
+Gets total number of bouncing subscribers.
+
+=item has_data_sources ( )
+
+I<Instance method>.
+Checks if a list has data sources.
+
+=item has_included_users ( $role )
+
+I<Instance method>.
+FIXME @todo doc
+
+=item insert_delete_exclusion ( $email, C<"insert">|C<"delete"> )
+
+I<Instance method>.
+Update the exclusion table.
+FIXME @todo doc
+
+=item is_admin ( $role, $user )
+
+I<Instance method>.
+Returns true if $user has $role
+(C<privileged_owner>, C<owner>, C<actual_editor> or C<editor>) on the list.
+
+=item is_archived ()
+
+Returns true is the list is configured to keep archives of
+its messages.
+
+=item is_archiving_enabled ( )
+
+Returns true is the list is configured to keep archives of
+its messages, i.e. process_archive parameter is set to "on".
+
+=item is_available_msg_topic ( $topic )
+
+I<Instance method>.
+Checks for a topic if it is available in the list
+(look for each list parameter C<msg_topic.name>).
+
+=item is_available_reception_mode ( $mode )
+
+I<Instance method>.
+Is a reception mode in the parameter reception of the available_user_options
+section?
+
+=item is_digest ( )
+
+I<Instance method>.
+Does the list support digest mode?
+
+=item is_included ( )
+
+Returns true value if the list is included in another list(s).
+
+=item is_list_member ( USER )
+
+Returns true if the indicated user is member of the list.
+
+=item is_member_excluded ( $email )
+
+I<Instance method>.
+FIXME @todo doc
+
+=item is_moderated ()
+
+Returns true if the list is moderated.
+FIXME this may not be useful.
+
+=item is_msg_topic_tagging_required ( )
+
+I<Instance method>.
+Checks for the list parameter msg_topic_tagging
+if it is set to 'required'.
+
+=item is_there_msg_topic ( )
+
+I<Instance method>.
+Tests if some msg_topic are defined.
+
+=item is_web_archived ( )
+
+I<Instance method>.
+Is the list web archived?
+
+FIXME: Broken. Use scenario or is_archiving_enabled().
+
+=item load ( )
+
+Loads the indicated list into the object.
+
+=item load_data_sources_list ( $robot )
+
+I<Instance method>.
+Loads all data sources.
+FIXME: Used only in wwsympa.fcgi.
+
+=item may_edit ( $param, $who, [ options, ... ] )
+
+I<Instance method>.
+May the indicated user edit the indicated list parameter or not?
+FIXME @todo doc
+
+=item parse_list_member_bounce ( $user )
+
+I<Instance method>.
+FIXME @todo doc
+
+=item restore_suspended_subscription ( $email )
+
+I<Instance method>.
+FIXME @todo doc
+
+=item restore_users ( ROLE )
+
+Import user information into user store from file C<I<$role>.dump> under
+list directory. ROLE may be C<'member'>, C<'owner'> or C<'editor'>.
+
+=item save_config ( LIST )
+
+Saves the indicated list object to the disk files.
+
+=item search_list_among_robots ( $listname )
+
+I<Instance method>.
+FIXME @todo doc
+
+=item select_list_members_for_topic ( $topic, \@emails )
+
+I<Instance method>.
+FIXME @todo doc
+
+=item send_notify_to_owner ( $operation, $params )
+
+I<Instance method>.
+FIXME @todo doc
+
+=item send_probe_to_user ( $type, $who )
+
+I<Instance method>.
+FIXME @todo doc
+
+=item set_status_error_config ( $msg, parameters, ... )
+
+I<Instance method>.
+FIXME @todo doc
+
+=item suspend_subscription ( $email, $list, $data, $robot )
+
+I<Function>.
+FIXME This should be a instance method.
+FIXME @todo doc
+
+=item sync_include ( $role, options... )
+
+I<Instance method>.
+FIXME would be obsoleted.
+FIXME @todo doc
+
+=item update_config_changes ( )
+
+I<Instance method>.
+FIXME @todo doc
+
+=item update_list_admin ( USER, ROLE, HASHPTR )
+
+Sets the new values given in the hash for the admin user.
+
+=item update_list_member ( $email, key =E<gt> value, ... )
+
+I<Instance method>.
+Sets the new values given in the pairs for the user.
+
+=item update_stats ( count, [ sent, bytes, sent_by_bytes ] )
+
+Updates the stats, argument is number of bytes, returns list fo the updated
+values.  Returns zeroes if failed.
+
+=back
+
+=head2 Functions
+
+=over
+
+=item get_lists ( [ $that, [ options, ... ] ] )
+
+I<Function>.
+List of lists hosted by a family, a robot or whole site.
+
+=over 4
+
+=item $that
+
+Robot, Sympa::Family object or site (default).
+
+=item options, ...
+
+Hash including options passed to Sympa::List->new() (see load()) and any of
+following pairs:
+
+=over 4
+
+=item C<'filter' =E<gt> [ KEYS =E<gt> VALS, ... ]>
+
+Filter with list profiles.  When any of items specified by KEYS
+(separated by C<"|">) have any of values specified by VALS,
+condition by that pair is satisfied.
+KEYS prefixed by C<"!"> mean negated condition.
+Only lists satisfying all conditions of query are returned.
+Currently available keys and values are:
+
+=over 4
+
+=item 'creation' => TIME
+
+=item 'creation<' => TIME
+
+=item 'creation>' => TIME
+
+Creation date is equal to, earlier than or later than the date (UNIX time).
+
+=item 'member' => EMAIL
+
+=item 'owner' => EMAIL
+
+=item 'editor' => EMAIL
+
+Specified user is a subscriber, owner or editor of the list.
+
+=item 'name' => STRING
+
+=item 'name%' => STRING
+
+=item '%name%' => STRING
+
+Exact, prefixed or substring match against list name,
+case-insensitive.
+
+=item 'status' => "STATUS|..."
+
+Status of list.  One of 'open', 'closed', 'pending',
+'error_config' and 'family_closed'.
+
+=item 'subject' => STRING
+
+=item 'subject%' => STRING
+
+=item '%subject%' => STRING
+
+Exact, prefixed or substring match against list subject,
+case-insensitive (case folding is Unicode-aware).
+
+=item 'topics' => "TOPIC|..."
+
+Exact match against any of list topics.
+'others' or 'topicsless' means no topics.
+
+=item 'update' => TIME
+
+=item 'update<' => TIME
+
+=item 'update>' => TIME
+
+Date of last update is equal to, earlier than or later than the date (UNIX time).
+
+=begin comment
+
+=item 'web_archive' => ( 1 | 0 )
+
+Whether Web archive of the list is available.  1 or 0.
+
+=end comment
+
+=back
+
+=item C<'limit' =E<gt> NUMBER >
+
+Limit the number of results.
+C<0> means no limit (default).
+Note that this option may be applied prior to C<'order'> option.
+
+=item C<'order' =E<gt> [ KEY, ... ]>
+
+Subordinate sort key(s).  The results are sorted primarily by robot names
+then by other key(s).  Keys prefixed by C<"-"> mean descendent ordering.
+Available keys are:
+
+=over 4
+
+=item C<'creation'>
+
+Creation date.
+
+=item C<'name'>
+
+List name, case-insensitive.  It is the default.
+
+=item C<'total'>
+
+Estimated number of subscribers.
+
+=item C<'update'>
+
+Date of last update.
+
+=back
+
+=back
+
+=begin comment 
+
+##=item REQUESTED_LISTS
+##
+##Arrayref to name of requested lists, if any.
+
+=end comment
+
+=back
+
+Returns a ref to an array of List objects.
+
+=item get_robots ( )
+
+I<Function>.
+List of robots hosted by Sympa.
+
+=item get_which ( EMAIL, ROBOT, ROLE )
+
+I<Function>.
+Get a list of lists where EMAIL assumes this ROLE (owner, editor or member) of
+function to any list in ROBOT.
+
+=back
+
+=head2 Obsoleted methods
+
+=over
+
+=item add_admin_user ( USER, ROLE, HASHPTR )
+
+DEPRECATED.
+Use add_list_admin().
+
+=item am_i ( ROLE, USER )
+
+DEPRECATED. Use is_admin().
+
+=item archive_exist ( FILE )
+
+DEPRECATED.
+Returns true if the indicated file exists.
+
+=item archive_ls ()
+
+DEPRECATED.
+Returns the list of available files, if any.
+
 =item archive_msg ( MSG )
 
 DEPRECATED.
 Archives the Mail::Internet message given as argument.
->>>>>>> 531b497c
 
 =item archive_send ( WHO, FILE )
 
