--- conflicted
+++ resolved
@@ -1549,12 +1549,7 @@
     my $total = 0;
 
     my $sdm = Sympa::DatabaseManager->instance;
-<<<<<<< HEAD
-=======
     my $sth;
-
-    $sdm->begin;
->>>>>>> f71f5ce9
 
     foreach my $who (@$users) {
         next unless defined $who and length $who;
@@ -1629,28 +1624,17 @@
 ## Delete the indicated admin users from the list.
 sub delete_list_admin {
     $log->syslog('debug2', '(%s, %s, ...)', @_);
-<<<<<<< HEAD
-    my $self  = shift;
-    my $role  = shift;
-    my $users = shift;
-=======
     my $self    = shift;
     my $role    = shift;
     my $users   = shift;
     my %options = @_;
 
     my $stash_ref = $options{stash} || [];
->>>>>>> f71f5ce9
 
     my $total = 0;
 
     my $sdm = Sympa::DatabaseManager->instance;
-<<<<<<< HEAD
-=======
     my $sth;
-
-    $sdm->begin;
->>>>>>> f71f5ce9
 
     $users = [$users] unless ref $users;    # compat.
     foreach my $who (@$users) {
