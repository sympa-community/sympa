# -*- indent-tabs-mode: nil; -*-
# vim:ft=perl:et:sw=4
# $Id$

# Sympa - SYsteme de Multi-Postage Automatique
#
# Copyright (c) 1997, 1998, 1999 Institut Pasteur & Christophe Wolfhugel
# Copyright (c) 1997, 1998, 1999, 2000, 2001, 2002, 2003, 2004, 2005,
# 2006, 2007, 2008, 2009, 2010, 2011 Comite Reseau des Universites
# Copyright (c) 2011, 2012, 2013, 2014, 2015, 2016, 2017 GIP RENATER
# Copyright 2017, 2018, 2019, 2020, 2021 The Sympa Community. See the
# AUTHORS.md file at the top-level directory of this distribution and at
# <https://github.com/sympa-community/sympa.git>.
#
# This program is free software; you can redistribute it and/or modify
# it under the terms of the GNU General Public License as published by
# the Free Software Foundation; either version 2 of the License, or
# (at your option) any later version.
#
# This program is distributed in the hope that it will be useful,
# but WITHOUT ANY WARRANTY; without even the implied warranty of
# MERCHANTABILITY or FITNESS FOR A PARTICULAR PURPOSE.  See the
# GNU General Public License for more details.
#
# You should have received a copy of the GNU General Public License
# along with this program.  If not, see <http://www.gnu.org/licenses/>.

package Sympa::List;

use strict;
use warnings;
use Digest::MD5 qw();
use English qw(-no_match_vars);
use IO::Scalar;
use POSIX qw();
use Storable qw();

use Sympa;
use Conf;
use Sympa::ConfDef;
use Sympa::Constants;
use Sympa::Database;
use Sympa::DatabaseDescription;
use Sympa::DatabaseManager;
use Sympa::Family;
use Sympa::Language;
use Sympa::List::Config;
use Sympa::ListDef;
use Sympa::LockedFile;
use Sympa::Log;
use Sympa::Regexps;
use Sympa::Robot;
use Sympa::Spindle::ProcessRequest;
use Sympa::Spindle::ProcessTemplate;
use Sympa::Spool::Auth;
use Sympa::Template;
use Sympa::Tools::Data;
use Sympa::Tools::Domains;
use Sympa::Tools::File;
use Sympa::Tools::SMIME;
use Sympa::Tools::Text;
use Sympa::User;

my @sources_providing_listmembers = qw/
    include_file
    include_ldap_2level_query
    include_ldap_query
    include_remote_file
    include_remote_sympa_list
    include_sql_query
    include_sympa_list
    /;

# No longer used.
#my @more_data_sources;

# All non-pluggable sources are in the admin user file
# NO LONGER USED.
my %config_in_admin_user_file = map +($_ => 1),
    @sources_providing_listmembers;

my $language = Sympa::Language->instance;
my $log      = Sympa::Log->instance;

## Database and SQL statement handlers
my ($sth, @sth_stack);

# DB fields with numeric type.
# We should not do quote() for these while inserting data.
my %db_struct = Sympa::DatabaseDescription::full_db_struct();
my %numeric_field;
foreach my $t (qw(subscriber_table admin_table)) {
    foreach my $k (keys %{$db_struct{$t}->{fields}}) {
        if ($db_struct{$t}->{fields}{$k}{struct} =~ /\A(tiny|small|big)?int/)
        {
            $numeric_field{$k} = 1;
        }
    }
}

# This is the generic hash which keeps all lists in memory.
my %list_of_lists = ();

## Creates an object.
sub new {
    my ($pkg, $name, $robot, $options) = @_;
    my $list = {};
    $log->syslog('debug3', '(%s, %s, %s)', $name, $robot,
        join('/', keys %$options));

    # Lowercase list name.
    $name = lc $name;
    # In case the variable was multiple. FIXME:required?
    $name = $1 if $name =~ /^(\S+)\0/;

    ## Allow robot in the name
    if ($name =~ /\@/) {
        my @parts = split /\@/, $name;
        $robot ||= $parts[1];
        $name = $parts[0];
    }

    # Look for the list if no robot was provided.
    if (not $robot or $robot eq '*') {
        #FIXME: Default robot would be used instead of oppotunistic search.
        $robot = search_list_among_robots($name);
    } else {
        $robot = lc $robot;    #FIXME: More canonicalization.
    }

    unless ($robot) {
        $log->syslog('err',
            'Missing robot parameter, cannot create list object for %s',
            $name)
            unless ($options->{'just_try'});
        return undef;
    }

    $options = {} unless (defined $options);

    ## Only process the list if the name is valid.
    #FIXME: Existing lists may be checked with looser rule.
    my $listname_regexp = Sympa::Regexps::listname();
    unless ($name and ($name =~ /^($listname_regexp)$/io)) {
        $log->syslog('err', 'Incorrect listname "%s"', $name)
            unless ($options->{'just_try'});
        return undef;
    }
    ## Lowercase the list name.
    $name = $1;
    $name =~ tr/A-Z/a-z/;

    ## Reject listnames with reserved list suffixes
    my $regx = Conf::get_robot_conf($robot, 'list_check_regexp');
    if ($regx) {
        if ($name =~ /^(\S+)-($regx)$/) {
            $log->syslog(
                'err',
                'Incorrect name: listname "%s" matches one of service aliases',
                $name
            ) unless ($options->{'just_try'});
            return undef;
        }
    }

    my $status;
    ## If list already in memory and not previously purged by another process
    if ($list_of_lists{$robot}{$name}
        and -d $list_of_lists{$robot}{$name}{'dir'}) {
        # use the current list in memory and update it
        $list = $list_of_lists{$robot}{$name};

        $status = $list->load($name, $robot, $options);
    } else {
        # create a new object list
        bless $list, $pkg;

        $options->{'first_access'} = 1;
        $status = $list->load($name, $robot, $options);
    }
    unless (defined $status) {
        return undef;
    }

    $list->_load_edit_list_conf(
        reload_config => ($options->{reload_config} || $status));

    return $list;
}

## When no robot is specified, look for a list among robots
sub search_list_among_robots {
    my $listname = shift;

    unless ($listname) {
        $log->syslog('err', 'Missing list parameter');
        return undef;
    }

    ## Search in default robot
    if (-d $Conf::Conf{'home'} . '/' . $listname) {
        return $Conf::Conf{'domain'};
    }

    foreach my $r (keys %{$Conf::Conf{'robots'}}) {
        if (-d $Conf::Conf{'home'} . '/' . $r . '/' . $listname) {
            return $r;
        }
    }

    return 0;
}

## set the list in status error_config and send a notify to listmaster
sub set_status_error_config {
    $log->syslog('debug2', '(%s, %s, ...)', @_);
    my ($self, $msg, @param) = @_;

    unless ($self->{'admin'}
        and $self->{'admin'}{'status'} eq 'error_config') {
        $self->{'admin'}{'status'} = 'error_config';

        # No more save config in error...
        # $self->save_config(tools::get_address($self->{'domain'},
        #     'listmaster'));
        $log->syslog('err',
            'The list %s is set in status error_config: %s(%s)',
            $self, $msg, join(', ', @param));
        Sympa::send_notify_to_listmaster($self, $msg,
            [$self->{'name'}, @param]);
    }
}

# Destroy multiton instance. FIXME
sub destroy_multiton {
    my $self = shift;
    delete $list_of_lists{$self->{'domain'}}{$self->{'name'}};
}

## set the list in status family_closed and send a notify to owners
# Deprecated.  Use Sympa::Request::Handler::close_list handler.
#sub set_status_family_closed;

# Saves the statistics data to disk.
# Deprecated. Use Sympa::List::update_stats().
#sub savestats;

## msg count.
# Old name: increment_msg_count().
sub _increment_msg_count {
    $log->syslog('debug2', '(%s)', @_);
    my $self = shift;

    # Be sure the list has been loaded.
    my $file = "$self->{'dir'}/msg_count";

    my %count;
    if (open(MSG_COUNT, $file)) {
        while (<MSG_COUNT>) {
            if ($_ =~ /^(\d+)\s(\d+)$/) {
                $count{$1} = $2;
            }
        }
        close MSG_COUNT;
    }
    my $today = int(time / 86400);
    if ($count{$today}) {
        $count{$today}++;
    } else {
        $count{$today} = 1;
    }

    unless (open(MSG_COUNT, ">$file.$PID")) {
        $log->syslog('err', 'Unable to create "%s.%s": %m', $file, $PID);
        return undef;
    }
    foreach my $key (sort { $a <=> $b } keys %count) {
        printf MSG_COUNT "%d\t%d\n", $key, $count{$key};
    }
    close MSG_COUNT;

    unless (rename("$file.$PID", $file)) {
        $log->syslog('err', 'Unable to write "%s": %m', $file);
        return undef;
    }
    return 1;
}

# Returns the number of messages sent to the list
sub get_msg_count {
    $log->syslog('debug2', '(%s)', @_);
    my $self = shift;

    # Be sure the list has been loaded.
    my $file = "$self->{'dir'}/stats";

    my $count = 0;
    if (open(MSG_COUNT, $file)) {
        while (<MSG_COUNT>) {
            if ($_ =~ /^(\d+)\s+(.*)$/) {
                $count = $1;
            }
        }
        close MSG_COUNT;
    }

    return $count;
}
## last date of distribution message .
sub get_latest_distribution_date {
    $log->syslog('debug2', '(%s)', @_);
    my $self = shift;

    # Be sure the list has been loaded.
    my $file = "$self->{'dir'}/msg_count";

    my $latest_date = 0;
    unless (open(MSG_COUNT, $file)) {
        $log->syslog('debug2', 'Unable to open %s', $file);
        return undef;
    }

    while (<MSG_COUNT>) {
        if ($_ =~ /^(\d+)\s(\d+)$/) {
            $latest_date = $1 if ($1 > $latest_date);
        }
    }
    close MSG_COUNT;

    return undef if ($latest_date == 0);
    return $latest_date;
}

## Update the stats struct
## Input  : num of bytes of msg
## Output : num of msgs sent
# Old name: List::update_stats().
# No longer used. Use Sympa::List::update_stats(1);
#sub get_next_sequence;

sub get_stats {
    my $self = shift;

    my @stats;
    my $lock_fh = Sympa::LockedFile->new($self->{'dir'} . '/stats', 2, '<');
    if ($lock_fh) {
        @stats = split /\s+/, do { my $line = <$lock_fh>; $line };
        $lock_fh->close;
    }

    foreach my $i ((0 .. 3)) {
        $stats[$i] = 0 unless $stats[$i];
    }
    return @stats[0 .. 3];
}

sub update_stats {
    $log->syslog('debug2', '(%s, %s, %s, %s, %s)', @_);
    my $self  = shift;
    my @diffs = @_;

    my $lock_fh = Sympa::LockedFile->new($self->{'dir'} . '/stats', 2, '+>>');
    unless ($lock_fh) {
        $log->syslog('err', 'Could not create new lock');
        return;
    }

    # Update stats file.
    # Note: The last three fields total, last_sync and last_sync_admin_user
    # were deprecated.
    seek $lock_fh, 0, 0;
    my @stats = split /\s+/, do { my $line = <$lock_fh>; $line };
    foreach my $i ((0 .. 3)) {
        $stats[$i] ||= 0;
        $stats[$i] += $diffs[$i] if $diffs[$i];
    }
    seek $lock_fh, 0, 0;
    truncate $lock_fh, 0;
    printf $lock_fh "%d %.0f %.0f %.0f\n", @stats;

    return unless $lock_fh->close;

    if ($diffs[0]) {
        $self->_increment_msg_count;
    }

    return @stats;
}

sub _cache_publish_expiry {
    my $self = shift;
    my $type = shift;

    my $stat_file;
    if ($type eq 'member') {
        $stat_file = $self->{'dir'} . '/.last_change.member';
    } elsif ($type eq 'admin_user') {
        $stat_file = $self->{'dir'} . '/.last_change.admin';
    } else {
        die 'bug in logic. Ask developer';
    }

    # Touch status file.
    my $fh;
    open $fh, '>', $stat_file and close $fh;
    utime undef, undef, $stat_file;    # required for such as NFS.
}

sub _cache_read_expiry {
    my $self = shift;
    my $type = shift;

    if ($type eq 'member') {
        # If changes have never been done, just now is assumed.
        my $stat_file = $self->{'dir'} . '/.last_change.member';
        $self->_cache_publish_expiry('member') unless -e $stat_file;
        return [stat $stat_file]->[9];
    } elsif ($type eq 'admin_user') {
        # If changes have never been done, just now is assumed.
        my $stat_file = $self->{'dir'} . '/.last_change.admin';
        $self->_cache_publish_expiry('admin_user') unless -e $stat_file;
        return [stat $stat_file]->[9];
    } else {
        die 'bug in logic. Ask developer';
    }
}

sub _cache_get {
    my $self = shift;
    my $type = shift;

    my $lasttime = $self->{_mtime}{$type};
    my $mtime;
    if ($type eq 'total' or $type eq 'is_list_member') {
        $mtime = $self->_cache_read_expiry('member');
    } else {
        $mtime = $self->_cache_read_expiry($type);
    }
    $self->{_mtime}{$type} = $mtime;

    return undef unless defined $lasttime and defined $mtime;
    return undef if $lasttime <= $mtime;
    return $self->{_cached}{$type};
}

sub _cache_put {
    my $self  = shift;
    my $type  = shift;
    my $value = shift;

    return $self->{_cached}{$type} = $value;
}

# Old name: List::extract_verp_rcpt().
# Moved to: Sympa::Spindle::DistributeMessage::_extract_verp_rcpt().
#sub _extract_verp_rcpt;

# Dumps a copy of list users to disk, in text format.
# Old name: Sympa::List::dump() which dumped only members.
sub dump_users {
    $log->syslog('debug2', '(%s, %s)', @_);
    my $self = shift;
    my $role = shift;

    die 'bug in logic. Ask developer'
        unless grep { $role eq $_ } qw(member owner editor);

    my $file = $self->{'dir'} . '/' . $role . '.dump';

    unlink $file . '.old' if -e $file . '.old';
    rename $file, $file . '.old' if -e $file;
    my $lock_fh = Sympa::LockedFile->new($file, 5, '>');
    unless ($lock_fh) {
        $log->syslog(
            'err', 'Failed to save file %s.new: %s',
            $file, Sympa::LockedFile->last_error
        );
        return undef;
    }

    if ($role eq 'member') {
        my %map_field = _map_list_member_cols();

        my $user;
        for (
            $user = $self->get_first_list_member();
            $user;
            $user = $self->get_next_list_member()
        ) {
            foreach my $k (sort keys %map_field) {
                if ($k eq 'custom_attribute') {
                    next unless ref $user->{$k} eq 'HASH' and %{$user->{$k}};
                    my $encoded = Sympa::Tools::Data::encode_custom_attribute(
                        $user->{$k});
                    printf $lock_fh "%s %s\n", $k, $encoded;
                } else {
                    next unless defined $user->{$k} and length $user->{$k};
                    printf $lock_fh "%s %s\n", $k, $user->{$k};
                }
            }

            # Compat.<=6.2.44
            # This is needed for earlier version of Sympa on e.g. remote host.
            print $lock_fh "included 1\n"
                if defined $user->{inclusion};

            print $lock_fh "\n";
        }
    } else {
        my %map_field = _map_list_admin_cols();

        foreach my $user (@{$self->get_current_admins || []}) {
            next unless $user->{role} eq $role;
            foreach my $k (sort keys %map_field) {
                printf $lock_fh "%s %s\n", $k, $user->{$k}
                    if defined $user->{$k} and length $user->{$k};
            }

            # Compat.<=6.2.44
            # This is needed for earlier version of Sympa on e.g. remote host.
            print $lock_fh "included 1\n"
                if defined $user->{inclusion};

            print $lock_fh "\n";
        }
    }

    $lock_fh->close;

    # FIXME:Are these lines required?
    $self->{'_mtime'}{'config'} =
        Sympa::Tools::File::get_mtime($self->{'dir'} . '/config');

    return 1;
}

## Saves the configuration file to disk
sub save_config {
    my ($self, $email) = @_;
    $log->syslog('debug3', '(%s, %s)', $self->{'name'}, $email);

    return undef
        unless ($self);

    my $config_file_name = "$self->{'dir'}/config";

    ## Lock file
    my $lock_fh = Sympa::LockedFile->new($config_file_name, 5, '+<');
    unless ($lock_fh) {
        $log->syslog('err', 'Could not create new lock');
        return undef;
    }

    my $name                 = $self->{'name'};
    my $old_serial           = $self->{'admin'}{'serial'};
    my $old_config_file_name = "$self->{'dir'}/config.$old_serial";

    ## Update management info
    $self->{'admin'}{'serial'}++;
    $self->{'admin'}{'update'} = {
        'email'      => $email,
        'date_epoch' => time,
    };

    unless (
        $self->_save_list_config_file(
            $config_file_name, $old_config_file_name
        )
    ) {
        $log->syslog('info', 'Unable to save config file %s',
            $config_file_name);
        $lock_fh->close();
        return undef;
    }

    ## Also update the binary version of the data structure
    if (Conf::get_robot_conf($self->{'domain'}, 'cache_list_config') eq
        'binary_file') {
        eval {
            Storable::store($self->{'admin'}, "$self->{'dir'}/config.bin");
        };
        if ($@) {
            $log->syslog('err',
                'Failed to save the binary config %s. error: %s',
                "$self->{'dir'}/config.bin", $@);
        }
    }

    ## Release the lock
    unless ($lock_fh->close()) {
        return undef;
    }

    unless ($self->_update_list_db) {
        $log->syslog('err', "Unable to update list_table");
    }

    return 1;
}

## Loads the administrative data for a list
sub load {
    $log->syslog('debug3', '(%s, %s, %s, ...)', @_);
    my $self    = shift;
    my $name    = shift;
    my $robot   = shift;
    my $options = shift;

    die 'bug in logic. Ask developer' unless $robot;

    ## Set of initializations ; only performed when the config is first loaded
    if ($options->{'first_access'}) {
        # Create parent of list directory if not exist yet e.g. when list to
        # be created manually.
        # Note: For compatibility, directory with primary domain is omitted.
        if (    $robot
            and $robot ne $Conf::Conf{'domain'}
            and not -d "$Conf::Conf{'home'}/$robot") {
            mkdir "$Conf::Conf{'home'}/$robot", 0775;
        }

        if ($robot && (-d "$Conf::Conf{'home'}/$robot")) {
            $self->{'dir'} = "$Conf::Conf{'home'}/$robot/$name";
        } elsif (lc($robot) eq lc($Conf::Conf{'domain'})) {
            $self->{'dir'} = "$Conf::Conf{'home'}/$name";
        } else {
            $log->syslog('err', 'No such robot (virtual domain) %s', $robot)
                unless ($options->{'just_try'});
            return undef;
        }

        $self->{'domain'} = $robot;

        # default list host is robot domain: Deprecated.
        #XXX$self->{'admin'}{'host'} ||= $self->{'domain'};
        $self->{'name'} = $name;
    }

    unless ((-d $self->{'dir'}) && (-f "$self->{'dir'}/config")) {
        $log->syslog('debug2', 'Missing directory (%s) or config file for %s',
            $self->{'dir'}, $name)
            unless ($options->{'just_try'});
        return undef;
    }

    # Last modification of list config ($last_time_config) on memory cache.
    # Note: "subscribers" file was deprecated. No need to load "stats" file.
    my $last_time_config = $self->{'_mtime'}{'config'};
    $last_time_config = POSIX::INT_MIN() unless defined $last_time_config;

    my $time_config = Sympa::Tools::File::get_mtime("$self->{'dir'}/config");
    my $time_config_bin =
        Sympa::Tools::File::get_mtime("$self->{'dir'}/config.bin");
    my $main_config_time =
        Sympa::Tools::File::get_mtime(Sympa::Constants::CONFIG);
    # my $web_config_time  = Sympa::Tools::File::get_mtime(Sympa::Constants::WWSCONFIG);
    my $config_reloaded = 0;
    my $admin;

    if (Conf::get_robot_conf($self->{'domain'}, 'cache_list_config') eq
            'binary_file'
        and !$options->{'reload_config'}
        and $time_config_bin > $last_time_config
        and $time_config_bin >= $time_config
        and $time_config_bin >= $main_config_time) {
        ## Get a shared lock on config file first
        my $lock_fh =
            Sympa::LockedFile->new($self->{'dir'} . '/config', 5, '<');
        unless ($lock_fh) {
            $log->syslog('err', 'Could not create new lock');
            return undef;
        }

        ## Load a binary version of the data structure
        ## unless config is more recent than config.bin
        eval { $admin = Storable::retrieve("$self->{'dir'}/config.bin") };
        if ($@) {
            $log->syslog('err',
                'Failed to load the binary config %s, error: %s',
                "$self->{'dir'}/config.bin", $@);
            $lock_fh->close();
            return undef;
        }

        $config_reloaded  = 1;
        $last_time_config = $time_config_bin;
        $lock_fh->close();
    } elsif ($self->{'name'} ne $name
        or $time_config > $last_time_config
        or $options->{'reload_config'}) {
        $admin = $self->_load_list_config_file;

        ## Get a shared lock on config file first
        my $lock_fh =
            Sympa::LockedFile->new($self->{'dir'} . '/config', 5, '+<');
        unless ($lock_fh) {
            $log->syslog('err', 'Could not create new lock');
            return undef;
        }

        ## update the binary version of the data structure
        if (Conf::get_robot_conf($self->{'domain'}, 'cache_list_config') eq
            'binary_file') {
            eval { Storable::store($admin, "$self->{'dir'}/config.bin") };
            if ($@) {
                $log->syslog('err',
                    'Failed to save the binary config %s. error: %s',
                    "$self->{'dir'}/config.bin", $@);
            }
        }

        $config_reloaded = 1;
        unless (defined $admin) {
            $log->syslog(
                'err',
                'Impossible to load list config file for list %s set in status error_config',
                $self
            );
            $self->set_status_error_config('load_admin_file_error');
            $lock_fh->close();
            return undef;
        }

        $last_time_config = $time_config;
        $lock_fh->close();
    }

    ## If config was reloaded...
    if ($admin) {
        $self->{'admin'} = $admin;

        ## check param_constraint.conf if belongs to a family and the config
        ## has been loaded
        if (    not $options->{'no_check_family'}
            and defined $admin->{'family_name'}
            and $admin->{'status'} ne 'error_config') {
            my $family;
            unless ($family = $self->get_family()) {
                $log->syslog(
                    'err',
                    'Impossible to get list %s family: %s. The list is set in status error_config',
                    $self,
                    $self->{'admin'}{'family_name'}
                );
                $self->set_status_error_config('no_list_family',
                    $self->{'admin'}{'family_name'});
                return undef;
            }
        }
    }

    $self->{'as_x509_cert'} = 1
        if ((-r "$self->{'dir'}/cert.pem")
        || (-r "$self->{'dir'}/cert.pem.enc"));

    $self->{'_mtime'}{'config'} = $last_time_config;

    $list_of_lists{$self->{'domain'}}{$name} = $self;
    return $config_reloaded;
}

## Return a list of hash's owners and their param
#OBSOLETED.  Use get_admins().
#sub get_owners;

# OBSOLETED: No longer used.
#sub get_nb_owners;

## Return a hash of list's editors and their param(empty if there isn't any
## editor)
#OBSOLETED. Use get_admins().
#sub get_editors;

## Returns an array of owners' email addresses
#OBSOLETED: Use get_admins_email('receptive_owner') or
#           get_admins_email('owner').
#sub get_owners_email;

## Returns an array of editors' email addresses
#  or owners if there isn't any editors' email addresses
#OBSOLETED: Use get_admins_email('receptive_editor') or
#           get_admins_email('actual_editor').
#sub get_editors_email;

## Returns an object Sympa::Family if the list belongs to a family or undef
sub get_family {
    my $self = shift;

    if (ref $self->{'family'} eq 'Sympa::Family') {
        return $self->{'family'};
    } elsif ($self->{'admin'}{'family_name'}) {
        return $self->{'family'} =
            Sympa::Family->new($self->{'admin'}{'family_name'},
            $self->{'domain'});
    } else {
        return undef;
    }
}

## return the config_changes hash
## Used ONLY with lists belonging to a family.
sub get_config_changes {
    my $self = shift;
    $log->syslog('debug3', '(%s)', $self->{'name'});

    unless ($self->{'admin'}{'family_name'}) {
        $log->syslog('err',
            '(%s) Is called but there is no family_name for this list',
            $self->{'name'});
        return undef;
    }

    ## load config_changes
    my $time_file =
        Sympa::Tools::File::get_mtime("$self->{'dir'}/config_changes");
    unless (defined $self->{'config_changes'}
        && ($self->{'config_changes'}{'mtime'} >= $time_file)) {
        unless ($self->{'config_changes'} =
            $self->_load_config_changes_file()) {
            $log->syslog('err',
                'Impossible to load file config_changes from list %s',
                $self->{'name'});
            return undef;
        }
    }
    return $self->{'config_changes'};
}

## update file config_changes if the list belongs to a family by
#  writing the $what(file or param) name
sub update_config_changes {
    my $self = shift;
    my $what = shift;
    # one param or a ref on array of param
    my $name = shift;
    $log->syslog('debug2', '(%s, %s)', $self->{'name'}, $what);

    unless ($self->{'admin'}{'family_name'}) {
        $log->syslog(
            'err',
            '(%s, %s, %s) Is called but there is no family_name for this list',
            $self->{'name'},
            $what
        );
        return undef;
    }
    unless (($what eq 'file') || ($what eq 'param')) {
        $log->syslog('err', '(%s, %s) %s is wrong: must be "file" or "param"',
            $self->{'name'}, $what);
        return undef;
    }

    # status parameter isn't updating set in config_changes
    if (($what eq 'param') && ($name eq 'status')) {
        return 1;
    }

    ## load config_changes
    my $time_file =
        Sympa::Tools::File::get_mtime("$self->{'dir'}/config_changes");
    unless (defined $self->{'config_changes'}
        && ($self->{'config_changes'}{'mtime'} >= $time_file)) {
        unless ($self->{'config_changes'} =
            $self->_load_config_changes_file()) {
            $log->syslog('err',
                'Impossible to load file config_changes from list %s',
                $self->{'name'});
            return undef;
        }
    }

    if (ref($name) eq 'ARRAY') {
        foreach my $n (@{$name}) {
            $self->{'config_changes'}{$what}{$n} = 1;
        }
    } else {
        $self->{'config_changes'}{$what}{$name} = 1;
    }

    $self->_save_config_changes_file();

    return 1;
}

## return a hash of config_changes file
sub _load_config_changes_file {
    my $self = shift;
    $log->syslog('debug3', '(%s)', $self->{'name'});

    my $config_changes = {};

    unless (-e "$self->{'dir'}/config_changes") {
        $log->syslog('err', 'No file %s/config_changes. Assuming no changes',
            $self->{'dir'});
        return $config_changes;
    }

    unless (open(FILE, "$self->{'dir'}/config_changes")) {
        $log->syslog('err',
            'File %s/config_changes exists, but unable to open it: %m',
            $self->{'dir'});
        return undef;
    }

    while (<FILE>) {

        next if /^\s*(\#.*|\s*)$/;

        if (/^param\s+(.+)\s*$/) {
            $config_changes->{'param'}{$1} = 1;

        } elsif (/^file\s+(.+)\s*$/) {
            $config_changes->{'file'}{$1} = 1;

        } else {
            $log->syslog('err', '(%s) Bad line: %s', $self->{'name'}, $_);
            next;
        }
    }
    close FILE;

    $config_changes->{'mtime'} =
        Sympa::Tools::File::get_mtime("$self->{'dir'}/config_changes");

    return $config_changes;
}

## save config_changes file in the list directory
sub _save_config_changes_file {
    my $self = shift;
    $log->syslog('debug3', '(%s)', $self->{'name'});

    unless ($self->{'admin'}{'family_name'}) {
        $log->syslog('err',
            '(%s) Is called but there is no family_name for this list',
            $self->{'name'});
        return undef;
    }
    unless (open FILE, '>', $self->{'dir'} . '/config_changes') {
        $log->syslog('err', 'Unable to create file %s/config_changes: %m',
            $self->{'dir'});
        return undef;
    }

    foreach my $what ('param', 'file') {
        foreach my $name (keys %{$self->{'config_changes'}{$what}}) {
            print FILE "$what $name\n";
        }
    }
    close FILE;

    return 1;
}

## Returns the list parameter value from $list->{'admin'}
#  the parameter is simple ($param) or composed ($param & $minor_param)
#  the value is a scalar or a ref on an array of scalar
# (for parameter digest : only for days)
sub get_param_value {
    $log->syslog('debug3', '(%s, %s, %s)', @_);
    my $self        = shift;
    my $param       = shift;
    my $as_arrayref = shift || 0;
    my $pinfo       = Sympa::Robot::list_params($self->{'domain'});
    my $minor_param;
    my $value;

    if ($param =~ /^([\w-]+)\.([\w-]+)$/) {
        $param       = $1;
        $minor_param = $2;
    }
    # Resolve aliases.
    if ($pinfo->{$param}) {
        my $alias = $pinfo->{$param}{'obsolete'};
        if ($alias and $pinfo->{$alias}) {
            $param = $alias;
        }
    }
    if (    $minor_param
        and ref $pinfo->{$param}{'format'} eq 'HASH'
        and $pinfo->{$param}{'format'}{$minor_param}) {
        my $alias = $pinfo->{$param}{'format'}{$minor_param}{'obsolete'};
        if ($alias and $pinfo->{$param}{'format'}{$alias}) {
            $minor_param = $alias;
        }
    }

    ## Multiple parameter (owner, custom_header, ...)
    if (ref($self->{'admin'}{$param}) eq 'ARRAY'
        and !$pinfo->{$param}{'split_char'}) {
        my @values;
        foreach my $elt (@{$self->{'admin'}{$param}}) {
            my $val =
                _get_single_param_value($pinfo, $elt, $param, $minor_param);
            push @values, $val if defined $val;
        }
        $value = \@values;
    } else {
        $value = _get_single_param_value($pinfo, $self->{'admin'}{$param},
            $param, $minor_param);
        if ($as_arrayref) {
            return [$value] if defined $value;
            return [];
        }
    }
    return $value;
}

## Returns the single list parameter value from struct $p, with $key entrie,
#  $k is optionnal
#  the single value can be a ref on a list when the parameter value is a list
sub _get_single_param_value {
    my ($pinfo, $p, $key, $k) = @_;
    $log->syslog('debug3', '(%s %s)', $key, $k);

    if (   defined($pinfo->{$key}{'scenario'})
        || defined($pinfo->{$key}{'task'})) {
        return $p->{'name'};

    } elsif (ref($pinfo->{$key}{'file_format'})) {

        if (defined($pinfo->{$key}{'file_format'}{$k}{'scenario'})) {
            return $p->{$k}{'name'};

        } elsif (($pinfo->{$key}{'file_format'}{$k}{'occurrence'} =~ /n$/)
            && $pinfo->{$key}{'file_format'}{$k}{'split_char'}) {
            return $p->{$k};    # ref on an array
        } else {
            return $p->{$k};
        }

    } else {
        if (($pinfo->{$key}{'occurrence'} =~ /n$/)
            && $pinfo->{$key}{'split_char'}) {
            return $p;          # ref on an array
        } elsif ($key eq 'digest') {
            return $p->{'days'};    # ref on an array
        } else {
            return $p;
        }
    }
}

##############################################################################
#                       FUNCTIONS FOR MESSAGE SENDING
#                       #
##############################################################################
#
#  -list distribution
#  -template sending
#  #
#  -service messages
#  -notification sending(listmaster, owner, editor, user)
#  #
#                                                                 #

###   LIST DISTRIBUTION  ###

# Moved (split) to:
# Sympa::Spindle::TransformIncoming::_twist(),
# Sympa::Spindle::ToArchive::_twist(),
# Sympa::Spindle::TransformOutgoing::_twist(),
# Sympa::Spindle::ToDigest::_twist(), Sympa::Spindle::ToList::_send_msg().
#sub distribute_msg;

# Moved to: Sympa::Spindle::DecodateOutgoing::_twist().
#sub post_archive;

# Old name: Sympa::Mail::mail_message()
# Moved To: Sympa::Spindle::ToList::_mail_message().
#sub _mail_message;

# Old name: List::send_msg_digest().
# Moved to Sympa::Spindle::ProcessDigest::_distribute_digest().
#sub distribute_digest;

sub get_digest_recipients_per_mode {
    my $self = shift;

    my @tabrcpt_digest;
    my @tabrcpt_summary;
    my @tabrcpt_digestplain;

    ## Create the list of subscribers in various digest modes
    for (
        my $user = $self->get_first_list_member();
        $user;
        $user = $self->get_next_list_member()
    ) {
        # Test to know if the rcpt suspended her subscription for this list.
        # If yes, don't send the message.
        if ($user and $user->{'suspend'}) {
            if (    (not $user->{'startdate'} or $user->{'startdate'} <= time)
                and (not $user->{'enddate'} or time <= $user->{'enddate'})) {
                next;
            } elsif ($user->{'enddate'} and $user->{'enddate'} < time) {
                # If end date is < time, update subscriber by deleting the
                # suspension setting.
                $self->restore_suspended_subscription($user->{'email'});
            }
        }
        if ($user->{'reception'} eq "digest") {
            push @tabrcpt_digest, $user->{'email'};

        } elsif ($user->{'reception'} eq "summary") {
            ## Create the list of subscribers in summary mode
            push @tabrcpt_summary, $user->{'email'};

        } elsif ($user->{'reception'} eq "digestplain") {
            push @tabrcpt_digestplain, $user->{'email'};
        }
    }

    return 0
        unless @tabrcpt_summary
        or @tabrcpt_digest
        or @tabrcpt_digestplain;

    my $available_recipients;
    $available_recipients->{'summary'} = \@tabrcpt_summary
        if @tabrcpt_summary;
    $available_recipients->{'digest'} = \@tabrcpt_digest if @tabrcpt_digest;
    $available_recipients->{'digestplain'} = \@tabrcpt_digestplain
        if @tabrcpt_digestplain;

    return $available_recipients;
}

###   TEMPLATE SENDING  ###

# MOVED to Sympa::send_dsn().
#sub send_dsn;

#MOVED: Use Sympa::send_file() or Sympa::List::send_probe_to_user().
# sub send_file($self, $tpl, $who, $robot, $context);

#DEPRECATED: Merged to List::distribute_msg(), then moved to
# Sympa::Spindle::ToList::_send_msg().
# sub send_msg($message);

sub get_recipients_per_mode {
    my $self    = shift;
    my $message = shift;
    my %options = @_;

    my $robot = $self->{'domain'};

    my (@tabrcpt_mail,        @tabrcpt_mail_verp,
        @tabrcpt_notice,      @tabrcpt_notice_verp,
        @tabrcpt_txt,         @tabrcpt_txt_verp,
        @tabrcpt_urlize,      @tabrcpt_urlize_verp,
        @tabrcpt_digestplain, @tabrcpt_digestplain_verp,
        @tabrcpt_digest,      @tabrcpt_digest_verp,
        @tabrcpt_summary,     @tabrcpt_summary_verp,
        @tabrcpt_nomail,      @tabrcpt_nomail_verp,
    );

    for (
        my $user = $self->get_first_list_member();
        $user;
        $user = $self->get_next_list_member()
    ) {
        unless ($user->{'email'}) {
            $log->syslog('err',
                'Skipping user with no email address in list %s', $self);
            next;
        }
        # Test to know if the rcpt suspended her subscription for this list.
        # if yes, don't send the message.
        if ($user and $user->{'suspend'}) {
            if (    (not $user->{'startdate'} or $user->{'startdate'} <= time)
                and (not $user->{'enddate'} or time <= $user->{'enddate'})) {
                push @tabrcpt_nomail_verp, $user->{'email'};
                next;
            } elsif ($user->{'enddate'} and $user->{'enddate'} < time) {
                # If end date is < time, update subscriber by deleting the
                # suspension setting.
                $self->restore_suspended_subscription($user->{'email'});
            }
        }

        # Check if "not_me" reception mode is set.
        next
            if $user->{'reception'} eq 'not_me'
            and $message->{sender} eq $user->{'email'};

        # Recipients who won't receive encrypted messages.
        # The digest, digestplain, nomail and summary reception option are
        # initialized for tracking feature only.
        if ($user->{'reception'} eq 'digestplain') {
            push @tabrcpt_digestplain_verp, $user->{'email'};
            next;
        } elsif ($user->{'reception'} eq 'digest') {
            push @tabrcpt_digest_verp, $user->{'email'};
            next;
        } elsif ($user->{'reception'} eq 'summary') {
            push @tabrcpt_summary_verp, $user->{'email'};
            next;
        } elsif ($user->{'reception'} eq 'nomail') {
            push @tabrcpt_nomail_verp, $user->{'email'};
            next;
        } elsif ($user->{'reception'} eq 'notice') {
            if ($user->{'bounce_address'}) {
                push @tabrcpt_notice_verp, $user->{'email'};
            } else {
                push @tabrcpt_notice, $user->{'email'};
            }
            next;
        }

        if ($user->{'reception'} eq 'txt') {
            if ($user->{'bounce_address'}) {
                push @tabrcpt_txt_verp, $user->{'email'};
            } else {
                push @tabrcpt_txt, $user->{'email'};
            }
        } elsif ($user->{'reception'} eq 'urlize') {
            if ($user->{'bounce_address'}) {
                push @tabrcpt_urlize_verp, $user->{'email'};
            } else {
                push @tabrcpt_urlize, $user->{'email'};
            }
        } else {
            if ($user->{'bounce_score'}) {
                push @tabrcpt_mail_verp, $user->{'email'};
            } else {
                push @tabrcpt_mail, $user->{'email'};
            }
        }
    }

    return 0
        unless @tabrcpt_mail
        or @tabrcpt_notice
        or @tabrcpt_txt
        or @tabrcpt_urlize
        or @tabrcpt_mail_verp
        or @tabrcpt_notice_verp
        or @tabrcpt_txt_verp
        or @tabrcpt_urlize_verp;

    my $available_recipients;

    $available_recipients->{'mail'}{'noverp'} = \@tabrcpt_mail
        if @tabrcpt_mail;
    $available_recipients->{'mail'}{'verp'} = \@tabrcpt_mail_verp
        if @tabrcpt_mail_verp;
    $available_recipients->{'notice'}{'noverp'} = \@tabrcpt_notice
        if @tabrcpt_notice;
    $available_recipients->{'notice'}{'verp'} = \@tabrcpt_notice_verp
        if @tabrcpt_notice_verp;
    $available_recipients->{'txt'}{'noverp'} = \@tabrcpt_txt if @tabrcpt_txt;
    $available_recipients->{'txt'}{'verp'} = \@tabrcpt_txt_verp
        if @tabrcpt_txt_verp;
    $available_recipients->{'urlize'}{'noverp'} = \@tabrcpt_urlize
        if @tabrcpt_urlize;
    $available_recipients->{'urlize'}{'verp'} = \@tabrcpt_urlize_verp
        if @tabrcpt_urlize_verp;
    $available_recipients->{'digestplain'}{'noverp'} = \@tabrcpt_digestplain
        if @tabrcpt_digestplain;
    $available_recipients->{'digestplain'}{'verp'} =
        \@tabrcpt_digestplain_verp
        if @tabrcpt_digestplain_verp;
    $available_recipients->{'digest'}{'noverp'} = \@tabrcpt_digest
        if @tabrcpt_digest;
    $available_recipients->{'digest'}{'verp'} = \@tabrcpt_digest_verp
        if @tabrcpt_digest_verp;
    $available_recipients->{'summary'}{'noverp'} = \@tabrcpt_summary
        if @tabrcpt_summary;
    $available_recipients->{'summary'}{'verp'} = \@tabrcpt_summary_verp
        if @tabrcpt_summary_verp;
    $available_recipients->{'nomail'}{'noverp'} = \@tabrcpt_nomail
        if @tabrcpt_nomail;
    $available_recipients->{'nomail'}{'verp'} = \@tabrcpt_nomail_verp
        if @tabrcpt_nomail_verp;

    return $available_recipients;
}

###   SERVICE MESSAGES   ###

# Old name: List::send_to_editor().
# Moved to: Sympa::Spindle::ToEditor & Sympa::Spindle::ToModeration.
#sub send_confirm_to_editor;

# Old name: List::send_auth().
# Moved to Sympa::Spindle::ToHeld::_send_confirm_to_sender().
#sub send_confirm_to_sender;

#MOVED: Use Sympa::request_auth().
#sub request_auth;

# Merged into Sympa::Commands::getfile().
#sub archive_send;

# Merged into Sympa::Commands::last().
#sub archive_send_last;

###   NOTIFICATION SENDING  ###

####################################################
# send_notify_to_owner
####################################################
# Sends a notice to list owner(s) by parsing
# listowner_notification.tt2 template
#
# IN : -$self (+): ref(List)
#      -$operation (+): notification type
#      -$param(+) : ref(HASH) | ref(ARRAY)
#       values for template parsing
#
# OUT : 1 | undef
#
######################################################
sub send_notify_to_owner {
    $log->syslog('debug2', '(%s, %s, %s)', @_);
    my $self      = shift;
    my $operation = shift;
    my $param     = shift;

    die 'bug in logic. Ask developer' unless defined $operation;

    my @rcpt = $self->get_admins_email('receptive_owner');
    @rcpt = $self->get_admins_email('owner') unless @rcpt;
    unless (@rcpt) {
        $log->syslog(
            'notice',
            'No owner defined at all in list %s; notification is sent to listmasters',
            $self
        );
        @rcpt = Sympa::get_listmasters_email($self);
    }

    if (ref $param eq 'HASH') {
        $param->{'auto_submitted'} = 'auto-generated';
        $param->{'to'}             = join(',', @rcpt);
        $param->{'type'}           = $operation;

        if ($operation eq 'sigrequest' or $operation eq 'subrequest') {
            # Sends notifications by each so that auth links with owners'
            # addresses will be included.
            foreach my $owner (@rcpt) {
                unless (
                    Sympa::send_file(
                        $self, 'listowner_notification', $owner, $param
                    )
                ) {
                    $log->syslog(
                        'notice',
                        'Unable to send template "listowner_notification" to %s list owner %s',
                        $self,
                        $owner
                    );
                }
            }
        } else {
            if ($operation eq 'bounce_rate') {
                $param->{'rate'} = int($param->{'rate'} * 10) / 10;
            }
            unless (
                Sympa::send_file(
                    $self, 'listowner_notification', [@rcpt], $param
                )
            ) {
                $log->syslog(
                    'notice',
                    'Unable to send template "listowner_notification" to %s list owner',
                    $self
                );
                return undef;
            }
        }
    } elsif (ref $param eq 'ARRAY') {

        my $data = {
            'to'   => join(',', @rcpt),
            'type' => $operation
        };

        for my $i (0 .. $#{$param}) {
            $data->{"param$i"} = $param->[$i];
        }
        unless (
            Sympa::send_file($self, 'listowner_notification', \@rcpt, $data))
        {
            $log->syslog(
                'notice',
                'Unable to send template "listowner_notification" to %s list owner',
                $self
            );
            return undef;
        }

    } else {
        $log->syslog(
            'err',
            '(%s, %s) Error on incoming parameter "$param", it must be a ref on HASH or a ref on ARRAY',
            $self,
            $operation
        );
        return undef;
    }
    return 1;
}

# FIXME:This might be moved to Sympa::WWW namespace.
sub get_picture_path {
    my $self = shift;
    return join '/', $Conf::Conf{'pictures_path'}, $self->get_id, @_;
}

# No longer used.  Use Sympa::List::find_picture_url().
#sub get_picture_url;

# Old name: tools::pictures_filename()
# FIXME:This might be moved to Sympa::WWW namespace.
sub find_picture_filenames {
    my $self  = shift;
    my $email = shift;

    my @ret = ();
    if ($email) {
        my $login = Digest::MD5::md5_hex($email);
        foreach my $ext (qw{gif jpg jpeg png}) {
            if (-f $self->get_picture_path($login . '.' . $ext)) {
                push @ret, $login . '.' . $ext;
            }
        }
    }
    return @ret;
}

# FIXME:This might be moved to Sympa::WWW namespace.
sub find_picture_paths {
    my $self  = shift;
    my $email = shift;

    return
        map { $self->get_picture_path($_) }
        $self->find_picture_filenames($email);
}

# Old name: tools::make_pictures_url().
# FIXME:This might be moved to Sympa::WWW namespace.
sub find_picture_url {
    my $self  = shift;
    my $email = shift;

    my ($filename) = $self->find_picture_filenames($email);
    return undef unless $filename;

    return Sympa::Tools::Text::weburl($Conf::Conf{'pictures_url'},
        [$self->get_id, $filename]);
}

# FIXME:This might be moved to Sympa::WWW namespace.
sub delete_list_member_picture {
    $log->syslog('debug2', '(%s, %s)', @_);
    my $self  = shift;
    my $email = shift;

    my $ret = 1;
    foreach my $path ($self->find_picture_paths($email)) {
        unless (unlink $path) {
            $log->syslog('err', 'Failed to delete %s', $path);
            $ret = undef;
        } else {
            $log->syslog('debug3', 'File deleted successfully: %s', $path);
        }
    }

    return $ret;
}

#No longer used.
#sub send_notify_to_editor;

# Moved to Sympa::send_notify_to_user().
#sub send_notify_to_user;

sub send_probe_to_user {
    my $self = shift;
    my $type = shift;
    my $who  = shift;

    # Shelve VERP for welcome or remind message if necessary
    my $tracking;
    if (    $self->{'admin'}{'welcome_return_path'} eq 'unique'
        and $type eq 'welcome') {
        $tracking = 'w';
    } elsif ($self->{'admin'}{'remind_return_path'} eq 'unique'
        and $type eq 'remind') {
        $tracking = 'r';
    } else {
        #FIXME? Return-Path for '*_return_path' parameter with 'owner'
        # value is LIST-owner address.  It might be LIST-request address.
    }

    my $spindle = Sympa::Spindle::ProcessTemplate->new(
        context  => $self,
        template => $type,
        rcpt     => $who,
        data     => {},
        tracking => $tracking,
        #FIXME: Why overwrite priority?
        priority => Conf::get_robot_conf($self->{'domain'}, 'sympa_priority'),
    );
    unless ($spindle and $spindle->spin and $spindle->{finish} eq 'success') {
        $log->syslog('err', 'Could not send template %s to %s', $type, $who);
        return undef;
    }

    return 1;
}

### END functions for sending messages ###

#MOVED: Use Sympa::compute_auth().
#sub compute_auth;

# DEPRECATED: Moved to Sympa::Message::_decorate_parts().
#sub add_parts;

## Delete a user in the user_table
##sub delete_global_user
## DEPRECATED: Use Sympa::User::delete_global_user() or $user->expire();

## Delete the indicate list member
## IN : - ref to array
##      - option exclude
##
## $list->delete_list_member('users' => \@u, 'exclude' => 1)
## $list->delete_list_member('users' => [$email], 'exclude' => 1)
sub delete_list_member {
    $log->syslog('debug2', '(%s, ...)', @_);
    my $self    = shift;
    my %param   = @_;
    my @u       = @{$param{'users'}};
    my $exclude = $param{'exclude'};

    # Case of deleting: "auto_del" (bounce management), "signoff" (manual
    # signoff) or "del" (deleted by admin)?
    my $operation = $param{'operation'};

    $log->syslog('debug2', '');

    my $total = 0;

    my $sdm = Sympa::DatabaseManager->instance;
    $sdm->begin;

    foreach my $who (@u) {
        next unless defined $who and length $who;
        $who = Sympa::Tools::Text::canonic_email($who);

        ## Include in exclusion_table only if option is set.
        if ($exclude) {
            # Insert in exclusion_table if $user->{inclusion} defined.
            $self->insert_delete_exclusion($who, 'insert');
        }

        # Delete record in subscriber_table.
        unless (
            $sdm
            and $sdm->do_prepared_query(
                q{DELETE FROM subscriber_table
                  WHERE user_subscriber = ? AND
                        list_subscriber = ? AND robot_subscriber = ?},
                $who, $self->{'name'}, $self->{'domain'}
            )
        ) {
            $log->syslog('err', 'Unable to remove list member %s', $who);
            next;
        }

        # Delete the pictures if any.
        $self->delete_list_member_picture($who);

        # Delete signoff requests if any.
        my $spool_req = Sympa::Spool::Auth->new(
            context => $self,
            action  => 'del',
            email   => $who,
        );
        while (1) {
            my ($request, $handle) = $spool_req->next;
            last unless $handle;
            next unless $request;

            $spool_req->remove($handle);
        }

        #log in stat_table to make statistics
        if ($operation) {
            $log->add_stat(
                'robot'     => $self->{'domain'},
                'list'      => $self->{'name'},
                'operation' => $operation,
                'mail'      => $who
            );
        }

        $total--;
    }

    $self->_cache_publish_expiry('member');
<<<<<<< HEAD
    delete_list_member_picture($self, shift(@u));

        my $rc = $sdm->commit;
        unless ($rc) {
            $log->syslog('err', 'Error at delete member commit: %s', $sdm->errstr);
            $sdm->rollback;
        }

=======
>>>>>>> d012989e
    return (-1 * $total);

}

## Delete the indicated admin users from the list.
sub delete_list_admin {
    $log->syslog('debug2', '(%s, %s, ...)', @_);
    my $self = shift;
    my $role = shift;
    my @u    = @_;

    my $total = 0;

    foreach my $who (@u) {
        next unless defined $who and length $who;
        $who = Sympa::Tools::Text::canonic_email($who);

        my $sdm = Sympa::DatabaseManager->instance;

        # Delete record in ADMIN
        unless (
            $sdm
            and $sdm->do_prepared_query(
                q{DELETE FROM admin_table
                  WHERE user_admin = ? AND list_admin = ? AND
                        robot_admin = ? AND role_admin = ?},
                $who,              $self->{'name'},
                $self->{'domain'}, $role
            )
        ) {
            $log->syslog('err', 'Unable to remove admin %s of list %s',
                $who, $self);
            next;
        }

        $total--;
    }

    $self->_cache_publish_expiry('admin_user');

    return (-1 * $total);
}

# Delete all admin_table entries.
# OBSOLETED: No longer used.
#sub delete_all_list_admin;

# OBSOLETED: This may no longer be used.
#sub get_cookie;

# OBSOLETED: No longer used.
# Returns the maximum size allowed for a message to the list.
sub get_max_size {
    return shift->{'admin'}{'max_size'};
}

## Returns an array with the Reply-To data
sub get_reply_to {
    my $admin = shift->{'admin'};

    my $value = $admin->{'reply_to_header'}{'value'};

    $value = $admin->{'reply_to_header'}{'other_email'}
        if ($value eq 'other_email');

    return $value;
}

## Returns a default user option
sub get_default_user_options {
    $log->syslog('debug3', '(%s,%s)', @_);
    my $self = shift;
    my $what = shift;

    if ($self) {
        return $self->{'admin'}{'default_user_options'};
    }
    return undef;
}

# Returns the number of subscribers of a list.
sub get_total {
    my $self   = shift;
    my $option = shift;

    my $total = $self->_cache_get('total');
    if (defined $total and not($option and $option eq 'nocache')) {
        return $total;
    }

    my $sdm = Sympa::DatabaseManager->instance;
    my $sth;

    unless (
        $sdm
        and $sth = $sdm->do_prepared_query(
            q{SELECT COUNT(*)
              FROM subscriber_table
              WHERE list_subscriber = ? AND robot_subscriber = ?},
            $self->{'name'}, $self->{'domain'}
        )
    ) {
        $log->syslog('err', 'Unable to get subscriber count for list %s',
            $self);
        return $total;    # Return cache probably outdated.
    }
    $total = $self->_cache_put('total', $sth->fetchrow);
    $sth->finish;

    return $total;
}

## Returns a hash for a given user
##sub get_global_user {
## DEPRECATED: Use Sympa::User::get_global_user() or Sympa::User->new().

## Returns an array of all users in User table hash for a given user
##sub get_all_global_user {
## DEPRECATED: Use Sympa::User::get_all_global_user() or
## Sympa::User::get_users().

######################################################################
###  suspend_subscription                                            #
## Suspend an user from list(s)                                      #
######################################################################
# IN:                                                                #
#   - email : the subscriber email                                   #
#   - list : the name of the list                                    #
#   - data : start_date and end_date                                 #
#   - robot : domain                                                 #
# OUT:                                                               #
#   - undef if something went wrong.                                 #
#   - 1 if user is suspended from the list                           #
######################################################################
sub suspend_subscription {

    my $email = shift;
    my $list  = shift;
    my $data  = shift;
    my $robot = shift;
    $log->syslog('debug2', '("%s", "%s", "%s")', $email, $list, $data);

    my $sdm = Sympa::DatabaseManager->instance;
    unless (
        $sdm
        and $sdm->do_prepared_query(
            q{UPDATE subscriber_table
              SET suspend_subscriber = 1,
                  suspend_start_date_subscriber = ?,
                  suspend_end_date_subscriber = ?
              WHERE user_subscriber = ? AND
                    list_subscriber = ? AND robot_subscriber = ?},
            $data->{'startdate'}, $data->{'enddate'},
            $email, $list, $robot
        )
    ) {
        $log->syslog('err',
            'Unable to suspend subscription of user %s to list %s@%s',
            $email, $list, $robot);
        return undef;
    }

    return 1;
}

######################################################################
###  restore_suspended_subscription                                  #
## Restore the subscription of an user from list(s)                  #
######################################################################
# IN:                                                                #
#   - email : the subscriber email                                   #
# OUT:                                                               #
#   - undef if something went wrong.                                 #
#   - 1 if their subscription is restored                          #
######################################################################
sub restore_suspended_subscription {
    $log->syslog('debug2', '(%s)', @_);
    my $self  = shift;
    my $email = shift;

    my $sdm = Sympa::DatabaseManager->instance;
    unless (
        $sdm
        and $sdm->do_prepared_query(
            q{UPDATE subscriber_table
              SET suspend_subscriber = 0,
                  suspend_start_date_subscriber  = NULL,
                  suspend_end_date_subscriber = NULL
              WHERE user_subscriber = ? AND list_subscriber = ? AND
                    robot_subscriber = ?},
            $email, $self->{'name'}, $self->{'domain'}
        )
    ) {
        $log->syslog('err',
            'Unable to restore subscription of user %s to list %s',
            $email, $self);
        return undef;
    }

    return 1;
}

######################################################################
# insert_delete_exclusion                                            #
# Update the exclusion_table                                         #
######################################################################
# IN:                                                                #
#   - email : the subscriber email                                   #
#   - action : insert or delete                                      #
# OUT:                                                               #
#   - undef if something went wrong.                                 #
#   - 1                                                              #
######################################################################
sub insert_delete_exclusion {
    $log->syslog('debug2', '(%s, %s, %s)', @_);
    my $self   = shift;
    my $email  = shift;
    my $action = shift;

    die sprintf 'Invalid parameter: %s', $self
        unless ref $self;    #prototype changed (6.2b)

    my $name     = $self->{'name'};
    my $robot_id = $self->{'domain'};
    my $sdm      = Sympa::DatabaseManager->instance;

    my $r = 1;

    if ($action eq 'insert') {
        # INSERT only if $user->{inclusion} defined.
        my $user = $self->get_list_member($email);
        my $date = time;

        if (defined $user->{'inclusion'}) {
            unless (
                $sdm
                and $sdm->do_prepared_query(
                    q{INSERT INTO exclusion_table
                      (list_exclusion, family_exclusion, robot_exclusion,
                       user_exclusion, date_exclusion)
                      VALUES (?, ?, ?, ?, ?)},
                    $name, '', $robot_id, $email, $date
                )
            ) {
                $log->syslog('err', 'Unable to exclude user %s from list %s',
                    $email, $self);
                return undef;
            }
        }
    } elsif ($action eq 'delete') {
        ## If $email is in exclusion_table, delete it.
        my $data_excluded = $self->get_exclusion();
        my @users_excluded;

        my $key = 0;
        while ($data_excluded->{'emails'}->[$key]) {
            push @users_excluded, $data_excluded->{'emails'}->[$key];
            $key = $key + 1;
        }

        $r = 0;
        my $sth;
        foreach my $users (@users_excluded) {
            if ($email eq $users) {
                ## Delete : list, user and date
                unless (
                    $sdm
                    and $sth = $sdm->do_prepared_query(
                        q{DELETE FROM exclusion_table
                          WHERE list_exclusion = ? AND robot_exclusion = ? AND
                                user_exclusion = ?},
                        $name, $robot_id, $email
                    )
                ) {
                    $log->syslog(
                        'err',
                        'Unable to remove entry %s for list %s from table exclusion_table',
                        $email,
                        $self
                    );
                }
                $r = $sth->rows;
            }
        }
    } else {
        $log->syslog('err', 'Unknown action %s', $action);
        return undef;
    }

    return $r;
}

######################################################################
# get_exclusion                                                      #
# Returns a hash with those excluded from the list and the date.     #
#                                                                    #
# IN:  - name : the name of the list                                 #
# OUT: - data_exclu : * %data_exclu->{'emails'}->[]                  #
#                     * %data_exclu->{'date'}->[]                    #
######################################################################
sub get_exclusion {
    $log->syslog('debug2', '(%s)', @_);
    my $self = shift;

    die sprintf 'Invalid parameter: %s', $self
        unless ref $self;    #prototype changed (6.2b)

    my $name     = $self->{'name'};
    my $robot_id = $self->{'domain'};

    push @sth_stack, $sth;
    my $sdm = Sympa::DatabaseManager->instance;

    if (defined $self->{'admin'}{'family_name'}
        and length $self->{'admin'}{'family_name'}) {
        unless (
            $sdm
            and $sth = $sdm->do_prepared_query(
                q{SELECT user_exclusion AS email, date_exclusion AS "date"
                  FROM exclusion_table
                  WHERE (list_exclusion = ? OR family_exclusion = ?) AND
                         robot_exclusion = ?},
                $name, $self->{'admin'}{'family_name'}, $robot_id
            )
        ) {
            $log->syslog('err',
                'Unable to retrieve excluded users for list %s', $self);
            $sth = pop @sth_stack;
            return undef;
        }
    } else {
        unless (
            $sdm
            and $sth = $sdm->do_prepared_query(
                q{SELECT user_exclusion AS email, date_exclusion AS "date"
                  FROM exclusion_table
                  WHERE list_exclusion = ? AND robot_exclusion = ?},
                $name, $robot_id
            )
        ) {
            $log->syslog('err',
                'Unable to retrieve excluded users for list %s', $self);
            $sth = pop @sth_stack;
            return undef;
        }
    }

    my @users;
    my @date;
    my $data;
    while ($data = $sth->fetchrow_hashref) {
        push @users, $data->{'email'};
        push @date,  $data->{'date'};
    }
    # In order to use the data, we add the emails and dates in different
    # array
    my $data_exclu = {
        "emails" => \@users,
        "date"   => \@date
    };
    $sth->finish();

    $sth = pop @sth_stack;

    unless ($data_exclu) {
        $log->syslog('err',
            'Unable to retrieve information from database for list %s',
            $self);
        return undef;
    }
    return $data_exclu;
}

sub is_member_excluded {
    my $self  = shift;
    my $email = shift;

    return undef unless defined $email and length $email;
    $email = Sympa::Tools::Text::canonic_email($email);

    my $sdm = Sympa::DatabaseManager->instance;
    my $sth;

    if (defined $self->{'admin'}{'family_name'}
        and length $self->{'admin'}{'family_name'}) {
        unless (
            $sdm
            and $sth = $sdm->do_prepared_query(
                q{SELECT COUNT(*)
                  FROM exclusion_table
                  WHERE (list_exclusion = ? OR family_exclusion = ?) AND
                        robot_exclusion = ? AND
                        user_exclusion = ?},
                $self->{'name'}, $self->{'admin'}{'family_name'},
                $self->{'domain'},
                $email
            )
        ) {
            #FIXME: report error
            return undef;
        }
    } else {
        unless (
            $sdm
            and $sth = $sdm->do_prepared_query(
                q{SELECT COUNT(*)
                  FROM exclusion_table
                  WHERE list_exclusion = ? AND robot_exclusion = ? AND
                        user_exclusion = ?},
                $self->{'name'}, $self->{'domain'},
                $email
            )
        ) {
            #FIXME: report error
            return undef;
        }
    }
    my ($count) = $sth->fetchrow_array;
    $sth->finish;

    return $count || 0;
}

# Mapping between var and field names.
sub _map_list_member_cols {
    my %map_field = (
        date        => 'date_epoch_subscriber',
        update_date => 'update_epoch_subscriber',
        gecos       => 'comment_subscriber',
        email       => 'user_subscriber',
        startdate   => 'suspend_start_date_subscriber',
        enddate     => 'suspend_end_date_subscriber',
    );

    my $fields =
        {Sympa::DatabaseDescription::full_db_struct()}->{'subscriber_table'}
        ->{fields};
    foreach my $f (keys %$fields) {
        next if $f eq 'list_subscriber' or $f eq 'robot_subscriber';

        my $k = {reverse %map_field}->{$f};
        unless ($k) {
            $k = $f;
            $k =~ s/_subscriber\z//;
            $map_field{$k} = $f;
        }
    }
    # Additional DB fields.
    if ($Conf::Conf{'db_additional_subscriber_fields'}) {
        foreach my $f (split /\s*,\s*/,
            $Conf::Conf{'db_additional_subscriber_fields'}) {
            $map_field{$f} = $f;
        }
    }

    return %map_field;
}

sub _list_member_cols {
    my $sdm = shift;

    my %map_field = _map_list_member_cols();
    return join ', ', map {
        my $col = $map_field{$_};
        ($col eq $_) ? $col : sprintf('%s AS "%s"', $col, $_);
    } sort keys %map_field;
}

sub get_list_member {
    $log->syslog('debug2', '(%s, %s)', @_);
    my $self  = shift;
    my $email = Sympa::Tools::Text::canonic_email(shift);

    my $sdm = Sympa::DatabaseManager->instance;
    my $sth;

    unless (
        $sdm
        and $sth = $sdm->do_prepared_query(
            sprintf(
                q{SELECT %s
                  FROM subscriber_table
                  WHERE user_subscriber = ? AND
                        list_subscriber = ? AND robot_subscriber = ?},
                _list_member_cols($sdm)
            ),
            $email,
            $self->{'name'},
            $self->{'domain'}
        )
    ) {
        $log->syslog('err', 'Unable to gather information for user: %s',
            $email, $self);
        return undef;
    }
    my $user = $sth->fetchrow_hashref('NAME_lc');
    if (defined $user) {
        $sth->finish;

        $user->{'reception'} ||= 'mail';
        $user->{'reception'} =
            $self->{'admin'}{'default_user_options'}{'reception'}
            unless $self->is_available_reception_mode($user->{'reception'});
        $user->{'visibility'}  ||= 'noconceal';
        $user->{'update_date'} ||= $user->{'date'};

        $log->syslog(
            'debug2',
            'Custom_attribute = (%s)',
            $user->{custom_attribute}
        );
        if (defined $user->{custom_attribute}) {
            $user->{'custom_attribute'} =
                Sympa::Tools::Data::decode_custom_attribute(
                $user->{'custom_attribute'});
        }

        # Compat.<=6.2.44 FIXME: needed?
        $user->{'included'} = 1
            if defined $user->{'inclusion'};
    } else {
        my $error = $sth->err;
        $sth->finish;

        if ($error) {
            $log->syslog(
                'err',
                'An error occurred while fetching the data from the database: %s',
                $sth->errstr
            );
            return undef;
        } else {
            $log->syslog('debug',
                'User %s was not found in the subscribers of list %s',
                $email, $self);
            return undef;
        }
    }

    return $user;
}

# Deprecated. Merged into get_list_member(),
#sub get_list_member_no_object;

## Returns an admin user of the list.
# OBSOLETED.  Use get_admins().
sub get_list_admin {
    $log->syslog('debug2', '(%s, %s, %s)', @_);
    my $self  = shift;
    my $role  = shift;
    my $email = shift;

    my ($admin_user) =
        @{$self->get_admins($role, filter => [email => $email])};

    return $admin_user;
}

## Returns the first user for the list.

sub get_first_list_member {
    my ($self, $data) = @_;

    my ($sortby, $offset, $sql_regexp);
    $sortby = $data->{'sortby'};
    ## Sort may be domain, email, date
    $sortby ||= 'email';
    $offset     = $data->{'offset'};
    $sql_regexp = $data->{'sql_regexp'};

    $log->syslog('debug2', '(%s, %s, %s)', $self, $sortby, $offset);

    my $statement;

    my $sdm = Sympa::DatabaseManager->instance;
    push @sth_stack, $sth;

    ## SQL regexp
    my $selection;
    if ($sql_regexp) {
        $selection =
            sprintf
            " AND (user_subscriber LIKE %s OR comment_subscriber LIKE %s)",
            $sdm->quote($sql_regexp), $sdm->quote($sql_regexp);
    }

    $statement = sprintf q{SELECT %s
          FROM subscriber_table
          WHERE list_subscriber = %s AND robot_subscriber = %s %s},
        _list_member_cols($sdm),
        $sdm->quote($self->{'name'}),
        $sdm->quote($self->{'domain'}),
        ($selection || '');

    ## SORT BY
    $statement .= ' ORDER BY '
        . (
        {   email => 'user_subscriber',
            date  => 'date_epoch_subscriber DESC',
            sources =>
                'subscribed_subscriber DESC, inclusion_label_subscriber ASC',
            name => 'comment_subscriber',
        }->{$sortby}
            || 'user_subscriber'
        );
    push @sth_stack, $sth;

    unless ($sdm and $sth = $sdm->do_query($statement)) {
        $log->syslog('err', 'Unable to get members of list %s', $self);
        return undef;
    }

    # Offset
    # Note: Several RDBMSs don't support nonstandard OFFSET clause, OTOH
    # some others don't support standard ROW_NUMBER function.
    # Instead, fetch unneccessary rows and discard them.
    if (defined $offset) {
        my $remainder = $offset;
        while (1000 < $remainder) {
            $remainder -= 1000;
            my $rows = $sth->fetchall_arrayref([qw(email)], 1000);
            last unless $rows and @$rows;
        }
        if (0 < $remainder) {
            $sth->fetchall_arrayref([qw(email)], $remainder);
        }
    }

    my $user = $sth->fetchrow_hashref('NAME_lc');
    if (defined $user) {
        $log->syslog('err',
            'Warning: Entry with empty email address in list %s', $self)
            unless $user->{'email'};
        $user->{'reception'} ||= 'mail';
        $user->{'reception'} =
            $self->{'admin'}{'default_user_options'}{'reception'}
            unless $self->is_available_reception_mode($user->{'reception'});
        $user->{'visibility'}  ||= 'noconceal';
        $user->{'update_date'} ||= $user->{'date'};

        if (defined $user->{custom_attribute}) {
            $user->{'custom_attribute'} =
                Sympa::Tools::Data::decode_custom_attribute(
                $user->{'custom_attribute'});
        }

        # Compat.<=6.2.44 FIXME: needed?
        $user->{'included'} = 1
            if defined $user->{'inclusion'};
    } else {
        $sth->finish;
        $sth = pop @sth_stack;
    }

    return $user;
}

# Moved to Sympa::Tools::Data::decode_custom_attribute().
#sub parseCustomAttribute;

# Moved to Sympa::Tools::Data::encode_custom_attribute().
#sub createXMLCustomAttribute;

## Returns the first admin_user with $role for the list.
#DEPRECATED: Merged into _get_basic_admins().  Use get_admins() instead.
#sub get_first_list_admin;

## Loop for all subsequent users.
sub get_next_list_member {
    my $self = shift;
    $log->syslog('debug2', '');

    unless (defined $sth) {
        $log->syslog('err',
            'No handle defined, get_first_list_member(%s) was not run',
            $self);
        return undef;
    }

    my $user = $sth->fetchrow_hashref('NAME_lc');

    if (defined $user) {
        $log->syslog('err',
            'Warning: Entry with empty email address in list %s', $self)
            unless $user->{'email'};
        $user->{'reception'} ||= 'mail';
        $user->{'reception'} =
            $self->{'admin'}{'default_user_options'}{'reception'}
            unless $self->is_available_reception_mode($user->{'reception'});
        $user->{'visibility'}  ||= 'noconceal';
        $user->{'update_date'} ||= $user->{'date'};

        if (defined $user->{custom_attribute}) {
            my $custom_attr = Sympa::Tools::Data::decode_custom_attribute(
                $user->{'custom_attribute'});
            unless (defined $custom_attr) {
                $log->syslog(
                    'err',
                    "Failed to parse custom attributes for user %s, list %s",
                    $user->{'email'},
                    $self
                );
            }
            $user->{'custom_attribute'} = $custom_attr;
        }

        # Compat.<=6.2.44 FIXME: needed?
        $user->{'included'} = 1
            if defined $user->{'inclusion'};
    } else {
        $sth->finish;
        $sth = pop @sth_stack;
    }

    return $user;
}

# Mapping between var and field names.
sub _map_list_admin_cols {
    my %map_field = (
        date        => 'date_epoch_admin',
        update_date => 'update_epoch_admin',
        gecos       => 'comment_admin',
        email       => 'user_admin',
    );

    my $fields =
        {Sympa::DatabaseDescription::full_db_struct()}->{'admin_table'}
        ->{fields};
    foreach my $f (keys %$fields) {
        next
            if $f eq 'list_admin'
            or $f eq 'robot_admin'
            or $f eq 'role_admin';

        my $k = {reverse %map_field}->{$f};
        unless ($k) {
            $k = $f;
            $k =~ s/_admin\z//;
            $map_field{$k} = $f;
        }
    }

    return %map_field;
}

sub _list_admin_cols {
    my $sdm = shift;

    my %map_field = _map_list_admin_cols();
    return join ', ', map {
        my $col = $map_field{$_};
        ($col eq $_) ? $col : sprintf('%s AS "%s"', $col, $_);
    } sort keys %map_field;
}

## Loop for all subsequent admin users with the role defined in
## get_first_list_admin.
#DEPRECATED: Merged into _get_basic_admins().  Use get_admins() instead.
#sub get_next_list_admin;

sub get_admins {
    $log->syslog('debug2', '(%s, %s, %s => %s)', @_);
    my $self    = shift;
    my $role    = lc(shift || '');
    my %options = @_;

    my $admin_user = $self->_cache_get('admin_user');
    unless ($admin_user and @{$admin_user || []}) {
        # Get recent admins from database.
        $admin_user = $self->get_current_admins;
        if ($admin_user) {
            $self->_cache_put('admin_user', $admin_user);
        } else {
            # If failed, reuse cache probably outdated.
            $admin_user = $self->{_cached}{admin_user};
        }
    }
    return unless $admin_user;    # Returns void.

    my %query = @{$options{filter} || []};
    $query{email} = Sympa::Tools::Text::canonic_email($query{email})
        if defined $query{email};

    my @users;
    if ($role eq 'editor') {
        @users =
            grep { $_ and $_->{role} eq 'editor' } @{$admin_user || []};
    } elsif ($role eq 'owner') {
        @users =
            grep { $_ and $_->{role} eq 'owner' } @{$admin_user || []};
    } elsif ($role eq 'actual_editor') {
        @users =
            grep { $_ and $_->{role} eq 'editor' } @{$admin_user || []};
        @users = grep { $_ and $_->{role} eq 'owner' } @{$admin_user || []}
            unless @users;
    } elsif ($role eq 'privileged_owner') {
        @users = grep {
                    $_
                and $_->{role} eq 'owner'
                and $_->{profile}
                and $_->{profile} eq 'privileged'
        } @{$admin_user || []};
    } elsif ($role eq 'receptive_editor') {
        @users = grep {
                    $_
                and $_->{role} eq 'editor'
                and ($_->{reception} || 'mail') ne 'nomail'
        } @{$admin_user || []};
        @users = grep {
                    $_
                and $_->{role} eq 'owner'
                and ($_->{reception} || 'mail') ne 'nomail'
        } @{$admin_user || []}
            unless @users;
    } elsif ($role eq 'receptive_owner') {
        @users = grep {
                    $_
                and $_->{role} eq 'owner'
                and ($_->{reception} || 'mail') ne 'nomail'
        } @{$admin_user || []};
    } else {
        die sprintf 'Unknown role "%s"', $role;
    }

    if (defined $query{email}) {
        @users = grep { ($_->{email} || '') eq $query{email} } @users;
    }

    return wantarray ? @users : [@users];
}

# Get all admins passing cache.
# Note: Use with care. This increases database load.
sub get_current_admins {
    my $self = shift;

    my $sdm = Sympa::DatabaseManager->instance;
    my $sth;

    unless (
        $sdm and $sth = $sdm->do_prepared_query(
            sprintf(
                q{SELECT %s, role_admin AS "role"
                  FROM admin_table
                  WHERE list_admin = ? AND robot_admin = ?
                  ORDER BY user_admin},
                _list_admin_cols($sdm)
            ),
            $self->{'name'},
            $self->{'domain'}
        )
    ) {
        $log->syslog('err', 'Unable to get admins for list %s', $self);
        return undef;
    }
    my $admin_user = $sth->fetchall_arrayref({}) || [];
    $sth->finish;

    foreach my $user (@$admin_user) {
        $user->{'email'} = Sympa::Tools::Text::canonic_email($user->{'email'})
            if defined $user->{'email'};
        $log->syslog('err',
            'Warning: Entry with empty email address in list %s', $self)
            unless defined $user->{'email'};
        $user->{'reception'}   ||= 'mail';
        $user->{'visibility'}  ||= 'noconceal';
        $user->{'update_date'} ||= $user->{'date'};

        # Compat.<=6.2.44 FIXME: needed?
        $user->{'included'} = 1
            if defined $user->{'inclusion'};
    }

    return $admin_user;
}

sub get_admins_email {
    my $self = shift;
    my $role = lc(shift || '');

    return unless $role;    # Returns void.

    return map { $_->{email} } @{$self->get_admins($role) || []};
}

## Returns the first bouncing user

sub get_first_bouncing_list_member {
    my $self = shift;
    $log->syslog('debug2', '');

    my $name = $self->{'name'};

    my $sdm = Sympa::DatabaseManager->instance;
    push @sth_stack, $sth;

    unless (
        $sdm
        and $sth = $sdm->do_prepared_query(
            sprintf(
                q{SELECT %s
                FROM subscriber_table
                WHERE list_subscriber = ? AND robot_subscriber = ? AND
                      bounce_subscriber IS NOT NULL},
                _list_member_cols($sdm)
            ),
            $self->{'name'},
            $self->{'domain'}
        )
    ) {
        $log->syslog('err', 'Unable to get bouncing users %s@%s',
            $name, $self->{'domain'});
        return undef;
    }

    my $user = $sth->fetchrow_hashref('NAME_lc');

    if (defined $user) {
        $log->syslog('err',
            'Warning: Entry with empty email address in list %s',
            $self->{'name'})
            unless defined $user->{'email'} and length $user->{'email'};

        # Compat.<=6.2.44 FIXME: needed?
        $user->{'included'} = 1
            if defined $user->{'inclusion'};
    } else {
        $sth->finish;
        $sth = pop @sth_stack;
    }

    return $user;
}

## Loop for all subsequent bouncing users.
sub get_next_bouncing_list_member {
    my $self = shift;
    $log->syslog('debug2', '');

    unless (defined $sth) {
        $log->syslog(
            'err',
            'No handle defined, get_first_bouncing_list_member(%s) was not run',
            $self->{'name'}
        );
        return undef;
    }

    my $user = $sth->fetchrow_hashref('NAME_lc');

    if (defined $user) {
        $log->syslog('err',
            'Warning: Entry with empty email address in list %s',
            $self->{'name'})
            if (!$user->{'email'});

        if (defined $user->{custom_attribute}) {
            $user->{'custom_attribute'} =
                Sympa::Tools::Data::decode_custom_attribute(
                $user->{'custom_attribute'});
        }

        # Compat.<=6.2.44 FIXME: needed?
        $user->{'included'} = 1
            if defined $user->{'inclusion'};
    } else {
        $sth->finish;
        $sth = pop @sth_stack;
    }

    return $user;
}

sub parse_list_member_bounce {
    my ($self, $user) = @_;
    if ($user->{bounce}) {
        $user->{'bounce'} =~ /^(\d+)\s+(\d+)\s+(\d+)(\s+(.*))?$/;
        $user->{'first_bounce'} = $1;
        $user->{'last_bounce'}  = $2;
        $user->{'bounce_count'} = $3;
        if ($5 =~ /^(\d+)\.\d+\.\d+$/) {
            $user->{'bounce_class'} = $1;
        }

        ## Define color in function of bounce_score
        if ($user->{'bounce_score'} <=
            $self->{'admin'}{'bouncers_level1'}{'rate'}) {
            $user->{'bounce_level'} = 0;
        } elsif ($user->{'bounce_score'} <=
            $self->{'admin'}{'bouncers_level2'}{'rate'}) {
            $user->{'bounce_level'} = 1;
        } else {
            $user->{'bounce_level'} = 2;
        }
    }
}

# Old names: get_first_list_member() and get_next_list_member().
sub get_members {
    $log->syslog('debug2', '(%s, %s, %s => %s, %s => %s, %s => %s)', @_);
    my $self    = shift;
    my $role    = shift;
    my %options = @_;

    my $limit  = $options{limit};
    my $offset = $options{offset};
    my $order  = $options{order};
    my $cond   = $options{othercondition};

    my $sdm = Sympa::DatabaseManager->instance;
    my $sth;

    # Filters
    my $filter = '';
    if ($role eq 'member') {
        $filter = '';
    } elsif ($role eq 'unconcealed_member') {
        $filter = " AND visibility_subscriber <> 'conceal'";
    } else {
        die sprintf 'Unknown role "%s"', $role;
    }

    if ($cond) {
        $filter .= " AND ($cond)";
    }

    # SORT BY
    my $order_by = '';
    if ($order) {
        $order_by = 'ORDER BY '
            . (
            {   email => 'user_subscriber',
                date  => 'date_epoch_subscriber DESC',
                sources =>
                    'subscribed_subscriber DESC, inclusion_label_subscriber ASC',
                name => 'comment_subscriber',
            }->{$order}
                || 'user_subscriber'
            );
    }

    unless (
        $sdm
        and $sth = $sdm->do_prepared_query(
            sprintf(
                q{SELECT %s
                  FROM subscriber_table
                  WHERE list_subscriber = ? AND robot_subscriber = ?%s
                  %s},
                _list_member_cols($sdm), $filter, $order_by
            ),
            $self->{'name'},
            $self->{'domain'}
        )
    ) {
        $log->syslog('err', 'Unable to get members of list %s', $self);
        return;    # Returns void.
    }

    # Offset
    # Note: Several RDBMSs don't support nonstandard OFFSET clause, OTOH
    # some others don't support standard ROW_NUMBER function.
    # Instead, fetch unneccessary rows and discard them.
    if (defined $offset) {
        my $remainder = $offset;
        while (1000 < $remainder) {
            $remainder -= 1000;
            my $rows = $sth->fetchall_arrayref([qw(email)], 1000);
            last unless $rows and @$rows;
        }
        if (0 < $remainder) {
            $sth->fetchall_arrayref([qw(email)], $remainder);
        }
    }

    my $users = $sth->fetchall_arrayref({}, ($limit || undef));
    $sth->finish;

    foreach my $user (@{$users || []}) {
        $log->syslog('err',
            'Warning: Entry with empty email address in list %s',
            $self->{'name'})
            unless $user->{email};

        $user->{reception} ||= 'mail';
        $user->{reception} =
            $self->{'admin'}{'default_user_options'}{'reception'}
            unless $self->is_available_reception_mode($user->{reception});
        $user->{visibility}  ||= 'noconceal';
        $user->{update_date} ||= $user->{date};

        if (defined $user->{custom_attribute}) {
            my $custom_attr = Sympa::Tools::Data::decode_custom_attribute(
                $user->{custom_attribute});
            unless (defined $custom_attr) {
                $log->syslog(
                    'err',
                    "Failed to parse custom attributes for user %s, list %s",
                    $user->{email},
                    $self
                );
            }
            $user->{custom_attribute} = $custom_attr;
        }

        # Compat.<=6.2.44 FIXME: needed?
        $user->{included} = 1
            if defined $user->{'inclusion'};
    }

    return wantarray ? @$users : $users;
}

# Old name: get_resembling_list_members_no_object().
# Note that the name of this function in 6.2a.32 or earlier is
# "get_ressembling_list_members_no_object" (look at doubled "s").
sub get_resembling_members {
    $log->syslog('debug2', '(%s, %s)', @_);
    my $self      = shift;
    my $role      = shift;
    my $searchkey = Sympa::Tools::Text::canonic_email(shift);

    return unless defined $searchkey;
    $searchkey =~ s/(['%_\\])/\\$1/g;

    my ($local, $domain) = split /\@/, $searchkey;
    return unless $local and $domain;
    my ($account, $ext)  = ($local =~ /\A(.*)[+](.*)\z/);
    my ($first,   $name) = ($local =~ /\A(.*)[.](.*)\z/);
    my $initial = $1 if defined $first and $first =~ /\A([a-z])/;
    $initial .= $1
        if defined $initial
        and defined $name
        and $name =~ /\A([a-z])/;
    my ($top, $upperdomain) = split /[.]/, $domain, 2;

    my @cond;
    ##### plused
    # is subscriber a plused email ?
    push @cond, $account . '@' . $domain if defined $ext;
    # is some subscriber ressembling with a plused email ?
    push @cond, $local . '+%@' . $domain;
    # ressembling local part
    # try to compare firstname.name@domain with name@domain
    push @cond, '%' . $local . '@' . $domain;
    push @cond, $name . '@' . $domain if defined $name;
    #### Same local_part and ressembling domain
    # compare host.domain.tld with domain.tld
    # remove first token if there is still at least 2 tokens try to
    # find a subscriber with that domain
    push @cond, $local . '@' . $upperdomain if defined $upperdomain;
    push @cond, $local . '@%' . $domain;
    # looking for initial
    push @cond, $initial . '@' . $domain if defined $initial;
    #XXX#### users in the same local part in any other domain
    #XXXpush @cond, $local . '@%';
    my $cond = join ' OR ', map {"user_subscriber LIKE '$_'"} @cond;
    return unless $cond;

    my $users = [$self->get_members($role, othercondition => $cond)];
    return wantarray ? @$users : $users;
}

#DEPRECATED.  Merged into get_resembling_members().
#sub find_list_member_by_pattern_no_object;

sub get_info {
    my $self = shift;

    my $info;

    unless (open INFO, "$self->{'dir'}/info") {
        $log->syslog('err', 'Could not open %s: %m',
            $self->{'dir'} . '/info');
        return undef;
    }

    while (<INFO>) {
        $info .= $_;
    }
    close INFO;

    return $info;
}

## Total bouncing subscribers
sub get_total_bouncing {
    my $self = shift;
    $log->syslog('debug2', '');

    my $name = $self->{'name'};

    push @sth_stack, $sth;
    my $sdm = Sympa::DatabaseManager->instance;

    ## Query the Database
    unless (
        $sdm
        and $sth = $sdm->do_prepared_query(
            q{SELECT count(*)
              FROM subscriber_table
              WHERE list_subscriber = ? AND robot_subscriber = ? AND
                    bounce_subscriber IS NOT NULL},
            $name, $self->{'domain'}
        )
    ) {
        $log->syslog('err',
            'Unable to gather bouncing subscribers count for list %s@%s',
            $name, $self->{'domain'});
        return undef;
    }

    my $total = $sth->fetchrow;

    $sth->finish();

    $sth = pop @sth_stack;

    return $total;
}

## Does the user have a particular function in the list?
# Old name: [<=6.2.3] am_i().
sub is_admin {
    $log->syslog('debug2', '(%s, %s, %s, %s)', @_);
    my $self = shift;
    my $role = lc(shift || '');
    my $who  = shift;

    return undef unless defined $who and length $who;

    if (@{$self->get_admins($role, filter => [email => $who])}) {
        return 1;
    } else {
        return undef;
    }
}

## Is the person in user table (db only)
##sub is_global_user {
## DEPRECATED: Use Sympa::User::is_global_user().

## Is the indicated person a subscriber to the list?
sub is_list_member {
    $log->syslog('debug2', '(%s, %s)', @_);
    my ($self, $who) = @_;
    $who = Sympa::Tools::Text::canonic_email($who);

    return undef unless $who;

    my $is_list_member = $self->_cache_get('is_list_member');
    if (defined $is_list_member and defined $is_list_member->{$who}) {
        return $is_list_member->{$who};
    }
    $is_list_member ||= {};

    my $sdm = Sympa::DatabaseManager->instance;
    my $sth;

    unless (
        $sdm
        and $sth = $sdm->do_prepared_query(
            q{SELECT count(*)
              FROM subscriber_table
              WHERE list_subscriber = ? AND robot_subscriber = ? AND
                    user_subscriber = ?},
            $self->{'name'}, $self->{'domain'}, $who
        )
    ) {
        $log->syslog('err',
            'Unable to check chether user %s is subscribed to list %s',
            $who, $self);
        return undef;
    }
    $is_list_member->{$who} = $sth->fetchrow;
    $self->_cache_put('is_list_member', $is_list_member);
    $sth->finish;

    return $is_list_member->{$who};
}

## Sets new values for the given user (except gecos)
sub update_list_member {
    my $self   = shift;
    my $who    = Sympa::Tools::Text::canonic_email(shift);
    my $values = $_[0];                                      # Compat.
    $values = {@_} unless ref $values eq 'HASH';

    my ($field, $value, $table);

    # Mapping between var and field names.
    my %map_field = _map_list_member_cols();

    my $sdm = Sympa::DatabaseManager->instance;
    return undef unless $sdm;

    my @set_list;
    my @val_list;
    while (($field, $value) = each %{$values}) {
        die sprintf 'Unknown database field %s', $field
            unless $map_field{$field};

        if ($field eq 'custom_attribute') {
            push @set_list, sprintf('%s = ?', $map_field{$field});
            push @val_list,
                Sympa::Tools::Data::encode_custom_attribute($value);
        } elsif ($numeric_field{$map_field{$field}}) {
            push @set_list, sprintf('%s = ?', $map_field{$field});
            # FIXME: Can't have a null value?
            push @val_list, ($value || 0);
        } else {
            push @set_list, sprintf('%s = ?', $map_field{$field});
            push @val_list, $value;
        }
    }
    return 0 unless @set_list;

    # Update field
    if ($who eq '*') {
        unless (
            $sdm->do_prepared_query(
                sprintf(
                    q{UPDATE subscriber_table
                      SET %s
                      WHERE list_subscriber = ? AND robot_subscriber = ?},
                    join(', ', @set_list)
                ),
                @val_list,
                $self->{'name'},
                $self->{'domain'}
            )
        ) {
            $log->syslog(
                'err',
                'Could not update information for subscriber %s in database for list %s',
                $who,
                $self
            );
            return undef;
        }
    } else {
        unless (
            $sdm->do_prepared_query(
                sprintf(
                    q{UPDATE subscriber_table
                      SET %s
                      WHERE user_subscriber = ? AND
                            list_subscriber = ? AND robot_subscriber = ?},
                    join(',', @set_list)
                ),
                @val_list,
                $who,
                $self->{'name'},
                $self->{'domain'}
            )
        ) {
            $log->syslog(
                'err',
                'Could not update information for subscriber %s in database for list %s',
                $who,
                $self
            );
            return undef;
        }
    }

    # Delete subscription / signoff requests no longer used.
    my $new_email;
    if (    $who ne '*'
        and $values->{'email'}
        and $new_email = Sympa::Tools::Text::canonic_email($values->{'email'})
        and $who ne $new_email) {
        my $spool_req;

        # Delete signoff requests if any.
        $spool_req = Sympa::Spool::Auth->new(
            context => $self,
            action  => 'del',
            email   => $who,
        );
        while (1) {
            my ($request, $handle) = $spool_req->next;
            last unless $handle;
            next unless $request;

            $spool_req->remove($handle);
        }

        # Delete subscription requests if any.
        $spool_req = Sympa::Spool::Auth->new(
            context => $self,
            action  => 'add',
            email   => $new_email,
        );
        while (1) {
            my ($request, $handle) = $spool_req->next;
            last unless $handle;
            next unless $request;

            $spool_req->remove($handle);
        }
    }

    # Rename picture on disk if user email changed.
    if ($values->{'email'}) {
        foreach my $path ($self->find_picture_paths($who)) {
            my $extension = [reverse split /\./, $path]->[0];
            my $new_path = $self->get_picture_path(
                Digest::MD5::md5_hex($values->{'email'}) . '.' . $extension);
            unless (rename $path, $new_path) {
                $log->syslog('err', 'Failed to rename %s to %s : %m',
                    $path, $new_path);
                last;
            }
        }
    }

    return 1;
}

## Sets new values for the given admin user (except gecos)
sub update_list_admin {
    $log->syslog('debug2', '(%s, %s, %s, ...)', @_);
    my $self   = shift;
    my $who    = Sympa::Tools::Text::canonic_email(shift);
    my $role   = shift;
    my $values = $_[0];                                      # Compat.
    $values = {@_} unless ref $values eq 'HASH';

    my ($field, $value, $table);
    my $name = $self->{'name'};

    ## mapping between var and field names
    my %map_field = (
        reception       => 'reception_admin',
        visibility      => 'visibility_admin',
        date            => 'date_epoch_admin',
        update_date     => 'update_epoch_admin',
        inclusion       => 'inclusion_admin',
        inclusion_ext   => 'inclusion_ext_admin',
        inclusion_label => 'inclusion_label_admin',
        gecos           => 'comment_admin',
        password        => 'password_user',
        email           => 'user_admin',
        subscribed      => 'subscribed_admin',
        info            => 'info_admin',
        profile         => 'profile_admin',
        role            => 'role_admin'
    );

    ## mapping between var and tables
    my %map_table = (
        reception       => 'admin_table',
        visibility      => 'admin_table',
        date            => 'admin_table',
        update_date     => 'admin_table',
        inclusion       => 'admin_table',
        inclusion_ext   => 'admin_table',
        inclusion_label => 'admin_table',
        gecos           => 'admin_table',
        password        => 'user_table',
        email           => 'admin_table',
        subscribed      => 'admin_table',
        info            => 'admin_table',
        profile         => 'admin_table',
        role            => 'admin_table'
    );
    #### ??
    ## additional DB fields
    #if (defined $Conf::Conf{'db_additional_user_fields'}) {
    #    foreach my $f (split ',', $Conf::Conf{'db_additional_user_fields'}) {
    #        $map_table{$f} = 'user_table';
    #        $map_field{$f} = $f;
    #    }
    #}

    # Compat.<=6.2.44 FIXME: is this used?
    $values->{inclusion} ||= ($values->{update_date} || time)
        if $values->{included};

    my $sdm = Sympa::DatabaseManager->instance;
    return undef unless $sdm;

    ## Update each table
    foreach $table ('user_table', 'admin_table') {

        my @set_list;
        while (($field, $value) = each %{$values}) {

            unless ($map_field{$field} and $map_table{$field}) {
                $log->syslog('err', 'Unknown database field %s', $field);
                next;
            }

            if ($map_table{$field} eq $table) {
                if ($value and $value eq 'NULL') {    #FIXME:get_null_value?
                    if ($Conf::Conf{'db_type'} eq 'mysql') {
                        $value = '\N';
                    }
                } elsif ($numeric_field{$map_field{$field}}) {
                    $value ||= 0;    #FIXME:Can't have a null value
                } else {
                    $value = $sdm->quote($value);
                }
                my $set = sprintf "%s=%s", $map_field{$field}, $value;

                push @set_list, $set;
            }
        }
        next unless @set_list;

        ## Update field
        if ($table eq 'user_table') {
            unless (
                $sth = $sdm->do_query(
                    q{UPDATE %s SET %s WHERE email_user = %s},
                    $table, join(',', @set_list),
                    $sdm->quote($who)
                )
            ) {
                $log->syslog('err',
                    'Could not update information for admin %s in table %s',
                    $who, $table);
                return undef;
            }

        } elsif ($table eq 'admin_table') {
            if ($who eq '*') {
                unless (
                    $sth = $sdm->do_query(
                        q{UPDATE %s
                          SET %s
                          WHERE list_admin = %s AND robot_admin = %s AND
                                role_admin = %s},
                        $table,
                        join(',', @set_list),
                        $sdm->quote($name),
                        $sdm->quote($self->{'domain'}),
                        $sdm->quote($role)
                    )
                ) {
                    $log->syslog(
                        'err',
                        'Could not update information for admin %s in table %s for list %s@%s',
                        $who,
                        $table,
                        $name,
                        $self->{'domain'}
                    );
                    return undef;
                }
            } else {
                unless (
                    $sth = $sdm->do_query(
                        q{UPDATE %s
                          SET %s
                          WHERE user_admin = %s AND
                          list_admin = %s AND robot_admin = %s AND
                          role_admin = %s},
                        $table,
                        join(',', @set_list),
                        $sdm->quote($who),
                        $sdm->quote($name),
                        $sdm->quote($self->{'domain'}),
                        $sdm->quote($role)
                    )
                ) {
                    $log->syslog(
                        'err',
                        'Could not update information for admin %s in table %s for list %s@%s',
                        $who,
                        $table,
                        $name,
                        $self->{'domain'}
                    );
                    return undef;
                }
            }
        }
    }

    # Reset session cache.
    $self->_cache_publish_expiry('admin_user');

    return 1;
}

## Sets new values for the given user in the Database
##sub update_global_user {
## DEPRECATED: Use Sympa::User::update_global_user() or $user->save().

## Adds a user to the user_table
##sub add_global_user {
## DEPRECATED: Use Sympa::User::add_global_user() or $user->save().

## Adds a list member ; no overwrite.
sub add_list_member {
    $log->syslog('debug2', '%s, ...', @_);
    my $self      = shift;
    my @new_users = @_;

    my $name = $self->{'name'};

    $self->{'add_outcome'}                                   = undef;
    $self->{'add_outcome'}{'added_members'}                  = 0;
    $self->{'add_outcome'}{'expected_number_of_added_users'} = $#new_users;
    $self->{'add_outcome'}{'remaining_members_to_add'} =
        $self->{'add_outcome'}{'expected_number_of_added_users'};

    my $current_list_members_count = 0;
    if ($self->{'admin'}{'max_list_members'} > 0) {
        $current_list_members_count = $self->get_total;  # FIXME: high db load
    }

    my $sdm = Sympa::DatabaseManager->instance;

    $sdm->begin;

    foreach my $new_user (@new_users) {
        my $who = Sympa::Tools::Text::canonic_email($new_user->{'email'});
        unless (defined $who) {
            $log->syslog('err', 'Ignoring %s which is not a valid email',
                $new_user->{'email'});
            next;
        }
        if (Sympa::Tools::Domains::is_blocklisted($who)) {
            $log->syslog('err', 'Ignoring %s which uses a blocklisted domain',
                $new_user->{'email'});
            next;
        }
        unless (
            $current_list_members_count < $self->{'admin'}{'max_list_members'}
            || $self->{'admin'}{'max_list_members'} == 0) {
            $self->{'add_outcome'}{'errors'}{'max_list_members_exceeded'} = 1;
            $log->syslog(
                'notice',
                'Subscription of user %s failed: max number of subscribers (%s) reached',
                $new_user->{'email'},
                $self->{'admin'}{'max_list_members'}
            );
            last;
        }

        # Delete from exclusion_table and force a sync_include if new_user was
        # excluded
        if ($self->insert_delete_exclusion($who, 'delete')) {
            $self->sync_include('member');
            if ($self->is_list_member($who)) {
                $self->{'add_outcome'}{'added_members'}++;
                next;
            }
        }

        $new_user->{'date'} ||= time;
        $new_user->{'update_date'} ||= $new_user->{'date'};

        if (ref $new_user->{'custom_attribute'} eq 'HASH') {
            $new_user->{'custom_attribute'} =
                Sympa::Tools::Data::encode_custom_attribute(
                $new_user->{'custom_attribute'});
        }
        $log->syslog(
            'debug3',
            'Custom_attribute = %s',
            $new_user->{'custom_attribute'}
        );

        # Compat.<=6.2.44 FIXME: needed?
        $new_user->{'inclusion'} ||= ($new_user->{'date'} || time)
            if $new_user->{'included'};

        ## Either is_included or is_subscribed must be set
        ## default is is_subscriber for backward compatibility reason
        $new_user->{'subscribed'} = 1 unless defined $new_user->{'inclusion'};
        $new_user->{'subscribed'} ||= 0;

        unless (defined $new_user->{'inclusion'}) {
            ## Is the email in user table?
            ## Insert in User Table
            unless (
                Sympa::User->new(
                    $who,
                    'gecos'    => $new_user->{'gecos'},
                    'lang'     => $new_user->{'lang'},
                    'password' => $new_user->{'password'}
                )
            ) {
                $log->syslog('err', 'Unable to add user %s to user_table',
                    $who);
                $self->{'add_outcome'}{'errors'}{'unable_to_add_to_database'}
                    = 1;
                next;
            }
        }

        #Log in stat_table to make statistics
        $log->add_stat(
            'robot'     => $self->{'domain'},
            'list'      => $self->{'name'},
            'operation' => 'add_or_subscribe',
            'parameter' => '',
            'mail'      => $new_user->{'email'}
        );

        ## Update Subscriber Table
        unless (
            $sdm
            and $sdm->do_prepared_query(
                q{INSERT INTO subscriber_table
                  (user_subscriber, comment_subscriber,
                   list_subscriber, robot_subscriber,
                   date_epoch_subscriber, update_epoch_subscriber,
                   inclusion_subscriber, inclusion_ext_subscriber,
                   inclusion_label_subscriber,
                   reception_subscriber, topics_subscriber,
                   visibility_subscriber, subscribed_subscriber,
                   custom_attribute_subscriber,
                   suspend_subscriber,
                   suspend_start_date_subscriber,
                   suspend_end_date_subscriber,
                   number_messages_subscriber)
                  VALUES (?, ?, ?, ?, ?, ?, ?, ?, ?, ?, ?, ?, ?, ?, ?, ?, ?, 0)},
                $who,                     $new_user->{'gecos'},
                $name,                    $self->{'domain'},
                $new_user->{'date'},      $new_user->{'update_date'},
                $new_user->{'inclusion'}, $new_user->{'inclusion_ext'},
                $new_user->{'inclusion_label'},
                $new_user->{'reception'},  $new_user->{'topics'},
                $new_user->{'visibility'}, $new_user->{'subscribed'},
                $new_user->{'custom_attribute'},
                $new_user->{'suspend'},
                $new_user->{'startdate'},
                $new_user->{'enddate'}
            )
        ) {
            $log->syslog(
                'err',
                'Unable to add subscriber %s to table subscriber_table for list %s@%s %s',
                $who,
                $name,
                $self->{'domain'}
            );
            next;
        }

        # Delete subscription requests if any.
        my $spool_req = Sympa::Spool::Auth->new(
            context => $self,
            action  => 'add',
            email   => $who,
        );
        while (1) {
            my ($request, $handle) = $spool_req->next;
            last unless $handle;
            next unless $request;

            $spool_req->remove($handle);
        }

        $self->{'add_outcome'}{'added_members'}++;
        $self->{'add_outcome'}{'remaining_member_to_add'}--;
        $current_list_members_count++;
    }
        my $rc = $sdm->commit;
        unless ($rc) {
            $log->syslog('err', 'Error at add member commit: %s', $sdm->errstr);
            $sdm->rollback;
        }


    $self->_cache_publish_expiry('member');
    $self->_create_add_error_string() if ($self->{'add_outcome'}{'errors'});
    return 1;
}

sub _create_add_error_string {
    my $self = shift;
    $self->{'add_outcome'}{'errors'}{'error_message'} = '';
    if ($self->{'add_outcome'}{'errors'}{'max_list_members_exceeded'}) {
        $self->{'add_outcome'}{'errors'}{'error_message'} .=
            $language->gettext_sprintf(
            'Attempt to exceed the max number of members (%s) for this list.',
            $self->{'admin'}{'max_list_members'}
            );
    }
    if ($self->{'add_outcome'}{'errors'}{'unable_to_add_to_database'}) {
        $self->{'add_outcome'}{'error_message'} .= ' '
            . $language->gettext(
            'Attempts to add some users in database failed.');
    }
    $self->{'add_outcome'}{'errors'}{'error_message'} .= ' '
        . $language->gettext_sprintf(
        'Added %s users out of %s required.',
        $self->{'add_outcome'}{'added_members'},
        $self->{'add_outcome'}{'expected_number_of_added_users'}
        );
}

## Adds a new list admin user, no overwrite.
sub add_list_admin {
    $log->syslog('debug2', '(%s, %s, ...)', @_);
    my $self  = shift;
    my $role  = shift;
    my @users = @_;

    my $total = 0;
    foreach my $user (@users) {
        $total++ if $self->_add_list_admin($role, $user);
    }

    $self->_cache_publish_expiry('admin_user') if $total;
    return $total;
}

sub _add_list_admin {
    my $self    = shift;
    my $role    = shift;
    my $user    = shift;
    my %options = @_;

    my $who = Sympa::Tools::Text::canonic_email($user->{'email'});
    return undef unless defined $who and length $who;

    unless (defined $user->{'inclusion'}) {
        # Is the email in user_table? Insert it.
        #FIXME: Is it required?
        unless (
            Sympa::User->new(
                $who,
                'gecos'    => $user->{'gecos'},
                'lang'     => $user->{'lang'},
                'password' => $user->{'password'},
            )
        ) {
            $log->syslog('err', 'Unable to add admin %s to user_table', $who);
            return undef;
        }
    }

    $user->{'reception'}  ||= 'mail';
    $user->{'visibility'} ||= 'noconceal';
    $user->{'profile'}    ||= 'normal';

    $user->{'date'} ||= time;
    $user->{'update_date'} ||= $user->{'date'};

    # Compat.<=6.2.44 FIXME: needed?
    $user->{'inclusion'} ||= $user->{'date'}
        if $user->{'included'};

    # Either is_included or is_subscribed must be set.
    # Default is is_subscriber for backward compatibility reason.
    $user->{'subscribed'} = 1 unless defined $user->{'inclusion'};
    $user->{'subscribed'} ||= 0;

    my $sdm = Sympa::DatabaseManager->instance;
    my $sth;
    my %map_field = _map_list_admin_cols();
    my @key_list =
        grep { $_ ne 'email' and $_ ne 'role' } sort keys %map_field;
    my (@set_list, @val_list);

    # Update Admin Table
    @set_list =
        @map_field{grep { $_ ne 'date' and exists $user->{$_} } @key_list};
    @val_list =
        @{$user}{grep { $_ ne 'date' and exists $user->{$_} } @key_list};
    if (    $options{replace}
        and @set_list
        and $sdm
        and $sth = $sdm->do_prepared_query(
            sprintf(
                q{UPDATE admin_table
                  SET %s
                  WHERE role_admin = ? AND user_admin = ? AND
                        list_admin = ? AND robot_admin = ?},
                join(', ', map { sprintf '%s = ?', $_ } @set_list)
            ),
            @val_list,
            $role,
            $user->{email},
            $self->{'name'},
            $self->{'domain'}
        )
        and $sth->rows    # If no affected rows, then insert a new row
    ) {
        return 1;
    }
    @set_list = @map_field{@key_list};
    @val_list = @{$user}{@key_list};
    if (    @set_list
        and $sdm
        and $sdm->do_prepared_query(
            sprintf(
                q{INSERT INTO admin_table
                  (%s, role_admin, user_admin, list_admin, robot_admin)
                  VALUES (%s, ?, ?, ?, ?)},
                join(', ', @set_list),
                join(', ', map {'?'} @set_list)
            ),
            @val_list,
            $role,
            $who,
            $self->{'name'},
            $self->{'domain'}
        )
    ) {
        return 1;
    }

    $log->syslog('err',
        'Unable to add %s %s to table admin_table for list %s',
        $role, $who, $self);
    return undef;
}

# Moved to: (part of) Sympa::Request::Handler::move_list::_move().
#sub rename_list_db;

## Check list authorizations
## Higher level sub for request_action
# DEPRECATED; Use Sympa::Scenario::request_action();
#sub check_list_authz;

## Initialize internal list cache
# Deprecated. No longer used.
#sub init_list_cache;

## May the indicated user edit the indicated list parameter or not?
sub may_edit {
    $log->syslog('debug3', '(%s, %s, %s)', @_);
    my $self      = shift;
    my $parameter = shift;
    my $who       = shift;
    my %options   = @_;

    # Special case for file edition.
    if ($options{file}) {
        $parameter = 'info.file' if $parameter eq 'info';
    }

    my $edit_list_conf = $self->{_edit_list};

    my $role;

    ## What privilege?
    if (Sympa::is_listmaster($self, $who)) {
        $role = 'listmaster';
    } elsif ($self->is_admin('privileged_owner', $who)) {
        $role = 'privileged_owner';
    } elsif ($self->is_admin('owner', $who)) {
        $role = 'owner';
    } elsif ($self->is_admin('editor', $who)) {
        $role = 'editor';
#    }elsif ( $self->is_admin('subscriber',$who) ) {
#	$role = 'subscriber';
    } else {
        return ('user', 'hidden');
    }

    ## What privilege does he/she has?
    my ($what, @order);

    if (    $parameter =~ /^(\w+)\.(\w+)$/
        and $parameter !~ /\.tt2$/
        and $parameter ne 'message_header.mime'
        and $parameter ne 'message_footer.mime'
        and $parameter ne 'message_global_footer.mime') {
        my $main_parameter = $1;
        @order = (
            $edit_list_conf->{$parameter}{$role},
            $edit_list_conf->{$main_parameter}{$role},
            $edit_list_conf->{'default'}{$role},
            $edit_list_conf->{'default'}{'default'}
        );
    } else {
        @order = (
            $edit_list_conf->{$parameter}{$role},
            $edit_list_conf->{'default'}{$role},
            $edit_list_conf->{'default'}{'default'}
        );
    }

    foreach $what (@order) {
        if (defined $what) {
            return ($role, $what);
        }
    }

    return ('user', 'hidden');
}

# Never used.
#sub may_create_parameter;

# OBSOLETED: No longer used.
#sub may_do;

## Does the list support digest mode
sub is_digest {
    return (shift->{'admin'}{'digest'});
}

## Does the file exist?
# DEPRECATED.  No longer used.
#sub archive_exist;

## List the archived files
# DEPRECATED.  Use Sympa::Archive::get_archives().
#sub archive_ls;

# Merged into distribute_msg().
#sub archive_msg;

## Is the list moderated?
sub is_moderated {

    return 1 if (defined shift->{'admin'}{'editor'});

    return 0;
}

## Is the list archived?
#FIXME: Broken. Use scenario or is_archiving_enabled().
sub is_archived {
    $log->syslog('debug', '');
    if (shift->{'admin'}{'archive'}{'web_access'}) {
        $log->syslog('debug', '1');
        return 1;
    }
    $log->syslog('debug', 'Undef');
    return undef;
}

## Is the list web archived?
#FIXME: Broken. Use scenario or is_archiving_enabled().
sub is_web_archived {
    my $self = shift;
    return 1
        if ref $self->{'admin'}{'archive'} eq 'HASH'
        and $self->{'admin'}{'archive'}{'web_access'};
    return undef;
}

sub is_archiving_enabled {
    return Sympa::Tools::Data::smart_eq(shift->{'admin'}{'process_archive'},
        'on');
}

sub is_included {
    my $self = shift;

    my $sdm = Sympa::DatabaseManager->instance;
    my $sth;

    unless (
        $sdm
        and $sth = $sdm->do_prepared_query(
            q{SELECT COUNT(*)
              FROM inclusion_table
              WHERE source_inclusion = ?},
            $self->get_id
        )
    ) {
        $log->syslog('err', 'Failed to get inclusion information on list %s',
            $self);
        return 1;    # Fake positive result.
    }
    my ($num) = $sth->fetchrow_array;
    $sth->finish;

    return $num;
}

# Old name: Sympa::List::get_nextdigest().
# Moved to Sympa::Spindle::ProcessDigest::_may_distribute_digest().
#sub may_distribute_digest;

# Moved: Use Sympa::Scenario::get_scenarios().
#sub load_scenario_list;

# Deprecated: Use Sympa::Task::get_tasks().
#sub load_task_list;

# No longer used.
#sub _load_task_title;

## Loads all data sources
sub load_data_sources_list {
    my ($self, $robot) = @_;
    $log->syslog('debug3', '(%s, %s)', $self->{'name'}, $robot);

    my %list_of_data_sources;

    foreach
        my $dir (@{Sympa::get_search_path($self, subdir => 'data_sources')}) {
        next unless -d $dir;

        while (my $file = <$dir/*.incl>) {
            next unless $file =~ m{(?<=/)([^./][^/]*)\.incl\z};
            my $name = $1;    # FIXME: Escape or omit hostile characters.

            next if defined $list_of_data_sources{$name};

            open my $fh, '<', $file or next;
            my ($title) = grep {s/\A\s*name\s+(.+)/$1/} <$fh>;
            close $fh;
            $list_of_data_sources{$name}{'title'} = $title || $name;

            $list_of_data_sources{$name}{'name'} = $name;
        }
    }

    return \%list_of_data_sources;
}

## Loads the statistics information
# No longer used.
#sub _load_stats_file;

## Loads the list of users.
# Old name:: Sympa::List::_load_list_members_file($file) which loaded members.
sub restore_users {
    $log->syslog('debug2', '(%s, %s)', @_);
    my $self = shift;
    my $role = shift;

    die 'bug in logic. Ask developer'
        unless grep { $role eq $_ } qw(member owner editor);

    # Open the file and switch to paragraph mode.
    my $file = $self->{'dir'} . '/' . $role . '.dump';
    my $lock_fh = Sympa::LockedFile->new($file, 5, '<') or return;
    local $RS = '';

    my $time = time;
    if ($role eq 'member') {
        my %map_field = _map_list_member_cols();

        while (my $para = <$lock_fh>) {
            my $user = {
                map {
                    #FIMXE: Define appropriate schema.
                    if (/^\s*(suspend|subscribed|included)\s+(\S+)\s*$/) {
                        # Note: "included" is kept for comatibility.
                        ($1 => !!$2);
                    } elsif (/^\s*(custom_attribute)\s+(.+)\s*$/) {
                        my $k = $1;
                        my $decoded =
                            Sympa::Tools::Data::decode_custom_attribute($2);
                        ($decoded and %$decoded) ? ($k => $decoded) : ();
                    } elsif (
                        /^\s*(date|update_date|inclusion|inclusion_ext|startdate|enddate|bounce_score|number_messages)\s+(\d+)\s*$/
                        or
                        /^\s*(reception)\s+(mail|digest|nomail|summary|notice|txt|html|urlize|not_me)\s*$/
                        or /^\s*(visibility)\s+(conceal|noconceal)\s*$/
                        or (/^\s*(\w+)\s+(.+)\s*$/ and $map_field{$1})) {
                        ($1 => $2);
                    } else {
                        ();
                    }
                } split /\n/,
                $para
            };
            next unless $user->{email};

            $user->{update_date} = $time;
            # Compat. <= 6.2.44
            # This is needed for dump by earlier version of Sympa.
            $user->{inclusion} ||= ($user->{update_date} || time)
                if $user->{included};

            $self->add_list_member($user);
        }
    } else {
        my $changed   = 0;
        my %map_field = _map_list_admin_cols();

        while (my $para = <$lock_fh>) {
            my $user = {
                map {
                    #FIMXE:Define appropriate schema.
                    if (/^\s*(subscribed|included)\s+(\S+)\s*$/) {
                        # Note: "included" is kept for comatibility.
                        ($1 => !!$2);
                    } elsif (/^\s*(email|gecos|info|id)\s+(.+)\s*$/
                        or /^\s*(profile)\s+(normal|privileged)\s*$/
                        or
                        /^\s*(date|update_date|inclusion|inclusion_ext)\s+(\d+)\s*$/
                        or /^\s*(reception)\s+(mail|nomail)\s*$/
                        or /^\s*(visibility)\s+(conceal|noconceal)\s*$/
                        or (/^\s*(\w+)\s+(.+)\s*$/ and $map_field{$1})) {
                        ($1 => $2);
                    } else {
                        ();
                    }
                } split /\n/,
                $para
            };
            next unless defined $user->{email} and length $user->{email};

            $user->{update_date} = $time;
            # Compat. <= 6.2.44
            # This is needed for dump by earlier version of Sympa.
            $user->{inclusion} ||= ($user->{update_date} || time)
                if $user->{included};

            $self->_add_list_admin($role, $user, replace => 1)
                and $changed++;
        }

        # Remove outdated permanent users.
        # Included users will be cleared in the next time of sync.
        my $sdm = Sympa::DatabaseManager->instance;
        my $sth;
        unless (
            $sdm
            and $sth = $sdm->do_prepared_query(
                q{DELETE FROM admin_table
                  WHERE role_admin = ? AND
                        list_admin = ? AND robot_admin = ? AND
                        subscribed_admin = 1 AND
                        inclusion_admin IS NULL AND
                        (update_epoch_admin IS NULL OR
                         update_epoch_admin < ?)},
                $role, $self->{'name'}, $self->{'domain'},
                $time
            )
        ) {
            $log->syslog('err', '(%s) Failed to delete %s %s(s)',
                $self, $role);
        }
        $changed++ if $sth and $sth->rows;
        unless (
            $sdm
            and $sth = $sdm->do_prepared_query(
                q{UPDATE admin_table
                  SET subscribed_admin = 0, update_epoch_admin = ?
                  WHERE role_admin = ? AND
                        list_admin = ? AND robot_admin = ? AND
                        subscribed_admin = 1 AND
                        inclusion_admin IS NOT NULL AND
                        (update_epoch_admin IS NULL OR
                         update_epoch_admin < ?)},
                $time,
                $role, $self->{'name'}, $self->{'domain'},
                $time
            )
        ) {
            $log->syslog('err', '(%s) Failed to delete %s', $self, $role);
        }
        $changed++ if $sth and $sth->rows;

        $self->_cache_publish_expiry('admin_user') if $changed;
    }

    $lock_fh->close;
}

# Moved or deprecated:
#sub _include_users_remote_sympa_list;
# -> Sympa::DataSource::RemoteDump class.
#sub _get_https;
# -> No longer used.
#sub _include_users_list;
# -> Sympa::DataSource::List class.
#sub _include_users_admin;
# -> Never used.
#sub _include_users_file;
# -> Sympa::DataSource::File class.
#sub _include_users_remote_file;
# -> Sympa::DataSource::RemoteFile class.
#sub _include_users_ldap;
# -> Sympa::DataSource::LDAP class.
#sub _include_users_ldap_2level;
# -> Sympa::DataSource::LDAP2 class.
#sub _include_sql_ca;
# -> Sympa::DataSource::SQL class.
#sub _include_ldap_ca;
# -> Sympa::DataSource::LDAP class.
#sub _include_ldap_2level_ca;
# -> Sympa::DataSource::LDAP2 class.
#sub _include_users_sql;
# -> Sympa::DataSource::SQL class.
#sub _load_list_members_from_include;
# -> Sympa::Request::Handler::include class.
#sub _load_list_admin_from_include;
# -> Sympa::Request::Handler::include class.

# Load an include admin user file (xx.incl)
#FIXME: Would be merged to _load_list_config_file() which mostly duplicates.
sub _load_include_admin_user_file {
    $log->syslog('debug3', '(%s, %s)', @_);
    my $self  = shift;
    my $entry = shift;

    my $output   = '';
    my $filename = $entry->{'source'} . '.incl';
    my @data     = split ',', $entry->{'source_parameters'}
        if defined $entry->{'source_parameters'};
    my $template = Sympa::Template->new($self, subdir => 'data_sources');
    unless ($template->parse({param => [@data]}, $filename, \$output)) {
        $log->syslog('err', 'Failed to parse %s', $filename);
        return undef;
    }
    1 while $output =~ s/(\A|\n)\s+\n/$1\n/g;    # Clean empty lines
    my @paragraphs = map { [split /\n/, $_] } split /\n\n+/, $output;

    my $robot = $self->{'domain'};

    my $pinfo = {};
    # 'include_list' is kept for comatibility with 6.2.15 or earlier.
    my @sources = (@sources_providing_listmembers, 'include_list');
    @{$pinfo}{@sources} =
        @{Sympa::Robot::list_params($robot) || {}}{@sources};

    my %include;
    for my $index (0 .. $#paragraphs) {
        my @paragraph = @{$paragraphs[$index]};

        my $pname;

        ## Clean paragraph, keep comments
        for my $i (0 .. $#paragraph) {
            my $changed = undef;
            for my $j (0 .. $#paragraph) {
                if ($paragraph[$j] =~ /^\s*\#/) {
                    chomp($paragraph[$j]);
                    push @{$include{'comment'}}, $paragraph[$j];
                    splice @paragraph, $j, 1;
                    $changed = 1;
                } elsif ($paragraph[$j] =~ /^\s*$/) {
                    splice @paragraph, $j, 1;
                    $changed = 1;
                }

                last if $changed;
            }

            last unless $changed;
        }

        ## Empty paragraph
        next unless ($#paragraph > -1);

        ## Look for first valid line
        unless ($paragraph[0] =~ /^\s*([\w-]+)(\s+.*)?$/) {
            $log->syslog(
                'info',
                'Bad paragraph "%s" in %s',
                join("\n", @paragraph), $filename
            );
            next;
        }

        $pname = $1;

        # Parameter aliases (compatibility concerns).
        my $alias = $pinfo->{$pname}{'obsolete'};
        if ($alias and $pinfo->{$alias}) {
            $paragraph[0] =~ s/^\s*$pname/$alias/;
            $pname = $alias;
        }

        unless ($pinfo->{$pname}) {
            $log->syslog('info', 'Unknown parameter "%s" in %s',
                $pname, $filename);
            next;
        }

        ## Uniqueness
        if (defined $include{$pname}) {
            unless (($pinfo->{$pname}{'occurrence'} eq '0-n')
                or ($pinfo->{$pname}{'occurrence'} eq '1-n')) {
                $log->syslog('info', 'Multiple parameter "%s" in %s',
                    $pname, $filename);
            }
        }

        ## Line or Paragraph
        if (ref $pinfo->{$pname}{'file_format'} eq 'HASH') {
            # Skip the first line.
            shift @paragraph;

            my %hash;
            foreach my $line (@paragraph) {
                next if $line =~ /^\s*\#/;

                unless ($line =~ /^\s*(\w+)\s*/) {
                    $log->syslog('info', 'Bad line "%s" in %s',
                        $line, $filename);
                }

                my $key = $1;

                # Subparameter aliases (compatibility concerns).
                # Note: subparameter alias was introduced by 6.2.15.
                my $alias = $pinfo->{$pname}{'format'}{$key}{'obsolete'};
                if ($alias and $pinfo->{$pname}{'format'}{$alias}) {
                    $line =~ s/^\s*$key/$alias/;
                    $key = $alias;
                }

                unless (defined $pinfo->{$pname}{'file_format'}{$key}) {
                    $log->syslog('info',
                        'Unknown key "%s" in paragraph "%s" in %s',
                        $key, $pname, $filename);
                    next;
                }

                unless ($line =~
                    /^\s*$key(?:\s+($pinfo->{$pname}{'file_format'}{$key}{'file_format'}))?\s*$/i
                ) {
                    chomp $line;
                    $log->syslog('info',
                        'Bad entry "%s" for key "%s", paragraph "%s" in %s',
                        $line, $key, $pname, $filename);
                    next;
                }

                $hash{$key} =
                    $self->_load_list_param($key, $1,
                    $pinfo->{$pname}{'file_format'}{$key});
            }

            ## Apply defaults & Check required keys
            my $missing_required_field;
            foreach my $k (keys %{$pinfo->{$pname}{'file_format'}}) {

                ## Default value
                unless (defined $hash{$k}) {
                    if (defined $pinfo->{$pname}{'file_format'}{$k}{'default'}
                    ) {
                        $hash{$k} = $self->_load_list_param(
                            $k,
                            $pinfo->{$pname}{'file_format'}{$k}{'default'},
                            $pinfo->{$pname}{'file_format'}{$k}
                        );
                    }
                }
                ## Required fields
                if ($pinfo->{$pname}{'file_format'}{$k}{'occurrence'} eq '1'
                    and not $pinfo->{$pname}{'file_format'}{$k}{'obsolete'}) {
                    unless (defined $hash{$k}) {
                        $log->syslog('info',
                            'Missing key "%s" in param "%s" in %s',
                            $k, $pname, $filename);
                        $missing_required_field++;
                    }
                }
            }

            next if $missing_required_field;

            ## Should we store it in an array
            if (($pinfo->{$pname}{'occurrence'} =~ /n$/)) {
                push @{$include{$pname}}, \%hash;
            } else {
                $include{$pname} = \%hash;
            }
        } else {
            # This should be a single line.
            unless (1 == scalar @paragraph) {
                $log->syslog('info',
                    'Expecting a single line for "%s" parameter in %s',
                    $pname, $filename);
            }

            unless ($paragraph[0] =~
                /^\s*$pname(?:\s+($pinfo->{$pname}{'file_format'}))?\s*$/i) {
                chomp($paragraph[0]);
                $log->syslog('info', 'Bad entry "%s" in %s',
                    $paragraph[0], $filename);
                next;
            }

            my $value = $self->_load_list_param($pname, $1, $pinfo->{$pname});

            if (($pinfo->{$pname}{'occurrence'} =~ /n$/)
                && !(ref($value) =~ /^ARRAY/)) {
                push @{$include{$pname}}, $value;
            } else {
                $include{$pname} = $value;
            }
        }
    }

    _load_include_admin_user_postprocess(\%include);

    delete $include{defaults};
    foreach my $cfgs (values %include) {
        foreach my $cfg (@{$cfgs || []}) {
            next unless ref $cfg;    # include_file doesn't have parameters
            foreach my $k (keys %$entry) {
                next if $k eq 'source';
                next if $k eq 'source_parameters';
                next unless defined $entry->{$k};
                $cfg->{$k} = $entry->{$k};
            }
        }
    }

    return \%include;
}

#sub get_list_of_sources_id;
# -> No longer used.
#sub sync_include_ca;
# -> sync_include('member').
#sub purge_ca;
# -> Never used.

# FIXME: Use Sympa::Request::Handler::include handler.
sub sync_include {
    $log->syslog('debug2', '(%s, %s)', @_);
    my $self    = shift;
    my $role    = shift;
    my %options = @_;

    $role ||= 'member';    # Compat.<=6.2.54

    return 0
        unless $self->has_data_sources($role)
        or $self->has_included_users($role);

    my $spindle = Sympa::Spindle::ProcessRequest->new(
        context          => $self,
        action           => 'include',
        role             => $role,
        delay            => $options{delay},
        scenario_context => {skip => 1},
    );
    unless ($spindle and $spindle->spin) {
        $log->syslog('err',
            'Could not get users (%s) from an data source for list %s',
            $role, $self);
        if ($role eq 'member') {
            Sympa::send_notify_to_listmaster($self,
                'sync_include_failed', {});
        } else {
            Sympa::send_notify_to_listmaster($self,
                'sync_include_admin_failed', {});
        }
        return undef;
    }

    return 1;
}

#sub _update_inclusion_table;
# -> _update_inclusion_table() and/or _clean_inclusion_table() in
#    Sympa::Request::Handler::include class.

# The function sync_include('member') is to be called by the task_manager.
# This one is to be called from anywhere else. This function deletes the
# scheduled sync_include task. If this deletion happened in sync_include(),
# it would disturb the normal task_manager.pl functionning.
# 6.2.4: Returns 0 if synchronization is not needed.
# No longer used. Use sync_include('member', delay => ...);
#sub on_the_fly_sync_include;

# DEPRECATED. Use sync_include('owner') & sync_include('editor').
#sub sync_include_admin;

#sub _load_list_admin_from_config;
# -> No longer used.
#sub is_update_param;
# -> Never used.
#sub _inclusion_loop;
# -> Sympa::DataSouce::List::_inclusion_loop().

# Merged into Sympa::List::get_total().
#sub _load_total_db;

## Writes the user list to disk
# Depreceted.  Use Sympa::List::dump_users().
#sub _save_list_members_file;

## Does the real job : stores the message given as an argument into
## the digest of the list.
# Moved to Sympa::Spool::Digest::store().
#sub store_digest;

sub get_including_lists {
    my $self = shift;
    my $role = shift || 'member';

    my $sdm = Sympa::DatabaseManager->instance;
    my $sth;

    unless (
        $sdm
        and $sth = $sdm->do_prepared_query(
            q{SELECT target_inclusion AS "target"
              FROM inclusion_table
              WHERE source_inclusion = ? AND role_inclusion = ?},
            $self->get_id, $role
        )
    ) {
        $log->syslog('err', 'Cannot get lists including %s', $self);
        return undef;
    }

    my @lists;
    while (my $r = $sth->fetchrow_hashref('NAME_lc')) {
        next unless $r and $r->{target};
        my $l = __PACKAGE__->new($r->{target});
        next unless $l;

        push @lists, $l;
    }
    $sth->finish;

    return [@lists];
}

sub get_lists {
    $log->syslog('debug2', '(%s, %s)', @_);
    my $that = shift || '*';
    my %options = @_;

    # Set signal handler so that long call can be aborted by signal.
    my $signalled;
    my %sighandler = (HUP => $SIG{HUP}, INT => $SIG{INT}, TERM => $SIG{TERM});
    local $SIG{HUP} = sub { $sighandler{HUP}->(@_); $signalled = 1; }
        if ref $SIG{HUP} eq 'CODE';
    local $SIG{INT} = sub { $sighandler{INT}->(@_); $signalled = 1; }
        if ref $SIG{INT} eq 'CODE';
    local $SIG{TERM} = sub { $sighandler{TERM}->(@_); $signalled = 1; }
        if ref $SIG{TERM} eq 'CODE';

    my $sdm = Sympa::DatabaseManager->instance;

    my (@lists, @robot_ids, $family_name);

    if (ref $that and ref $that eq 'Sympa::Family') {
        @robot_ids   = ($that->{'domain'});
        $family_name = $that->{'name'};
    } elsif (!ref $that and $that and $that ne '*') {
        @robot_ids = ($that);
    } elsif (!$that or $that eq '*') {
        @robot_ids = get_robots();
    } else {
        die 'bug in logic.  Ask developer';
    }

    # Build query: Perl expression for files and SQL expression for
    # list_table.
    my $cond_perl   = undef;
    my $cond_sql    = undef;
    my $which_role  = undef;
    my $which_user  = undef;
    my @query       = @{$options{'filter'} || []};
    my @clause_perl = ();
    my @clause_sql  = ();

    ## get family lists
    if ($family_name) {
        push @clause_perl,
            sprintf(
            '$list->{"admin"}{"family_name"} and $list->{"admin"}{"family_name"} eq "%s"',
            quotemeta $family_name);
        push @clause_sql, sprintf(q{family_list LIKE '%s'}, $family_name);
    }

    while (1 < scalar @query) {
        my @expr_perl = ();
        my @expr_sql  = ();

        my $keys = shift @query;
        next unless defined $keys and $keys =~ /\S/;
        $keys =~ s/^(!?)\s*//;
        my $negate = $1;
        my @keys = split /[|]/, $keys;

        my $vals = shift @query;
        next unless defined $vals and length $vals;    # spaces are allowed
        my @vals = split /[|]/, $vals;

        foreach my $k (@keys) {
            next unless $k =~ /\S/;

            my $cmpl = undef;
            my ($prfx, $sffx) = ('', '');
            $prfx = $1 if $k =~ s/^(%)//;
            $sffx = $1 if $k =~ s/(%)$//;
            if ($prfx or $sffx) {
                unless ($sffx) {
                    $cmpl = '%s eq "%s"';
                } elsif ($prfx) {
                    $cmpl = 'index(%s, "%s") >= 0';
                } else {
                    $cmpl = 'index(%s, "%s") == 0';
                }
            } elsif ($k =~ s/\s*([<>])\s*$//) {
                $cmpl = '%s ' . $1 . ' %s';
            }

            ## query with single key and single value

            if ($k =~ /^(member|owner|editor)$/) {
                if (defined $which_role) {
                    $log->syslog('err', 'bug in logic. Ask developer: $k=%s',
                        $k);
                    return undef;
                }
                $which_role = $k;
                $which_user = $vals;
                next;
            }

            ## query with single value

            if ($k eq 'name' or $k eq 'subject') {
                my ($vl, $ve, $key_perl, $key_sql);
                if ($k eq 'name') {
                    $key_perl = '$list->{"name"}';
                    $key_sql  = 'name_list';
                    $vl       = lc $vals;
                } else {
                    $key_perl =
                        'Sympa::Tools::Text::foldcase($list->{"admin"}{"subject"})';
                    $key_sql = 'searchkey_list';
                    $vl      = Sympa::Tools::Text::foldcase($vals);
                }

                ## Perl expression
                $ve = $vl;
                $ve =~ s/([^ \w\x80-\xFF])/\\$1/g;
                push @expr_perl,
                    sprintf(($cmpl ? $cmpl : '%s eq "%s"'), $key_perl, $ve);

                ## SQL expression
                if ($sffx or $prfx) {
                    $ve = $sdm->quote($vl);
                    $ve =~ s/^["'](.*)['"]$/$1/;
                    $ve =~ s/([%_])/\\$1/g;
                    push @expr_sql,
                        sprintf("%s LIKE '%s'", $key_sql, "$prfx$ve$sffx");
                } else {
                    push @expr_sql,
                        sprintf('%s = %s', $key_sql, $sdm->quote($vl));
                }

                next;
            }

            foreach my $v (@vals) {
                ## Perl expressions
                if ($k eq 'creation' or $k eq 'update') {
                    push @expr_perl,
                        sprintf(
                        ($cmpl ? $cmpl : '%s == %s'),
                        sprintf('$list->{"admin"}{"%s"}->{"date_epoch"}', $k),
                        $v
                        );
#                 } elsif ($k eq 'web_archive') {
#                     push @expr_perl,
#                         sprintf('%s$list->is_web_archived',
#                         ($v+0 ? '' : '! '));
                } elsif ($k eq 'status') {
                    my $ve = lc $v;
                    $ve =~ s/([^ \w\x80-\xFF])/\\$1/g;
                    push @expr_perl,
                        sprintf('$list->{"admin"}{"status"} eq "%s"', $ve);
                } elsif ($k eq 'topics') {
                    my $ve = lc $v;
                    if ($ve eq 'others' or $ve eq 'topicsless') {
                        push @expr_perl,
                            '! scalar(grep { $_ ne "others" } @{$list->{"admin"}{"topics"} || []})';
                    } else {
                        $ve =~ s/([^ \w\x80-\xFF])/\\$1/g;
                        push @expr_perl,
                            sprintf(
                            'scalar(grep { $_ eq "%s" or index($_, "%s/") == 0 } @{$list->{"admin"}{"topics"} || []})',
                            $ve, $ve);
                    }
                } else {
                    $log->syslog('err', 'bug in logic. Ask developer: $k=%s',
                        $k);
                    return undef;
                }

                ## SQL expressions
                if ($k eq 'creation' or $k eq 'update') {
                    push @expr_sql,
                        sprintf('%s_epoch_list %s %s',
                        $k, ($cmpl ? $cmpl : '='), $v);
#                 } elsif ($k eq 'web_archive') {
#                     push @expr_sql,
#                         sprintf('web_archive_list = %d', ($v+0 ? 1 : 0));
                } elsif ($k eq 'status') {
                    push @expr_sql,
                        sprintf('%s_list = %s', $k, $sdm->quote($v));
                } elsif ($k eq 'topics') {
                    my $ve = lc $v;
                    if ($ve eq 'others' or $ve eq 'topicsless') {
                        push @expr_sql, "topics_list = ''";
                    } else {
                        $ve = $sdm->quote($ve);
                        $ve =~ s/^["'](.*)['"]$/$1/;
                        $ve =~ s/([%_])/\\$1/g;
                        push @expr_sql,
                            sprintf(
                            "topics_list LIKE '%%,%s,%%' OR topics_list LIKE '%%,%s/%%'",
                            $ve, $ve);
                    }
                }
            }
        }
        if (scalar @expr_perl) {
            push @clause_perl,
                ($negate ? '! ' : '') . '(' . join(' || ', @expr_perl) . ')';
            push @clause_sql,
                ($negate ? 'NOT ' : '') . '(' . join(' OR ', @expr_sql) . ')';
        }
    }

    if (scalar @clause_perl) {
        $cond_perl = join ' && ',  @clause_perl;
        $cond_sql  = join ' AND ', @clause_sql;
    } else {
        $cond_perl = undef;
        $cond_sql  = undef;
    }
    $log->syslog('debug3', 'filter %s; %s', $cond_perl, $cond_sql);

    ## Sort order
    my $order_perl;
    my $order_sql;
    my $keys      = $options{'order'} || [];
    my @keys_perl = ();
    my @keys_sql  = ();
    foreach my $key (@{$keys}) {
        my $desc = ($key =~ s/^\s*-\s*//i);

        if ($key eq 'creation' or $key eq 'update') {
            if ($desc) {
                push @keys_perl,
                    sprintf
                    '$b->{"admin"}{"%s"}->{"date_epoch"} <=> $a->{"admin"}{"%s"}->{"date_epoch"}',
                    $key,
                    $key;
            } else {
                push @keys_perl,
                    sprintf
                    '$a->{"admin"}{"%s"}->{"date_epoch"} <=> $b->{"admin"}{"%s"}->{"date_epoch"}',
                    $key,
                    $key;
            }
        } elsif ($key eq 'name') {
            if ($desc) {
                push @keys_perl, '$b->{"name"} cmp $a->{"name"}';
            } else {
                push @keys_perl, '$a->{"name"} cmp $b->{"name"}';
            }
        } elsif ($key eq 'total') {
            if ($desc) {
                push @keys_perl, '$b->get_total <=> $a->get_total';
            } else {
                push @keys_perl, '$a->get_total <=> $b->get_total';
            }
        } else {
            $log->syslog('err', 'bug in logic.  Ask developer: $key=%s',
                $key);
            return undef;
        }

        if ($key eq 'creation' or $key eq 'update') {
            push @keys_sql,
                sprintf '%s_epoch_list%s', $key, ($desc ? ' DESC' : '');
        } else {
            push @keys_sql, sprintf '%s_list%s', $key, ($desc ? ' DESC' : '');
        }
    }
    $order_perl = join(' or ', @keys_perl) || undef;
    push @keys_sql, 'name_list'
        unless scalar grep { $_ =~ /name_list/ } @keys_sql;
    $order_sql = join(', ', @keys_sql);
    $log->syslog('debug3', 'order %s; %s', $order_perl, $order_sql);

    ## limit number of result
    my $limit = $options{'limit'} || undef;
    my $count = 0;

    # Check signal at first.
    return undef if $signalled;

    foreach my $robot_id (@robot_ids) {
        if (!Sympa::Tools::Data::smart_eq($Conf::Conf{'db_list_cache'}, 'on')
            or $options{'reload_config'}) {
            # Files are used instead of list_table DB cache.
            my @requested_lists = ();

            # filter by role
            if (defined $which_role) {
                my %r = ();

                push @sth_stack, $sth;

                if ($which_role eq 'member') {
                    $sth = $sdm->do_prepared_query(
                        q{SELECT list_subscriber
                          FROM subscriber_table
                          WHERE robot_subscriber = ? AND user_subscriber = ?},
                        $robot_id, $which_user
                    );
                } else {
                    $sth = $sdm->do_prepared_query(
                        q{SELECT list_admin
                          FROM admin_table
                          WHERE robot_admin = ? AND user_admin = ? AND
                                role_admin = ?},
                        $robot_id, $which_user, $which_role
                    );
                }
                unless ($sth) {
                    $log->syslog(
                        'err',
                        'failed to get lists with user %s as %s from database: %s',
                        $which_user,
                        $which_role,
                        $EVAL_ERROR
                    );
                    $sth = pop @sth_stack;
                    return undef;
                }
                my @row;
                while (@row = $sth->fetchrow_array) {
                    my $listname = $row[0];
                    $r{$listname} = 1;
                }
                $sth->finish;

                $sth = pop @sth_stack;

                # none found
                next unless %r;    # foreach my $robot_id
                @requested_lists = keys %r;
            } else {
                # check existence of robot directory
                my $robot_dir = $Conf::Conf{'home'} . '/' . $robot_id;
                $robot_dir = $Conf::Conf{'home'}
                    if !-d $robot_dir and $robot_id eq $Conf::Conf{'domain'};
                next unless -d $robot_dir;

                unless (opendir(DIR, $robot_dir)) {
                    $log->syslog('err', 'Unable to open %s', $robot_dir);
                    return undef;
                }
                @requested_lists =
                    grep { !/^\.+$/ and -f "$robot_dir/$_/config" }
                    readdir DIR;
                closedir DIR;
            }

            my @l = ();
            foreach my $listname (sort @requested_lists) {
                return undef if $signalled;

                ## create object
                my $list = __PACKAGE__->new(
                    $listname,
                    $robot_id,
                    {   %options,
                        skip_name_check => 1,    #ToDo: implement it.
                    }
                );
                next unless defined $list;

                ## filter by condition
                if (defined $cond_perl) {
                    next unless eval $cond_perl;
                }

                push @l, $list;
                last if $limit and $limit <= ++$count;
            }

            ## sort
            if ($order_perl) {
                eval 'use sort "stable"';
                push @lists, sort { eval $order_perl } @l;
                eval 'use sort "defaults"';
            } else {
                push @lists, @l;
            }
        } else {
            # Use list_table DB cache.
            my @requested_lists;

            my $table;
            my $cond;
            if (!defined $which_role) {
                $table = 'list_table';
                $cond  = '';
            } elsif ($which_role eq 'member') {
                $table = 'list_table, subscriber_table';
                $cond  = sprintf q{robot_list = robot_subscriber AND
                  name_list = list_subscriber AND
                  user_subscriber = %s}, $sdm->quote($which_user);
            } else {
                $table = 'list_table, admin_table';
                $cond  = sprintf q{robot_list = robot_admin AND
                  name_list = list_admin AND
                  role_admin = %s AND
                  user_admin = %s}, $sdm->quote($which_role),
                    $sdm->quote($which_user);
            }

            push @sth_stack, $sth;

            $sth = $sdm->do_query(
                q{SELECT name_list AS name
                  FROM %s
                  WHERE %s
                  ORDER BY %s},
                $table,
                join(
                    ' AND ',
                    grep {$_} (
                        $cond_sql,                 $cond,
                        sprintf 'robot_list = %s', $sdm->quote($robot_id)
                    )
                ),
                $order_sql
            );
            unless ($sth) {
                $log->syslog('err', 'Failed to get lists from %s', $table);
                $sth = pop @sth_stack;
                return undef;
            }

            @requested_lists =
                map { ref $_ ? $_->[0] : $_ }
                @{$sth->fetchall_arrayref([0], ($limit || undef))};
            $sth->finish;

            $sth = pop @sth_stack;

            foreach my $listname (@requested_lists) {
                return undef if $signalled;

                my $list = __PACKAGE__->new(
                    $listname,
                    $robot_id,
                    {   %options,
                        skip_name_check => 1,    #ToDo: implement it.
                    }
                );
                next unless $list;

                push @lists, $list;
                last if $limit and $limit <= ++$count;
            }

        }
        last if $limit and $limit <= $count;
    }    # foreach my $robot_id

    return \@lists;
}

## List of robots hosted by Sympa
sub get_robots {

    my (@robots, $r);
    $log->syslog('debug2', '');

    unless (opendir(DIR, $Conf::Conf{'etc'})) {
        $log->syslog('err', 'Unable to open %s', $Conf::Conf{'etc'});
        return undef;
    }
    my $use_default_robot = 1;
    foreach $r (sort readdir(DIR)) {
        next
            unless (($r !~ /^\./o)
            && (-r "$Conf::Conf{'etc'}/$r/robot.conf"));
        push @robots, $r;
        undef $use_default_robot if ($r eq $Conf::Conf{'domain'});
    }
    closedir DIR;

    push @robots, $Conf::Conf{'domain'} if ($use_default_robot);
    return @robots;
}

sub get_which {
    $log->syslog('debug2', '(%s, %s, %s)', @_);
    my $email    = Sympa::Tools::Text::canonic_email(shift);
    my $robot_id = shift;
    my $role     = shift;

    unless ($role eq 'member' or $role eq 'owner' or $role eq 'editor') {
        $log->syslog('err',
            'Internal error, unknown or undefined parameter "%s"', $role);
        return undef;
    }

    my $all_lists =
        get_lists($robot_id,
        'filter' => [$role => $email, '! status' => 'closed|family_closed']);

    return @{$all_lists || []};
}

## return total of messages awaiting moderation
# DEPRECATED: Use Sympa::Spool::Moderation::size().
# sub get_mod_spool_size;

### moderation for shared

# DEPRECATED: Use {status} attribute of Sympa::WWW::SharedDocument instance.
#sub get_shared_status;

# DEPRECATED: Use Sympa::WWW::SharedDocument::get_moderated_descendants().
#sub get_shared_moderated;

# DEPRECATED: Subroutine of get_shared_moderated().
#sub sort_dir_to_get_mod;

## Get the type of a DB field
#OBSOLETED: No longer used. This is specific to MySQL: Use $sdm->get_fields()
# instead.
sub get_db_field_type {
    my ($table, $field) = @_;

    my $sdm = Sympa::DatabaseManager->instance;
    unless ($sdm and $sth = $sdm->do_query('SHOW FIELDS FROM %s', $table)) {
        $log->syslog('err', 'Get the list of fields for table %s', $table);
        return undef;
    }

    while (my $ref = $sth->fetchrow_hashref('NAME_lc')) {
        next unless ($ref->{'Field'} eq $field);

        return $ref->{'Type'};
    }

    return undef;
}

# Moved to _lowercase_field() in sympa.pl.
#sub lowercase_field;

############ THIS IS RELATED TO NEW LOAD_ADMIN_FILE #############

## Sort function for writing config files
sub _by_order {
    (($Sympa::ListDef::pinfo{$a || ''}{'order'} || 0)
        <=> ($Sympa::ListDef::pinfo{$b || ''}{'order'} || 0))
        || (($a || '') cmp($b || ''));
}

## Apply defaults to parameters definition (%Sympa::ListDef::pinfo)
## DEPRECATED: use Sympa::Robot::list_params($robot).
##sub _apply_defaults {

## Save a parameter
sub _save_list_param {
    my ($robot_id, $key, $p, $defaults, $fd) = @_;

    ## Ignore default value
    return 1 if $defaults;
    return 1 unless (defined($p));

    my $pinfo = Sympa::Robot::list_params($robot_id);
    if (   defined($pinfo->{$key}{'scenario'})
        || defined($pinfo->{$key}{'task'})) {
        return 1 if ($p->{'name'} eq 'default');

        $fd->print(sprintf "%s %s\n", $key, $p->{'name'});
        $fd->print("\n");

    } elsif (ref($pinfo->{$key}{'file_format'}) eq 'HASH') {
        $fd->print(sprintf "%s\n", $key);
        foreach my $k (keys %{$p}) {

            if (defined($pinfo->{$key}{'file_format'}{$k}{'scenario'})) {
                ## Skip if empty value
                next
                    unless defined $p->{$k}{'name'}
                    and $p->{$k}{'name'} =~ /\S/;

                $fd->print(sprintf "%s %s\n", $k, $p->{$k}{'name'});

            } elsif (($pinfo->{$key}{'file_format'}{$k}{'occurrence'} =~ /n$/)
                && $pinfo->{$key}{'file_format'}{$k}{'split_char'}) {
                next unless $p->{$k} and @{$p->{$k}};

                $fd->print(
                    sprintf "%s %s\n",
                    $k,
                    join(
                        $pinfo->{$key}{'file_format'}{$k}{'split_char'},
                        @{$p->{$k}}
                    )
                );
            } else {
                ## Skip if empty value
                next unless defined $p->{$k} and $p->{$k} =~ /\S/;

                $fd->print(sprintf "%s %s\n", $k, $p->{$k});
            }
        }
        $fd->print("\n");

    } else {
        if (($pinfo->{$key}{'occurrence'} =~ /n$/)
            && $pinfo->{$key}{'split_char'}) {
            ### " avant de debugger do_edit_list qui crée des nouvelles
            ### entrées vides
            my $string = join($pinfo->{$key}{'split_char'}, @{$p});
            $string =~ s/\,\s*$//;

            $fd->print(sprintf "%s %s\n\n", $key, $string);
        } elsif ($key eq 'digest') {
            my $value = sprintf '%s %d:%d', join(',', @{$p->{'days'}}),
                $p->{'hour'}, $p->{'minute'};
            $fd->print(sprintf "%s %s\n\n", $key, $value);
        } else {
            $fd->print(sprintf "%s %s\n\n", $key, $p);
        }
    }

    return 1;
}

## Load a single line
sub _load_list_param {
    $log->syslog('debug3', '(%s, %s, %s, %s)', @_);
    my $self  = shift;
    my $key   = shift;
    my $value = shift;
    my $p     = shift;

    my $robot = $self->{'domain'};

    # Empty value.
    unless (defined $value and $value =~ /\S/) {
        return undef;    #FIXME
    }

    # For compatibility to <= 6.2.40: Special name "default" stands for
    # the default scenario.
    if ($p->{'scenario'} and $value eq 'default') {
        $value = $p->{'default'};
    }

    ## Search configuration file
    if (    ref $value
        and $value->{'conf'}
        and grep { $_->{'name'} and $_->{'name'} eq $value->{'conf'} }
        @Sympa::ConfDef::params) {
        my $param = $value->{'conf'};
        $value = Conf::get_robot_conf($robot, $param);
    }

    ## Synonyms
    if (defined $value and defined $p->{'synonym'}{$value}) {
        $value = $p->{'synonym'}{$value};
    }

    ## Scenario
    if ($p->{'scenario'}) {
        $value =~ y/,/_/;    # Compat. eg "add owner,notify"
        #FIXME: Check existence of scenario file.
        $value = {'name' => $value};
    } elsif ($p->{'task'}) {
        $value = {'name' => $value};
    }

    ## Do we need to split param if it is not already an array
    if (    exists $p->{'occurrence'}
        and $p->{'occurrence'} =~ /n$/
        and $p->{'split_char'}
        and defined $value
        and ref $value ne 'ARRAY') {
        $value =~ s/^\s*(.+)\s*$/$1/;
        return [split /\s*$p->{'split_char'}\s*/, $value];
    } else {
        return $value;
    }
}

BEGIN { eval 'use Crypt::OpenSSL::X509'; }

# Load the certificate file.
sub get_cert {
    $log->syslog('debug2', '(%s)', @_);
    my $self   = shift;
    my $format = shift;

    ## Default format is PEM (can be DER)
    $format ||= 'pem';

    # we only send the encryption certificate: this is what the user
    # needs to send mail to the list; if they ever get anything signed,
    # it will have the respective cert attached anyways.
    # (the problem is that netscape, opera and IE can't only
    # read the first cert in a file)
    my ($certs, $keys) = Sympa::Tools::SMIME::find_keys($self, 'encrypt');

    my @cert;
    if ($format eq 'pem') {
        unless (open(CERT, $certs)) {
            $log->syslog('err', 'Unable to open %s: %m', $certs);
            return undef;
        }

        my $state;
        while (<CERT>) {
            chomp;
            if ($state) {
                # convert to CRLF for windows clients
                push(@cert, "$_\r\n");
                if (/^-+END/) {
                    pop @cert;
                    last;
                }
            } elsif (/^-+BEGIN/) {
                $state = 1;
            }
        }
        close CERT;
    } elsif ($format eq 'der' and $Crypt::OpenSSL::X509::VERSION) {
        my $x509 = eval { Crypt::OpenSSL::X509->new_from_file($certs) };
        unless ($x509) {
            $log->syslog('err', 'Unable to open certificate %s: %m', $certs);
            return undef;
        }
        @cert = ($x509->as_string(Crypt::OpenSSL::X509::FORMAT_ASN1()));
    } else {
        $log->syslog('err', 'Unknown "%s" certificate format', $format);
        return undef;
    }

    return join '', @cert;
}

## Load a config file of a list
#FIXME: Would merge _load_include_admin_user_file() which mostly duplicates.
sub _load_list_config_file {
    $log->syslog('debug3', '(%s)', @_);
    my $self = shift;

    my $robot = $self->{'domain'};

    my $pinfo       = Sympa::Robot::list_params($robot);
    my $config_file = $self->{'dir'} . '/config';

    my %admin;
    my (@paragraphs);

    ## Just in case...
    local $RS = "\n";

    ## Set defaults to 1
    foreach my $pname (keys %$pinfo) {
        $admin{'defaults'}{$pname} = 1
            unless ($pinfo->{$pname}{'internal'});
    }

    ## Lock file
    my $lock_fh = Sympa::LockedFile->new($config_file, 5, '<');
    unless ($lock_fh) {
        $log->syslog('err', 'Could not create new lock on %s', $config_file);
        return undef;
    }

    ## Split in paragraphs
    my $i = 0;
    while (<$lock_fh>) {
        if (/^\s*$/) {
            $i++ if $paragraphs[$i];
        } else {
            push @{$paragraphs[$i]}, $_;
        }
    }

    for my $index (0 .. $#paragraphs) {
        my @paragraph = @{$paragraphs[$index]};

        my $pname;

        ## Clean paragraph, keep comments
        for my $i (0 .. $#paragraph) {
            my $changed = undef;
            for my $j (0 .. $#paragraph) {
                if ($paragraph[$j] =~ /^\s*\#/) {
                    chomp($paragraph[$j]);
                    push @{$admin{'comment'}}, $paragraph[$j];
                    splice @paragraph, $j, 1;
                    $changed = 1;
                } elsif ($paragraph[$j] =~ /^\s*$/) {
                    splice @paragraph, $j, 1;
                    $changed = 1;
                }

                last if $changed;
            }

            last unless $changed;
        }

        ## Empty paragraph
        next unless ($#paragraph > -1);

        ## Look for first valid line
        unless ($paragraph[0] =~ /^\s*([\w-]+)(\s+.*)?$/) {
            $log->syslog('err', 'Bad paragraph "%s" in %s, ignore it',
                @paragraph, $config_file);
            next;
        }

        $pname = $1;

        # Parameter aliases (compatibility concerns).
        my $alias = $pinfo->{$pname}{'obsolete'};
        if ($alias and $pinfo->{$alias}) {
            $paragraph[0] =~ s/^\s*$pname/$alias/;
            $pname = $alias;
        }

        unless (defined $pinfo->{$pname}) {
            $log->syslog('err', 'Unknown parameter "%s" in %s, ignore it',
                $pname, $config_file);
            next;
        }

        ## Uniqueness
        if (defined $admin{$pname}) {
            unless (($pinfo->{$pname}{'occurrence'} eq '0-n')
                or ($pinfo->{$pname}{'occurrence'} eq '1-n')) {
                $log->syslog('err',
                    'Multiple occurrences of a unique parameter "%s" in %s',
                    $pname, $config_file);
            }
        }

        ## Line or Paragraph
        if (ref $pinfo->{$pname}{'file_format'} eq 'HASH') {
            # Skip the first line.
            shift @paragraph;

            my %hash;
            for my $line (@paragraph) {
                next if $line =~ /^\s*\#/;

                unless ($line =~ /^\s*(\w+)\s*/) {
                    $log->syslog('err', 'Bad line "%s" in %s',
                        $line, $config_file);
                }

                my $key = $1;

                # Subparameter aliases (compatibility concerns).
                # Note: subparameter alias was introduced by 6.2.15.
                my $alias = $pinfo->{$pname}{'format'}{$key}{'obsolete'};
                if ($alias and $pinfo->{$pname}{'format'}{$alias}) {
                    $line =~ s/^\s*$key/$alias/;
                    $key = $alias;
                }

                unless (defined $pinfo->{$pname}{'file_format'}{$key}) {
                    $log->syslog('err',
                        'Unknown key "%s" in paragraph "%s" in %s',
                        $key, $pname, $config_file);
                    next;
                }

                unless ($line =~
                    /^\s*$key(?:\s+($pinfo->{$pname}{'file_format'}{$key}{'file_format'}))?\s*$/i
                ) {
                    chomp $line;
                    $log->syslog(
                        'err',
                        'Bad entry "%s" for key "%s", paragraph "%s" in file "%s"',
                        $line,
                        $key,
                        $pname,
                        $config_file
                    );
                    next;
                }

                $hash{$key} =
                    $self->_load_list_param($key, $1,
                    $pinfo->{$pname}{'file_format'}{$key});
            }

            ## Apply defaults & Check required keys
            my $missing_required_field;
            foreach my $k (keys %{$pinfo->{$pname}{'file_format'}}) {

                ## Default value
                unless (defined $hash{$k}) {
                    if (defined $pinfo->{$pname}{'file_format'}{$k}{'default'}
                    ) {
                        $hash{$k} = $self->_load_list_param(
                            $k,
                            $pinfo->{$pname}{'file_format'}{$k}{'default'},
                            $pinfo->{$pname}{'file_format'}{$k}
                        );
                    }
                }

                ## Required fields
                if ($pinfo->{$pname}{'file_format'}{$k}{'occurrence'} eq '1'
                    and not $pinfo->{$pname}{'file_format'}{$k}{'obsolete'}) {
                    unless (defined $hash{$k}) {
                        $log->syslog('info',
                            'Missing key "%s" in param "%s" in %s',
                            $k, $pname, $config_file);
                        $missing_required_field++;
                    }
                }
            }

            next if $missing_required_field;

            delete $admin{'defaults'}{$pname};

            ## Should we store it in an array
            if (($pinfo->{$pname}{'occurrence'} =~ /n$/)) {
                push @{$admin{$pname}}, \%hash;
            } else {
                $admin{$pname} = \%hash;
            }
        } else {
            # This should be a single line.
            unless (1 == scalar @paragraph) {
                $log->syslog('info',
                    'Expecting a single line for "%s" parameter in %s',
                    $pname, $config_file);
            }

            unless ($paragraph[0] =~
                /^\s*$pname(?:\s+($pinfo->{$pname}{'file_format'}))?\s*$/i) {
                chomp($paragraph[0]);
                $log->syslog('info', 'Bad entry "%s" in %s',
                    $paragraph[0], $config_file);
                next;
            }

            my $value = $self->_load_list_param($pname, $1, $pinfo->{$pname});

            delete $admin{'defaults'}{$pname};

            if (($pinfo->{$pname}{'occurrence'} =~ /n$/)
                && !(ref($value) =~ /^ARRAY/)) {
                push @{$admin{$pname}}, $value;
            } else {
                $admin{$pname} = $value;
            }
        }
    }

    ## Release the lock
    unless ($lock_fh->close) {
        $log->syslog('err', 'Could not remove the read lock on file %s',
            $config_file);
        return undef;
    }

    ## Apply defaults & check required parameters
    foreach my $p (keys %$pinfo) {

        ## Defaults
        unless (defined $admin{$p}) {

            ## Simple (versus structured) parameter case
            if (defined $pinfo->{$p}{'default'}) {
                $admin{$p} =
                    $self->_load_list_param($p, $pinfo->{$p}{'default'},
                    $pinfo->{$p});

                ## Sructured parameters case : the default values are defined
                ## at the next level
            } elsif ((ref $pinfo->{$p}{'format'} eq 'HASH')
                && ($pinfo->{$p}{'occurrence'} =~ /1$/)) {
                ## If the paragraph is not defined, try to apply defaults
                my $hash;

                foreach my $key (keys %{$pinfo->{$p}{'format'}}) {

                    ## Skip keys without default value.
                    unless (defined $pinfo->{$p}{'format'}{$key}{'default'}) {
                        next;
                    }

                    $hash->{$key} = $self->_load_list_param(
                        $key,
                        $pinfo->{$p}{'format'}{$key}{'default'},
                        $pinfo->{$p}{'format'}{$key}
                    );
                }

                $admin{$p} = $hash if (defined $hash);

            }

#	    $admin{'defaults'}{$p} = 1;
        }

        ## Required fields
        if (    $pinfo->{$p}{'occurrence'}
            and $pinfo->{$p}{'occurrence'} =~ /^1(-n)?$/
            and not $pinfo->{$p}{'obsolete'}) {
            unless (defined $admin{$p}) {
                $log->syslog('info', 'Missing parameter "%s" in %s',
                    $p, $config_file);
            }
        }
    }

    $self->_load_list_config_postprocess(\%admin);
    _load_include_admin_user_postprocess(\%admin);

    return \%admin;
}

# Proprocessing particular parameters.
sub _load_list_config_postprocess {
    my $self        = shift;
    my $config_hash = shift;

    ## "Original" parameters
    if (defined($config_hash->{'digest'})) {
        if ($config_hash->{'digest'} =~ /^(.+)\s+(\d+):(\d+)$/) {
            my $digest = {};
            $digest->{'hour'}   = $2;
            $digest->{'minute'} = $3;
            my $days = $1;
            $days =~ s/\s//g;
            @{$digest->{'days'}} = split /,/, $days;

            $config_hash->{'digest'} = $digest;
        }
    }

    # The 'host' parameter is ignored if the list is stored on a
    # virtual robot directory.
    # $config_hash->{'host'} = $self{'domain'} if ($self{'dir'} ne '.');

    if (defined($config_hash->{'custom_subject'})) {
        if ($config_hash->{'custom_subject'} =~ /^\s*\[\s*(\w+)\s*\]\s*$/) {
            $config_hash->{'custom_subject'} = $1;
        }
    }

    ## Format changed for reply_to parameter
    ## New reply_to_header parameter
    if ((   $config_hash->{'forced_reply_to'}
            && !$config_hash->{'defaults'}{'forced_reply_to'}
        )
        || ($config_hash->{'reply_to'}
            && !$config_hash->{'defaults'}{'reply_to'})
    ) {
        my ($value, $apply, $other_email);
        $value = $config_hash->{'forced_reply_to'}
            || $config_hash->{'reply_to'};
        $apply = 'forced' if ($config_hash->{'forced_reply_to'});
        if ($value =~ /\@/) {
            $other_email = $value;
            $value       = 'other_email';
        }

        $config_hash->{'reply_to_header'} = {
            'value'       => $value,
            'other_email' => $other_email,
            'apply'       => $apply
        };

        ## delete old entries
        $config_hash->{'reply_to'}        = undef;
        $config_hash->{'forced_reply_to'} = undef;
    }

    # lang
    # canonicalize language
    unless ($config_hash->{'lang'} =
        Sympa::Language::canonic_lang($config_hash->{'lang'})) {
        $config_hash->{'lang'} =
            Conf::get_robot_conf($self->{'domain'}, 'lang');
    }

    ############################################
    ## Below are constraints between parameters
    ############################################

    ## This default setting MUST BE THE LAST ONE PERFORMED
    #if ($config_hash->{'status'} ne 'open') {
    #    # requested and closed list are just list hidden using visibility
    #    # parameter and with send parameter set to closed.
    #    $config_hash->{'send'} =
    #        $self->_load_list_param('send', 'closed', $pinfo->{'send'});
    #    $config_hash->{'visibility'} =
    #        $self->_load_list_param('visibility', 'conceal',
    #            $pinfo->{'visibility'});
    #}

    ## reception of default_user_options must be one of reception of
    ## available_user_options. If none, warning and put reception of
    ## default_user_options in reception of available_user_options
    if (!grep (/^$config_hash->{'default_user_options'}{'reception'}$/,
            @{$config_hash->{'available_user_options'}{'reception'}})
    ) {
        push @{$config_hash->{'available_user_options'}{'reception'}},
            $config_hash->{'default_user_options'}{'reception'};
        $log->syslog(
            'info',
            'Reception is not compatible between default_user_options and available_user_options in configuration of %s',
            $self
        );
    }
}

# Proprocessing particular parameters specific to datasources.
sub _load_include_admin_user_postprocess {
    my $config_hash = shift;

    # The include_list was obsoleted by include_sympa_list on 6.2.16.
    #FIXME: Existing lists may be checked with looser rule.
    if ($config_hash->{'include_list'}) {
        my $listname_regex =
              Sympa::Regexps::listname() . '(?:\@'
            . Sympa::Regexps::host() . ')?';
        my $filter_regex = '(' . $listname_regex . ')\s+filter\s+(.+)';

        $config_hash->{'include_sympa_list'} ||= [];
        foreach my $incl (@{$config_hash->{'include_list'} || []}) {
            next unless defined $incl and $incl =~ /\S/;

            my ($listname, $filter);
            if ($incl =~ /\A$filter_regex/) {
                ($listname, $filter) = (lc $1, $2);
                undef $filter unless $filter =~ /\S/;
            } elsif ($incl =~ /\A$listname_regex\z/) {
                $listname = lc $incl;
            } else {
                $log->syslog(
                    'err',
                    'Malformed value "%s" in include_list parameter. Skipped',
                    $incl
                );
                next;
            }

            push @{$config_hash->{'include_sympa_list'}},
                {
                name     => sprintf('include_list %s', $incl),
                listname => $listname,
                filter   => $filter,
                };
        }
        delete $config_hash->{'include_list'};
        delete $config_hash->{'defaults'}{'include_list'}
            if $config_hash->{'defaults'};
    }
}

## Save a config file
sub _save_list_config_file {
    $log->syslog('debug3', '(%s, %s, %s)', @_);
    my $self = shift;
    my ($config_file, $old_config_file) = @_;

    my $pinfo = Sympa::Robot::list_params($self->{'domain'});

    unless (rename $config_file, $old_config_file) {
        $log->syslog(
            'notice',     'Cannot rename %s to %s',
            $config_file, $old_config_file
        );
        return undef;
    }

    my $fh_config;
    unless (open $fh_config, '>', $config_file) {
        $log->syslog('info', 'Cannot open %s', $config_file);
        return undef;
    }
    my $config = '';
    my $fd     = IO::Scalar->new(\$config);

    foreach my $c (@{$self->{'admin'}{'comment'}}) {
        $fd->print(sprintf "%s\n", $c);
    }
    $fd->print("\n");

    foreach my $key (sort _by_order keys %{$self->{'admin'}}) {

        next if ($key =~ /^(comment|defaults)$/);
        next unless (defined $self->{'admin'}{$key});

        ## Multiple parameter (owner, custom_header,...)
        if ((ref($self->{'admin'}{$key}) eq 'ARRAY')
            && !$pinfo->{$key}{'split_char'}) {
            foreach my $elt (@{$self->{'admin'}{$key}}) {
                _save_list_param($self->{'domain'}, $key, $elt,
                    $self->{'admin'}{'defaults'}{$key}, $fd);
            }
        } else {
            _save_list_param(
                $self->{'domain'}, $key,
                $self->{'admin'}{$key},
                $self->{'admin'}{'defaults'}{$key}, $fd
            );
        }
    }
    print $fh_config $config;
    close $fh_config;

    return 1;
}

# Is a reception mode in the parameter reception of the available_user_options
# section?
sub is_available_reception_mode {
    my ($self, $mode) = @_;
    $mode =~ y/[A-Z]/[a-z]/;

    return undef unless ($self && $mode);

    my @available_mode =
        @{$self->{'admin'}{'available_user_options'}{'reception'}};

    foreach my $m (@available_mode) {
        if ($m eq $mode) {
            return $mode;
        }
    }

    return undef;
}

# List the parameter reception of the available_user_options section
# Note: Since Sympa 6.1.18, this returns an array under array context.
sub available_reception_mode {
    my $self = shift;
    return @{$self->{'admin'}{'available_user_options'}{'reception'} || []}
        if wantarray;
    return join(' ',
        @{$self->{'admin'}{'available_user_options'}{'reception'} || []});
}

##############################################################################
#                       FUNCTIONS FOR MESSAGE TOPICS
#                       #
##############################################################################
#
#

####################################################
# is_there_msg_topic
####################################################
#  Test if some msg_topic are defined
#
# IN : -$self (+): ref(List)
#
# OUT : 1 - some are defined | 0 - not defined
####################################################
sub is_there_msg_topic {
    my ($self) = shift;

    if (defined $self->{'admin'}{'msg_topic'}) {
        if (ref($self->{'admin'}{'msg_topic'}) eq "ARRAY") {
            if ($#{$self->{'admin'}{'msg_topic'}} >= 0) {
                return 1;
            }
        }
    }
    return 0;
}

####################################################
# is_available_msg_topic
####################################################
#  Checks for a topic if it is available in the list
# (look foreach list parameter msg_topic.name)
#
# IN : -$self (+): ref(List)
#      -$topic (+): string
# OUT : -$topic if it is available  | undef
####################################################
sub is_available_msg_topic {
    my ($self, $topic) = @_;

    my @available_msg_topic;
    foreach my $msg_topic (@{$self->{'admin'}{'msg_topic'}}) {
        return $topic
            if ($msg_topic->{'name'} eq $topic);
    }

    return undef;
}

####################################################
# get_available_msg_topic
####################################################
#  Return an array of available msg topics (msg_topic.name)
#
# IN : -$self (+): ref(List)
#
# OUT : -\@topics : ref(ARRAY)
####################################################
sub get_available_msg_topic {
    my ($self) = @_;

    my @topics;
    foreach my $msg_topic (@{$self->{'admin'}{'msg_topic'}}) {
        if ($msg_topic->{'name'}) {
            push @topics, $msg_topic->{'name'};
        }
    }

    return \@topics;
}

####################################################
# is_msg_topic_tagging_required
####################################################
# Checks for the list parameter msg_topic_tagging
# if it is set to 'required'
#
# IN : -$self (+): ref(List)
#
# OUT : 1 - the msg must must be tagged
#       | 0 - the msg can be no tagged
####################################################
sub is_msg_topic_tagging_required {
    my ($self) = @_;

    if ($self->{'admin'}{'msg_topic_tagging'} =~ /required/) {
        return 1;
    } else {
        return 0;
    }
}

# DEPRECATED.
# Use Sympa::Message::compute_topic() and Sympa::Spool::Topic::store() instead.
#sub automatic_tag;

# Moved to Sympa::Message::compute_topic().
#sub compute_topic;

# DEPRECATED.  Use Sympa::Spool::Topic::store() instead.
#sub tag_topic;

# DEPRECATED.  Use Sympa::Spool::Topic::load() instead.
#sub load_msg_topic_file;

# Moved to _notify_deleted_topic() in wwsympa.fcgi.
#sub modifying_msg_topic_for_list_members;

####################################################
# select_list_members_for_topic
####################################################
# Select users subscribed to a topic that is in
# the topic list incoming when reception mode is 'mail', 'notice', 'not_me',
# 'txt' or 'urlize', and the other
# subscribers (recpetion mode different from 'mail'), 'mail' and no topic
# subscription.
# Note: 'html' mode was deprecated as of 6.2.23b.2.
#
# IN : -$self(+) : ref(List)
#      -$string_topic(+) : string splitted by ','
#                          topic list
#      -$subscribers(+) : ref(ARRAY) - list of subscribers(emails)
#
# OUT : @selected_users
#
#
####################################################
sub select_list_members_for_topic {
    my ($self, $string_topic, $subscribers) = @_;
    $log->syslog('debug3', '(%s, %s)', $self->{'name'}, $string_topic);

    my @selected_users;
    my $msg_topics;

    if ($string_topic) {
        $msg_topics =
            Sympa::Tools::Data::get_array_from_splitted_string($string_topic);
    }

    foreach my $user (@$subscribers) {

        # user topic
        my $info_user = $self->get_list_member($user);

        if ($info_user->{'reception'} !~
            /^(mail|notice|not_me|txt|html|urlize)$/i) {
            push @selected_users, $user;
            next;
        }
        unless ($info_user->{'topics'}) {
            push @selected_users, $user;
            next;
        }
        my $user_topics = Sympa::Tools::Data::get_array_from_splitted_string(
            $info_user->{'topics'});

        if ($string_topic) {
            my $result =
                Sympa::Tools::Data::diff_on_arrays($msg_topics, $user_topics);
            if ($#{$result->{'intersection'}} >= 0) {
                push @selected_users, $user;
            }
        } else {
            my $result =
                Sympa::Tools::Data::diff_on_arrays(['other'], $user_topics);
            if ($#{$result->{'intersection'}} >= 0) {
                push @selected_users, $user;
            }
        }
    }
    return @selected_users;
}

#
#
#
### END - functions for message topics ###

# DEPRECATED.  Use Sympa::Spool::Auth::store().
#sub store_subscription_request;

# DEPRECATED.  Use Sympa::Spool::Auth::next().
#sub get_subscription_requests;

# DEPRECATED.  Use Sympa::Spool::Auth::size().
#sub get_subscription_request_count;

# DEPRECATED.  Use Sympa::Spool::Auth::remove().
#sub delete_subscription_request;

# OBSOLETED: Use Sympa::WWW::SharedDocument::get_size().
#sub get_shared_size;

# OBSOLETED: Use Sympa::Archive::get_size().
#sub get_arc_size;

# return the date epoch for next delivery planified for a list
# Note: As of 6.2a.41, returns undef if parameter is not set or invalid.
#       Previously it returned current time.
sub get_next_delivery_date {
    my $self = shift;

    my $dtime = $self->{'admin'}{'delivery_time'};
    return undef unless $dtime;
    my ($h, $m) = split /:/, $dtime, 2;
    return undef unless $h == 24 and $m == 0 or $h <= 23 and $m <= 60;

    my $date = time();
    my ($sec, $min, $hour, $mday, $mon, $year, $wday, $yday, $isdst) =
        localtime($date);

    my $plannified_time = (($h * 60) + $m) * 60;    # plannified time in sec
    my $now_time =
        ((($hour * 60) + $min) * 60) + $sec;    # Now #sec since to day 00:00

    my $result = $date - $now_time + $plannified_time;
    ($sec, $min, $hour, $mday, $mon, $year, $wday, $yday, $isdst) =
        localtime($result);

    if ($now_time <= $plannified_time) {
        return ($date - $now_time + $plannified_time);
    } else {
        # plannified time is past so report to tomorrow
        return ($date - $now_time + $plannified_time + (24 * 3600));
    }
}

#sub search_datasource;
# -> No longer used.
#sub get_datasource_name;
# -> No longer used.
#sub add_source_id;
# -> No longer used.

## Remove a task in the tasks spool
# No longer used.
#sub remove_task;

# Deprecated. Use Sympa::Request::Handler::close_list handler.
#sub close_list;

## Remove the list
# Deprecated. Use Sympa::Request::Handler::close_list handler.
#sub purge;

## Remove list aliases
# Deprecated. Use Sympa::Aliases::del().
#sub remove_aliases;

# Moved: use Sympa::Spindle::ProcessTask::_remove_bouncers().
#sub remove_bouncers;

# Moved: Use Sympa::Spindle::ProcessTask::_notify_bouncers().
#sub notify_bouncers;

# DDEPRECATED: Use Sympa::WWW::SharedDocument::create().
#sub create_shared;

# Check if a list has data sources
# Old name: Sympa::List::has_include_data_sources(), without $role parameter.
sub has_data_sources {
    my $self = shift;
    my $role = shift;

    my @parameters;
    if (not $role or $role eq 'member') {
        push @parameters, @sources_providing_listmembers, 'member_include';
    }
    if (not $role or $role eq 'owner') {
        push @parameters, 'owner_include';
    }
    if (not $role or $role eq 'editor') {
        push @parameters, 'editor_include';
    }

    foreach my $type (@parameters) {
        my $resource = $self->{'admin'}{$type} || [];
        return 1 if ref $resource eq 'ARRAY' and @$resource;
    }

    return 0;
}

sub has_included_users {
    my $self = shift;
    my $role = shift;

    my $sdm = Sympa::DatabaseManager->instance;
    my $sth;
    if (not $role or $role eq 'member') {
        unless (
            $sdm and $sth = $sdm->do_prepared_query(
                q{SELECT COUNT(*)
                  FROM subscriber_table
                  WHERE list_subscriber = ? AND robot_subscriber = ? AND
                        inclusion_subscriber IS NOT NULL},
                $self->{'name'}, $self->{'domain'}
            )
        ) {
            return undef;
        }
        my ($count) = $sth->fetchrow_array;
        return 1 if $count;
    }
    if (not $role or $role ne 'member') {
        unless (
            $sdm and $sth = $sdm->do_prepared_query(
                q{SELECT COUNT(*)
                  FROM admin_table
                  WHERE list_admin = ? AND robot_admin = ? AND
                        inclusion_admin IS NOT NULL AND
                        (role_admin = ? OR role_admin = ?)},
                $self->{'name'}, $self->{'domain'},
                ($role || 'owner'), ($role || 'editor')
            )
        ) {
            return undef;
        }
        my ($count) = $sth->fetchrow_array;
        return 1 if $count;
    }

    return 0;
}

# move a message to a queue or distribute spool
#DEPRECATED: No longer used.
# Use Sympa::Spool::XXX::store() (and Sympa::Spool::XXX::remove()).
sub move_message {
    my ($self, $file, $queue) = @_;
    $log->syslog('debug2', '(%s, %s, %s)', $file, $self->{'name'}, $queue);

    my $dir = $queue || (Sympa::Constants::SPOOLDIR() . '/distribute');
    my $filename = $self->get_id . '.' . time . '.' . (int rand 999);

    unless (open OUT, ">$dir/T.$filename") {
        $log->syslog('err', 'Cannot create file %s', "$dir/T.$filename");
        return undef;
    }

    unless (open IN, $file) {
        $log->syslog('err', 'Cannot open file %s', $file);
        return undef;
    }

    print OUT <IN>;
    close IN;
    close OUT;
    unless (rename "$dir/T.$filename", "$dir/$filename") {
        $log->syslog(
            'err',              'Cannot rename file %s into %s',
            "$dir/T.$filename", "$dir/$filename"
        );
        return undef;
    }
    return 1;
}

# New in 6.2.13.
sub get_archive_dir {
    my $self = shift;

    my $arc_dir = Conf::get_robot_conf($self->{'domain'}, 'arc_path');
    die sprintf
        'Robot %s has no archives directory. Check arc_path parameter in this robot.conf and in sympa.conf',
        $self->{'domain'}
        unless $arc_dir;
    return $arc_dir . '/' . $self->get_id;
}

# Return the path to the list bounce directory, where bounces are stored.
sub get_bounce_dir {
    my $self = shift;

    my $root_dir = Conf::get_robot_conf($self->{'domain'}, 'bounce_path');
    return $root_dir . '/' . $self->get_id;
}

# New in 6.2.13.
sub get_digest_spool_dir {
    my $self = shift;

    my $spool_dir = $Conf::Conf{'queuedigest'};
    return $spool_dir . '/' . $self->get_id;
}

# OBSOLETED. Merged into Sympa::get_address().
sub get_list_address {
    goto &Sympa::get_address;    # "&" is required.
}

sub get_bounce_address {
    my $self = shift;
    my $who  = shift;
    my @opts = @_;

    my $escwho = $who;
    $escwho =~ s/\@/==a==/;

    return sprintf('%s+%s@%s',
        $Conf::Conf{'bounce_email_prefix'},
        join('==', $escwho, $self->{'name'}, @opts),
        $self->{'domain'});
}

sub get_id {
    my $self = shift;

    return '' unless $self->{'name'} and $self->{'domain'};
    return $self->{'name'} . '@' . $self->{'domain'};
}

# OBSOLETED: use get_id()
sub get_list_id { shift->get_id }

sub add_list_header {
    my $self    = shift;
    my $message = shift;
    my $field   = shift;
    my %options = @_;

    my $robot = $self->{'domain'};
    my $wwsympa_url = Conf::get_robot_conf($robot, 'wwsympa_url');

    if ($field eq 'id') {
        $message->add_header('List-Id',
            sprintf('<%s.%s>', $self->{'name'}, $self->{'domain'}));
    } elsif ($field eq 'help') {
        my @urls = (
            ($wwsympa_url ? (Sympa::get_url($robot, 'help')) : ()),
            Sympa::Tools::Text::mailtourl(
                Sympa::get_address($self, 'sympa'),
                query => {subject => 'HELP'}
            )
        );
        $message->add_header('List-Help',
            join ', ', map { sprintf '<%s>', $_ } @urls);
    } elsif ($field eq 'unsubscribe') {
        my @urls = (
            ($wwsympa_url ? (Sympa::get_url($self, 'signoff')) : ()),
            Sympa::Tools::Text::mailtourl(
                Sympa::get_address($self, 'sympa'),
                query => {subject => sprintf('SIG %s', $self->{'name'})}
            )
        );
        $message->add_header('List-Unsubscribe',
            join ', ', map { sprintf '<%s>', $_ } @urls);
    } elsif ($field eq 'subscribe') {
        my @urls = (
            ($wwsympa_url ? (Sympa::get_url($self, 'subscribe')) : ()),
            Sympa::Tools::Text::mailtourl(
                Sympa::get_address($self, 'sympa'),
                query => {subject => sprintf('SUB %s', $self->{'name'})}
            )
        );
        $message->add_header('List-Subscribe',
            join ', ', map { sprintf '<%s>', $_ } @urls);
    } elsif ($field eq 'post') {
        $message->add_header(
            'List-Post',
            sprintf('<%s>',
                Sympa::Tools::Text::mailtourl(Sympa::get_address($self)))
        );
    } elsif ($field eq 'owner') {
        $message->add_header(
            'List-Owner',
            sprintf(
                '<%s>',
                Sympa::Tools::Text::mailtourl(
                    Sympa::get_address($self, 'owner')
                )
            )
        );
    } elsif ($field eq 'archive') {
        if ($wwsympa_url and $self->is_web_archived()) {
            $message->add_header('List-Archive',
                sprintf('<%s>', Sympa::get_url($self, 'arc')));
        } else {
            return 0;
        }
    } elsif ($field eq 'archived_at') {
        if ($wwsympa_url and $self->is_web_archived()) {
            # Use possiblly anonymized Message-Id: field instead of
            # {message_id} attribute.
            my $message_id = Sympa::Tools::Text::canonic_message_id(
                $message->get_header('Message-Id'));

            my $arc;
            if (defined $options{arc} and length $options{arc}) {
                $arc = $options{arc};
            } else {
                my @now = localtime time;
                $arc = sprintf '%04d-%02d', 1900 + $now[5], $now[4] + 1;
            }
            $message->add_header(
                'Archived-At',
                sprintf(
                    '<%s>',
                    Sympa::get_url(
                        $self, 'arcsearch_id',
                        paths => [$arc, $message_id]
                    )
                )
            );
        } else {
            return 0;
        }
    } else {
        die sprintf 'Unknown field "%s".  Ask developer', $field;
    }

    return 1;
}

# connect to stat_counter_table and extract data.
# DEPRECATED: No longer used.
#sub get_data;

sub _update_list_db {
    my ($self) = shift;
    my @admins;
    my $i;
    my $adm_txt;
    my $ed_txt;

    my $name = $self->{'name'};
    my $searchkey =
        Sympa::Tools::Text::clip(
        Sympa::Tools::Text::foldcase($self->{'admin'}{'subject'} // ''), 255);
    my $status = $self->{'admin'}{'status'};
    my $robot  = $self->{'domain'};

    my $family = $self->{'admin'}{'family_name'};
    $family = undef unless defined $family and length $family;

    my $web_archive = $self->is_web_archived ? 1 : 0;
    my $topics = join ',',
        grep { defined $_ and length $_ and $_ ne 'others' }
        @{$self->{'admin'}{'topics'} || []};
    $topics = ",$topics," if length $topics;

    my $creation_epoch = $self->{'admin'}{'creation'}->{'date_epoch'};
    my $creation_email = $self->{'admin'}{'creation'}->{'email'};
    my $update_epoch   = $self->{'admin'}{'update'}->{'date_epoch'};
    my $update_email   = $self->{'admin'}{'update'}->{'email'};
# This may be added too.
#     my $latest_instantiation_epoch =
#         $self->{'admin'}{'latest_instantiation'}->{'date_epoch'};
#     my $latest_instantiation_email =
#         $self->{'admin'}{'latest_instantiation'}->{'email'};

# Not yet implemented.
#     eval { $config = Storable::nfreeze($self->{'admin'}); };
#     if ($@) {
#         $log->syslog('err',
#             'Failed to save the config to database. error: %s', $@);
#         return undef;
#     }

    push @sth_stack, $sth;
    my $sdm = Sympa::DatabaseManager->instance;

    # update database cache
    # try INSERT then UPDATE
    unless (
        $sdm
        and $sth = $sdm->do_prepared_query(
            q{UPDATE list_table
              SET status_list = ?, name_list = ?, robot_list = ?,
                  family_list = ?,
                  creation_epoch_list = ?, creation_email_list = ?,
                  update_epoch_list = ?, update_email_list = ?,
                  searchkey_list = ?, web_archive_list = ?, topics_list = ?
              WHERE robot_list = ? AND name_list = ?},
            $status, $name, $robot,
            $family,
            $creation_epoch, $creation_email,
            $update_epoch,   $update_email,
            $searchkey, $web_archive, $topics,
            $robot,     $name
        )
        and $sth->rows
        or $sth = $sdm->do_prepared_query(
            q{INSERT INTO list_table
              (status_list, name_list, robot_list, family_list,
               creation_epoch_list, creation_email_list,
               update_epoch_list, update_email_list,
               searchkey_list, web_archive_list, topics_list)
              VALUES (?, ?, ?, ?, ?, ?, ?, ?, ?, ?, ?)},
            $status,         $name, $robot, $family,
            $creation_epoch, $creation_email,
            $update_epoch,   $update_email,
            $searchkey, $web_archive, $topics
        )
        and $sth->rows
    ) {
        $log->syslog('err', 'Unable to update list %s in database', $self);
        $sth = pop @sth_stack;
        return undef;
    }

    # If inclusion settings do no longer exist, inclusion_table won't be
    # sync'ed anymore.  Rows left behind should be removed.
    foreach my $role (qw(member owner editor)) {
        unless ($self->has_data_sources($role)) {
            $sdm and $sdm->do_prepared_query(
                q{DELETE FROM inclusion_table
                  WHERE target_inclusion = ? AND role_inclusion = ?},
                $self->get_id, $role
            );
        }
    }

    $sth = pop @sth_stack;

    return 1;
}

sub _flush_list_db {
    my $listname = shift;

    my $sth;
    my $sdm = Sympa::DatabaseManager->instance;
    unless ($listname) {
        # Do DELETE because SQLite does not have TRUNCATE TABLE.
        $sth = $sdm->do_prepared_query('DELETE FROM list_table');
    } else {
        $sth = $sdm->do_prepared_query(
            q{DELETE FROM list_table
              WHERE name_list = ?}, $listname
        );
    }

    unless ($sth) {
        $log->syslog('err', 'Unable to flush lists table');
        return undef;
    }
}

# Moved to Sympa::ListOpt::get_title().
#sub get_option_title;

# Return a hash from the edit_list_conf file.
# Old name: tools::load_edit_list_conf().
sub _load_edit_list_conf {
    $log->syslog('debug2', '(%s, %s => %s)', @_);
    my $self    = shift;
    my %options = @_;

    my $robot = $self->{'domain'};

    my $pinfo = {
        %{Sympa::Robot::list_params($self->{'domain'})},
        %Sympa::ListDef::user_info
    };

    # Load edit_list.conf: Track by file, not domain (file may come from
    # server, robot, family or list context).
    my $last_path_config  = $self->{_path}{edit_list} // '';
    my $path_config       = Sympa::search_fullpath($self, 'edit_list.conf');
    my $last_mtime_config = $self->{_mtime}{edit_list} // POSIX::INT_MIN();
    my $mtime_config      = Sympa::Tools::File::get_mtime($path_config);
    return
           unless $options{reload_config}
        or not $self->{_edit_list}
        or $last_path_config ne $path_config
        or $last_mtime_config < $mtime_config;

    my $fh;
    unless (open $fh, '<', $path_config) {
        $log->syslog('err', 'Unable to open config file %s: %m',
            $path_config);
        $self->{_edit_list} = {};
        return;
    }

    my $conf;
    my $error_in_conf;
    my $role_re =
        qr'(?:listmaster|privileged_owner|owner|editor|subscriber|default)'i;
    my $priv_re = qr'(?:read|write|hidden)'i;
    my $line_re =
        qr/\A\s*(\S+)\s+($role_re(?:\s*,\s*$role_re)*)\s+($priv_re)\s*\z/i;
    foreach my $line (<$fh>) {
        next unless $line =~ /\S/;
        next if $line =~ /\A\s*#/;
        chomp $line;

        if ($line =~ /$line_re/) {
            my ($param, $role, $priv) = ($1, $2, $3);

            # Resolve alias.
            my $key;
            ($param, $key) = split /[.]/, $param, 2;
            if ($pinfo->{$param}) {
                my $alias = $pinfo->{$param}{obsolete};
                if ($alias and $pinfo->{$alias}) {
                    $param = $alias;
                }
                if (    $key
                    and ref $pinfo->{$param}{'format'} eq 'HASH'
                    and $pinfo->{$param}{'format'}{$key}) {
                    my $alias = $pinfo->{$param}{'format'}{$key}{obsolete};
                    if ($alias and $pinfo->{$param}{'format'}{$alias}) {
                        $key = $alias;
                    }
                }
            }
            $param = $param . '.' . $key if $key;

            my @roles = split /\s*,\s*/, $role;
            foreach my $r (@roles) {
                $r =~ s/^\s*(\S+)\s*$/$1/;
                if ($r eq 'default') {
                    $error_in_conf = 1;
                    $log->syslog('notice', '"default" is no more recognised');
                    foreach my $set (qw(owner privileged_owner listmaster)) {
                        $conf->{$param}{$set} = $priv;
                    }
                    next;
                }
                $conf->{$param}{$r} = $priv;
            }
        } else {
            $log->syslog('info', 'Unknown parameter in %s (Ignored): %s',
                $path_config, $line);
            next;
        }
    }

    if ($error_in_conf) {
        Sympa::send_notify_to_listmaster($robot, 'edit_list_error',
            [$path_config]);
    }

    close $fh;

    $self->{_path}{edit_list}  = $path_config;
    $self->{_mtime}{edit_list} = $mtime_config;
    $self->{_edit_list}        = $conf;
}

###### END of the List package ######

1;

__END__

=encoding utf-8

=head1 NAME

Sympa::List - Mailing list

=head1 DESCRIPTION

L<Sympa::List> represents the mailing list on Sympa.

=head2 Methods

=over

=item new( $name, [ $domain [ {options...} ] ] )

I<Constructor>.
Creates a new object which will be used for a list and
eventually loads the list if a name is given. Returns
a List object.

Parameters

FIXME @todo doc

=item add_list_admin ( ROLE, USERS, ... )

Adds a new admin user to the list. May overwrite existing
entries.

=item add_list_header ( $message, $field_type )

FIXME @todo doc

=item add_list_member ( USER, HASHPTR )

Adds a new user to the list. May overwrite existing
entries.

=item available_reception_mode ( )

I<Instance method>.
FIXME @todo doc

Note: Since Sympa 6.1.18, this returns an array under array context.

=item delete_list_admin ( ROLE, ARRAY )

Delete the indicated admin user with the predefined role from the list.
ROLE may be C<'owner'> or C<'editor'>.

=item delete_list_member ( ARRAY )

Delete the indicated users from the list.

=item delete_list_member_picture ( $email )

Deletes a member's picture file.

=item destroy_multiton ( )
I<Instance method>.
Destroy multiton instance. FIXME

=item dump_users ( ROLE )

Dump user information in user store into file C<I<$role>.dump> under
list directory. ROLE may be C<'member'>, C<'owner'> or C<'editor'>.

=item find_picture_filenames ( $email )

Returns the type of a pictures according to the user.

=item find_picture_paths ( )

I<Instance method>.
FIXME @todo doc

=item find_picture_url ( $email )

Find pictures URL

=item get_admins ( $role, [ filter =E<gt> \@filters ] )

I<Instance method>.
Gets users of the list with one of following roles.

=over

=item C<actual_editor>

Editors belonging to the list.
If there are no such users, owners of the list.

=item C<editor>

Editors belonging to the list.

=item C<owner>

Owners of the list.

=item C<privileged_owner>

Owners whose C<profile> attribute is C<privileged>.

=item C<receptive_editor>

Editors belonging to the list and whose reception mode is C<mail>.
If there are no such users, owners whose reception mode is C<mail>.

=item C<receptive_owner>

Owners whose reception mode is C<mail>.

=back

Optional filter may be:

=over

=item [email =E<gt> $email]

Limit result to the user with their e-mail $email.

=back

Returns:

In array context, returns (possiblly empty or single-item) array of users.
In scalar context, returns reference to it.
In case of database error, returns empty array or undefined value.

=item get_admins_email ( $role )

I<Instance method>.
Gets an array of emails of list admins with role
C<receptive_editor>, C<actual_editor>, C<receptive_owner> or C<owner>.

=item get_archive_dir ( )

I<Instance method>.
FIXME @todo doc

=item get_available_msg_topic ( )

I<Instance method>.
FIXME @todo doc

=item get_bounce_address ( WHO, [ OPTS, ... ] )

Return the VERP address of the list for the user WHO.

FIXME: VERP addresses have the name of originating robot, not mail host.

=item get_bounce_dir ( )

I<Instance method>.
FIXME @todo doc

=item get_cert ( )

I<Instance method>.
FIXME @todo doc

=item get_config_changes ( )

I<Instance method>.
FIXME @todo doc

=item get_cookie ()

Returns the cookie for a list, if available.

=item get_current_admins ( ... )

I<Instance method>.
FIXME @todo doc

=item get_default_user_options ()

Returns a default option of the list for subscription.

=item get_first_list_member ()

Returns a hash to the first user on the list.

=item get_id ( )

Return the list ID, different from the list address (uses the robot name)

=item get_including_lists ( $role )

I<Instance method>.
List of lists including specified list and hosted by a whole site.

Parameter:

=over

=item $role

Role of included users.
C<'member'>, C<'owner'> or C<'editor'>.

=back

Returns:

Arrayref of <Sympa::List> instances.
Return C<undef> on failure.

=item get_list_member ( USER )

Returns a subscriber of the list.

=item get_max_size ()

Returns the maximum allowed size for a message.

=item get_members ( $role, [ offset => $offset ], [ order => $order ],
[ limit => $limit ])

I<Instance method>.
Gets users of the list with one of following roles.

=over

=item C<member>

Members of the list, either subscribed or included.

=item C<unconcealed_member>

Members whose C<visibility> property is not C<conceal>.

=back

Optional parameters:

=over

=item limit => $limit

=item offset => $offset

=item order => $order

TBD.

=back

Returns:

In array context, returns (possiblly empty or single-item) array of users.
In scalar context, returns reference to it.
In case of database error, returns empty array or undefined value.

=item get_msg_count ( )

I<Instance method>.
Returns the number of messages sent to the list.
FIXME

=item get_next_bouncing_list_member ( )

I<Instance method>.
Loop for all subsequent bouncing users.
FIXME

=item get_next_delivery_date ( )

I<Instance method>.
Returns the date epoch for next delivery planned for a list.

Note: As of 6.2a.41, returns C<undef> if parameter is not set or invalid.
Previously it returned current time.

=item get_next_list_member ()

Returns a hash to the next users, until we reach the end of
the list.

=item get_param_value ( $param, [ $as_arrayref ] )

I<instance method>.
Returns the list parameter value.
the parameter is simple (I<name>) or composed (I<name>C<.>I<minor>)
the value is a scalar or a ref on an array of scalar
(for parameter digest : only for days).

=item get_picture_path ( )

I<Instance method>.
FIXME

=item get_recipients_per_mode ( )

I<Instance method>.
FIXME @todo doc

=item get_reply_to ()

Returns an array with the Reply-To values.

=item get_resembling_members ( $role, $searchkey )

I<instance method>.
TBD.

=item get_stats ( )

Returns array of the statistics.

=item get_total ( [ 'nocache' ] )

Returns the number of subscribers to the list.

=item get_total_bouncing ( )

I<Instance method>.
Gets total number of bouncing subscribers.

=item has_data_sources ( )

I<Instance method>.
Checks if a list has data sources.

=item has_included_users ( $role )

I<Instance method>.
FIXME @todo doc

=item insert_delete_exclusion ( $email, C<"insert">|C<"delete"> )

I<Instance method>.
Update the exclusion table.
FIXME @todo doc

=item is_admin ( $role, $user )

I<Instance method>.
Returns true if $user has $role
(C<privileged_owner>, C<owner>, C<actual_editor> or C<editor>) on the list.

=item is_archived ()

Returns true is the list is configured to keep archives of
its messages.

=item is_archiving_enabled ( )

Returns true is the list is configured to keep archives of
its messages, i.e. process_archive parameter is set to "on".

=item is_available_msg_topic ( $topic )

I<Instance method>.
Checks for a topic if it is available in the list
(look for each list parameter C<msg_topic.name>).

=item is_available_reception_mode ( $mode )

I<Instance method>.
Is a reception mode in the parameter reception of the available_user_options
section?

=item is_digest ( )

I<Instance method>.
Does the list support digest mode?

=item is_included ( )

Returns true value if the list is included in another list(s).

=item is_list_member ( USER )

Returns true if the indicated user is member of the list.

=item is_member_excluded ( $email )

I<Instance method>.
FIXME @todo doc

=item is_moderated ()

Returns true if the list is moderated.
FIXME this may not be useful.

=item is_msg_topic_tagging_required ( )

I<Instance method>.
Checks for the list parameter msg_topic_tagging
if it is set to 'required'.

=item is_there_msg_topic ( )

I<Instance method>.
Tests if some msg_topic are defined.

=item is_web_archived ( )

I<Instance method>.
Is the list web archived?

FIXME: Broken. Use scenario or is_archiving_enabled().

=item load ( )

Loads the indicated list into the object.

=item load_data_sources_list ( $robot )

I<Instance method>.
Loads all data sources.
FIXME: Used only in wwsympa.fcgi.

=item may_edit ( $param, $who, [ options, ... ] )

I<Instance method>.
May the indicated user edit the indicated list parameter or not?
FIXME @todo doc

=item parse_list_member_bounce ( $user )

I<Instance method>.
FIXME @todo doc

=item restore_suspended_subscription ( $email )

I<Instance method>.
FIXME @todo doc

=item restore_users ( ROLE )

Import user information into user store from file C<I<$role>.dump> under
list directory. ROLE may be C<'member'>, C<'owner'> or C<'editor'>.

=item save_config ( LIST )

Saves the indicated list object to the disk files.

=item search_list_among_robots ( $listname )

I<Instance method>.
FIXME @todo doc

=item select_list_members_for_topic ( $topic, \@emails )

I<Instance method>.
FIXME @todo doc

=item send_notify_to_owner ( $operation, $params )

I<Instance method>.
FIXME @todo doc

=item send_probe_to_user ( $type, $who )

I<Instance method>.
FIXME @todo doc

=item set_status_error_config ( $msg, parameters, ... )

I<Instance method>.
FIXME @todo doc

=item suspend_subscription ( $email, $list, $data, $robot )

I<Function>.
FIXME This should be a instance method.
FIXME @todo doc

=item sync_include ( $role, options... )

I<Instance method>.
FIXME would be obsoleted.
FIXME @todo doc

=item update_config_changes ( )

I<Instance method>.
FIXME @todo doc

=item update_list_admin ( USER, ROLE, HASHPTR )

Sets the new values given in the hash for the admin user.

=item update_list_member ( $email, key =E<gt> value, ... )

I<Instance method>.
Sets the new values given in the pairs for the user.

=item update_stats ( count, [ sent, bytes, sent_by_bytes ] )

Updates the stats, argument is number of bytes, returns list fo the updated
values.  Returns zeroes if failed.

=back

=head2 Functions

=over

=item get_lists ( [ $that, [ options, ... ] ] )

I<Function>.
List of lists hosted by a family, a robot or whole site.

=over 4

=item $that

Robot, Sympa::Family object or site (default).

=item options, ...

Hash including options passed to Sympa::List->new() (see load()) and any of
following pairs:

=over 4

=item C<'filter' =E<gt> [ KEYS =E<gt> VALS, ... ]>

Filter with list profiles.  When any of items specified by KEYS
(separated by C<"|">) have any of values specified by VALS,
condition by that pair is satisfied.
KEYS prefixed by C<"!"> mean negated condition.
Only lists satisfying all conditions of query are returned.
Currently available keys and values are:

=over 4

=item 'creation' => TIME

=item 'creation<' => TIME

=item 'creation>' => TIME

Creation date is equal to, earlier than or later than the date (UNIX time).

=item 'member' => EMAIL

=item 'owner' => EMAIL

=item 'editor' => EMAIL

Specified user is a subscriber, owner or editor of the list.

=item 'name' => STRING

=item 'name%' => STRING

=item '%name%' => STRING

Exact, prefixed or substring match against list name,
case-insensitive.

=item 'status' => "STATUS|..."

Status of list.  One of 'open', 'closed', 'pending',
'error_config' and 'family_closed'.

=item 'subject' => STRING

=item 'subject%' => STRING

=item '%subject%' => STRING

Exact, prefixed or substring match against list subject,
case-insensitive (case folding is Unicode-aware).

=item 'topics' => "TOPIC|..."

Exact match against any of list topics.
'others' or 'topicsless' means no topics.

=item 'update' => TIME

=item 'update<' => TIME

=item 'update>' => TIME

Date of last update is equal to, earlier than or later than the date (UNIX time).

=begin comment

=item 'web_archive' => ( 1 | 0 )

Whether Web archive of the list is available.  1 or 0.

=end comment

=back

=item C<'limit' =E<gt> NUMBER >

Limit the number of results.
C<0> means no limit (default).
Note that this option may be applied prior to C<'order'> option.

=item C<'order' =E<gt> [ KEY, ... ]>

Subordinate sort key(s).  The results are sorted primarily by robot names
then by other key(s).  Keys prefixed by C<"-"> mean descendent ordering.
Available keys are:

=over 4

=item C<'creation'>

Creation date.

=item C<'name'>

List name, case-insensitive.  It is the default.

=item C<'total'>

Estimated number of subscribers.

=item C<'update'>

Date of last update.

=back

=back

=begin comment 

##=item REQUESTED_LISTS
##
##Arrayref to name of requested lists, if any.

=end comment

=back

Returns a ref to an array of List objects.

=item get_robots ( )

I<Function>.
List of robots hosted by Sympa.

=item get_which ( EMAIL, ROBOT, ROLE )

I<Function>.
Get a list of lists where EMAIL assumes this ROLE (owner, editor or member) of
function to any list in ROBOT.

=back

=head2 Obsoleted methods

=over

=item add_admin_user ( USER, ROLE, HASHPTR )

DEPRECATED.
Use add_list_admin().

=item am_i ( ROLE, USER )

DEPRECATED. Use is_admin().

=item archive_exist ( FILE )

DEPRECATED.
Returns true if the indicated file exists.

=item archive_ls ()

DEPRECATED.
Returns the list of available files, if any.

=item archive_msg ( MSG )

DEPRECATED.
Archives the Mail::Internet message given as argument.

=item archive_send ( WHO, FILE )

DEPRECATED.
Send the indicated archive file to the user, if it exists.

=item get_db_field_type ( ... )

I<Instance method>.
Obsoleted.

=item get_first_list_admin ( ROLE )

OBSOLETED.
Use get_admins().

=item get_global_user ( USER )

DEPRECATED.
Returns a hash with the information regarding the indicated
user.

=item get_latest_distribution_date ( )

I<Instance method>.
Gets last date of distribution message .

=item get_list_address ( [ TYPE ] )

OBSOLETED.
Use L<Sympa/"get_address">.

Return the list email address of type TYPE: posting address (default),
"owner", "editor" or (non-VERP) "return_path".

=item get_list_admin ( ROLE, USER)

Return an admin user of the list with predefined role

OBSOLETED.
Use get_admins().

=item get_list_id ( )

OBSOLETED.
Use get_id().

=item get_next_list_admin ()

OBSOLETED.
Use get_admins().

=item get_state ( FLAG )

Deprecated.
Returns the value for a flag : sig or sub.

=item may_do ( ACTION, USER )

B<Note>:
This method was obsoleted.

Chcks is USER may do the ACTION for the list. ACTION can be
one of following : send, review, index, getm add, del,
reconfirm, purge.

=item move_message ( $file, $queue )

DEPRECATED.
No longer used.

=item print_info ( FDNAME )

DEPRECATED.
Print the list information to the given file descriptor, or the
currently selected descriptor.

=item savestats ()

B<Deprecated> on 6.2.23b.

Saves updates the statistics file on disk.

=item send_confirm_to_editor ( $message, $method )

This method was DEPRECATED.

Send a L<Sympa::Message> object to the editor (for approval).

Sends a message to the list editor to ask them for moderation
(in moderation context : editor or editorkey). The message
to moderate is set in moderation spool with name containing
a key (reference send to editor for moderation).
In context of msg_topic defined the editor must tag it
for the moderation (on Web interface).

Parameters:

=over

=item $message

Sympa::Message instance - the message to moderate.

=item $method

'md5' - for "editorkey", 'smtp' - for "editor".

=back

Returns:

The moderation key for naming message waiting for moderation in moderation spool, or C<undef>.

=item send_confirm_to_sender ( $message )

This method was DEPRECATED.

Sends an authentication request for a sent message to distribute.
The message for distribution is copied in the auth
spool in order to wait for confirmation by its sender.
This message is named with a key.
In context of msg_topic defined, the sender must tag it
for the confirmation

Parameter:

=over

=item $message

L<Sympa::Message> instance.

=back

Returns:

The key for naming message waiting for confirmation (or tagging) in auth spool, or C<undef>.

=back

=head2 Attributes

FIXME @todo doc

=head1 SEE ALSO

L<Sympa>.

=head1 HISTORY

L<List> module was renamed to L<Sympa::List> module on Sympa 6.2.

=cut<|MERGE_RESOLUTION|>--- conflicted
+++ resolved
@@ -1604,8 +1604,6 @@
     }
 
     $self->_cache_publish_expiry('member');
-<<<<<<< HEAD
-    delete_list_member_picture($self, shift(@u));
 
         my $rc = $sdm->commit;
         unless ($rc) {
@@ -1613,8 +1611,6 @@
             $sdm->rollback;
         }
 
-=======
->>>>>>> d012989e
     return (-1 * $total);
 
 }
