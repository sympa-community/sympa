--- conflicted
+++ resolved
@@ -6423,18 +6423,11 @@
                 unless (defined $hash{$k}) {
                     if (defined $pinfo->{$pname}{'file_format'}{$k}{'default'}
                     ) {
-<<<<<<< HEAD
                         $hash{$k} = $self->_load_list_param(
                             $k,
                             $pinfo->{$pname}{'file_format'}{$k}{'default'},
                             $pinfo->{$pname}{'file_format'}{$k}
                         );
-=======
-                        $hash{$k} =
-                            $self->_load_list_param($k,
-                            $pinfo->{$pname}{'file_format'}{$k}{'default'},
-                            $pinfo->{$pname}{'file_format'}{$k});
->>>>>>> a17c57ac
                     }
                 }
                 ## Required fields
@@ -8162,21 +8155,15 @@
     my $robot     = $self->{'domain'};
     my $directory = $self->{'dir'};
 
-<<<<<<< HEAD
-    ## Empty value
-    if ($value =~ /^\s*$/) {
-        return undef;
+    # Empty value.
+    unless (defined $value and $value =~ /\S/) {
+        return undef;   #FIXME
     }
 
     # For compatibility to <= 6.2.40: Special name "default" stands for
     # the default scenario.
     if ($p->{'scenario'} and $value eq 'default') {
         $value = $p->{'default'};
-=======
-    # Empty value.
-    unless (defined $value and $value =~ /\S/) {
-        return undef;   #FIXME
->>>>>>> a17c57ac
     }
 
     ## Search configuration file
@@ -8452,18 +8439,11 @@
                 unless (defined $hash{$k}) {
                     if (defined $pinfo->{$pname}{'file_format'}{$k}{'default'}
                     ) {
-<<<<<<< HEAD
                         $hash{$k} = $self->_load_list_param(
                             $k,
                             $pinfo->{$pname}{'file_format'}{$k}{'default'},
                             $pinfo->{$pname}{'file_format'}{$k}
                         );
-=======
-                        $hash{$k} =
-                            $self->_load_list_param($k,
-                            $pinfo->{$pname}{'file_format'}{$k}{'default'},
-                            $pinfo->{$pname}{'file_format'}{$k});
->>>>>>> a17c57ac
                     }
                 }
 
