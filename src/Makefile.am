# $Id$

# Sympa - SYsteme de Multi-Postage Automatique
#
# Copyright (c) 1997, 1998, 1999 Institut Pasteur & Christophe Wolfhugel
# Copyright (c) 1997, 1998, 1999, 2000, 2001, 2002, 2003, 2004, 2005,
# 2006, 2007, 2008, 2009, 2010, 2011 Comite Reseau des Universites
# Copyright (c) 2011, 2012, 2013, 2014, 2015, 2016, 2017 GIP RENATER
#
# This program is free software; you can redistribute it and/or modify
# it under the terms of the GNU General Public License as published by
# the Free Software Foundation; either version 2 of the License, or
# (at your option) any later version.
#
# This program is distributed in the hope that it will be useful,
# but WITHOUT ANY WARRANTY; without even the implied warranty of
# MERCHANTABILITY or FITNESS FOR A PARTICULAR PURPOSE.  See the
# GNU General Public License for more details.
#
# You should have received a copy of the GNU General Public License
# along with this program.  If not, see <http://www.gnu.org/licenses/>.

<<<<<<< HEAD
SUBDIRS = cgi etc lib libexec sbin
=======
SUBDIRS = bin cgi lib libexec sbin
>>>>>>> 12b26a3d
<|MERGE_RESOLUTION|>--- conflicted
+++ resolved
@@ -20,8 +20,4 @@
 # You should have received a copy of the GNU General Public License
 # along with this program.  If not, see <http://www.gnu.org/licenses/>.
 
-<<<<<<< HEAD
-SUBDIRS = cgi etc lib libexec sbin
-=======
-SUBDIRS = bin cgi lib libexec sbin
->>>>>>> 12b26a3d
+SUBDIRS = cgi lib libexec sbin