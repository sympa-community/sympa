#!--PERL--
# -*- indent-tabs-mode: nil; -*-
# vim:ft=perl:et:sw=4
# $Id$

# Sympa - SYsteme de Multi-Postage Automatique
#
# Copyright (c) 1997, 1998, 1999 Institut Pasteur & Christophe Wolfhugel
# Copyright (c) 1997, 1998, 1999, 2000, 2001, 2002, 2003, 2004, 2005,
# 2006, 2007, 2008, 2009, 2010, 2011 Comite Reseau des Universites
# Copyright (c) 2011, 2012, 2013, 2014, 2015, 2016, 2017 GIP RENATER
# Copyright 2017, 2018, 2019 The Sympa Community. See the AUTHORS.md file
# at the top-level directory of this distribution and at
# <https://github.com/sympa-community/sympa.git>.
#
# This program is free software; you can redistribute it and/or modify
# it under the terms of the GNU General Public License as published by
# the Free Software Foundation; either version 2 of the License, or
# (at your option) any later version.
#
# This program is distributed in the hope that it will be useful,
# but WITHOUT ANY WARRANTY; without even the implied warranty of
# MERCHANTABILITY or FITNESS FOR A PARTICULAR PURPOSE.  See the
# GNU General Public License for more details.
#
# You should have received a copy of the GNU General Public License
# along with this program.  If not, see <http://www.gnu.org/licenses/>.

use lib split(/:/, $ENV{SYMPALIB} || ''), '--modulesdir--';
use strict;
use warnings;
use Digest::MD5;
use English qw(-no_match_vars);
use Fcntl qw();
use File::Basename qw();
use File::Copy qw();
use File::Path qw();
use Getopt::Long;
use Pod::Usage;
use POSIX qw();

use Sympa;
use Conf;
use Sympa::Constants;
use Sympa::DatabaseManager;
use Sympa::Family;
use Sympa::Language;
use Sympa::List;
use Sympa::Log;
use Sympa::Mailer;
use Sympa::Spindle::ProcessDigest;
use Sympa::Spindle::ProcessRequest;
use Sympa::Template;
use Sympa::Tools::Data;
use Sympa::Upgrade;

## Init random engine
srand(time());

# Check options.
my %options;
unless (
    GetOptions(
        \%main::options,                'dump=s',
        'debug|d',                      'log_level=s',
        'config|f=s',                   'lang|l=s',
        'mail|m',                       'help|h',
        'version|v',                    'import=s',
        'make_alias_file',              'lowercase',
        'sync_list_db',                 'md5_encode_password',
        'close_list=s',                 'rename_list=s',
        'copy_list=s',                  'new_listname=s',
        'new_listrobot=s',              'purge_list=s',
        'create_list',                  'instantiate_family=s',
        'robot=s',                      'add_list=s',
        'modify_list=s',                'close_family=s',
        'md5_digest=s',                 'change_user_email',
        'current_email=s',              'new_email=s',
        'input_file=s',                 'sync_include=s',
        'upgrade',                      'upgrade_shared',
        'from=s',                       'to=s',
        'reload_list_config',           'list=s',
        'quiet',                        'close_unknown',
        'test_database_message_buffer', 'conf_2_db',
        'export_list',                  'health_check',
        'send_digest',                  'keep_digest',
        'upgrade_config_location',      'role=s',
        'dump_users',                   'restore_users',
<<<<<<< HEAD
        'open_list=s',                  'delete_list_admin',
        'email=s',                      'role=s',
=======
        'open_list=s',                  'show_pending_lists=s',
        'notify'
>>>>>>> 544db3fe
    )
) {
    pod2usage(-exitval => 1, -output => \*STDERR);
}
if ($main::options{'help'}) {
    pod2usage(0);
} elsif ($main::options{'version'}) {
    printf "Sympa %s\n", Sympa::Constants::VERSION;
    exit 0;
}
$Conf::sympa_config = $main::options{config};

if ($main::options{'debug'}) {
    $main::options{'log_level'} = 2 unless $main::options{'log_level'};
}

my $log = Sympa::Log->instance;
$log->{log_to_stderr} = 'notice,err'
    if $main::options{'upgrade'}
    || $main::options{'reload_list_config'}
    || $main::options{'test_database_message_buffer'}
    || $main::options{'conf_2_db'};

if ($main::options{'upgrade_config_location'}) {
    my $config_file = Conf::get_sympa_conf();

    if (-f $config_file) {
        printf "Sympa configuration already located at %s\n", $config_file;
        exit 0;
    }

    my ($file, $dir, $suffix) = File::Basename::fileparse($config_file);
    my $old_dir = $dir;
    $old_dir =~ s/sympa\///;

    # Try to create config path if it does not exist
    unless (-d $dir) {
        my $error;
        File::Path::make_path(
            $dir,
            {   mode  => 0755,
                owner => Sympa::Constants::USER(),
                group => Sympa::Constants::GROUP(),
                error => \$error
            }
        );
        if (@$error) {
            my $diag = pop @$error;
            my ($target, $error) = %$diag;
            die "Unable to create $target: $error";
        }
    }

    # Check ownership of config folder
    my @stat = stat($dir);
    my $user = (getpwuid $stat[4])[0];
    if ($user ne Sympa::Constants::USER()) {
        die sprintf
            "Config dir %s exists but is not owned by %s (owned by %s).\n",
            $dir, Sympa::Constants::USER(), $user;
    }

    # Check permissions on config folder
    if (($stat[2] & Fcntl::S_IRWXU()) != Fcntl::S_IRWXU()) {
        die
            "Config dir $dir exists, but sympa does not have rwx permissions on it";
    }

    # Move files from old location to new one
    opendir(my $dh, $old_dir) or die("Could not open $dir for reading");
    my @files = grep(/^(ww)?sympa\.conf.*$/, readdir($dh));
    closedir($dh);

    foreach my $file (@files) {
        unless (File::Copy::move("$old_dir/$file", "$dir/$file")) {
            die sprintf 'Could not move %s/%s to %s/%s: %s', $old_dir, $file,
                $dir, $file, $ERRNO;
        }
    }

    printf "Sympa configuration moved to %s\n", $dir;
    exit 0;
} elsif ($main::options{'health_check'}) {
    ## Health check

    ## Load configuration file. Ignoring database config for now: it avoids
    ## trying to load a database that could not exist yet.
    unless (Conf::load(Conf::get_sympa_conf(), 'no_db')) {
        #FIXME: force reload
        die sprintf
            "Configuration file %s has errors.\n",
            Conf::get_sympa_conf();
    }

    ## Open the syslog and say we're read out stuff.
    $log->openlog(
        $Conf::Conf{'syslog'},
        $Conf::Conf{'log_socket_type'},
        service => 'sympa/health_check'
    );

    ## Setting log_level using conf unless it is set by calling option
    if ($main::options{'log_level'}) {
        $log->{level} = $main::options{'log_level'};
        $log->syslog(
            'info',
            'Configuration file read, log level set using options: %s',
            $main::options{'log_level'}
        );
    } else {
        $log->{level} = $Conf::Conf{'log_level'};
        $log->syslog(
            'info',
            'Configuration file read, default log level %s',
            $Conf::Conf{'log_level'}
        );
    }

    if (Conf::cookie_changed()) {
        die sprintf
            'sympa.conf/cookie parameter has changed. You may have severe inconsitencies into password storage. Restore previous cookie or write some tool to re-encrypt password in database and check spools contents (look at %s/cookies.history file).',
            $Conf::Conf{'etc'};
    }

    ## Check if db_type is not the boilerplate one
    if ($Conf::Conf{'db_type'} eq '(You must define this parameter)') {
        die sprintf
            "Database type \"%s\" defined in sympa.conf is the boilerplate one and obviously incorrect. Verify db_xxx parameters in sympa.conf\n",
            $Conf::Conf{'db_type'};
    }

    ## Preliminary check of db_type
    unless ($Conf::Conf{'db_type'} and $Conf::Conf{'db_type'} =~ /\A\w+\z/) {
        die sprintf
            "Database type \"%s\" defined in sympa.conf seems incorrect. Verify db_xxx parameters in sympa.conf\n",
            $Conf::Conf{'db_type'};
    }

    ## Check database connectivity and probe database
    unless (Sympa::DatabaseManager::probe_db()) {
        die sprintf
            "Database %s defined in sympa.conf has not the right structure or is unreachable. Verify db_xxx parameters in sympa.conf\n",
            $Conf::Conf{'db_name'};
    }

    ## Now trying to load full config (including database)
    unless (Conf::load()) {    #FIXME: load Site, then robot cache
        die sprintf
            "Unable to load Sympa configuration, file %s or any of the virtual host robot.conf files contain errors. Exiting.\n",
            Conf::get_sympa_conf();
    }

    ## Change working directory.
    if (!chdir($Conf::Conf{'home'})) {
        printf STDERR "Can't chdir to %s: %s\n", $Conf::Conf{'home'}, $ERRNO;
        exit 1;
    }

    ## Check for several files.
    unless (Conf::checkfiles_as_root()) {
        printf STDERR "Missing files.\n";
        exit 1;
    }

    ## Check that the data structure is uptodate
    unless (Conf::data_structure_uptodate()) {
        printf STDOUT
            "Data structure was not updated; you should run sympa.pl --upgrade to run the upgrade process.\n";
    }

    exit 0;
}

my $default_lang;

my $language = Sympa::Language->instance;
my $mailer   = Sympa::Mailer->instance;

_load();

$log->openlog($Conf::Conf{'syslog'}, $Conf::Conf{'log_socket_type'});

# Set the User ID & Group ID for the process
$GID = $EGID = (getgrnam(Sympa::Constants::GROUP))[2];
$UID = $EUID = (getpwnam(Sympa::Constants::USER))[2];

## Required on FreeBSD to change ALL IDs
## (effective UID + real UID + saved UID)
POSIX::setuid((getpwnam(Sympa::Constants::USER))[2]);
POSIX::setgid((getgrnam(Sympa::Constants::GROUP))[2]);

## Check if the UID has correctly been set (useful on OS X)
unless (($GID == (getgrnam(Sympa::Constants::GROUP))[2])
    && ($UID == (getpwnam(Sympa::Constants::USER))[2])) {
    die
        "Failed to change process user ID and group ID. Note that on some OS Perl scripts can't change their real UID. In such circumstances Sympa should be run via sudo.\n";
}

# Sets the UMASK
umask(oct($Conf::Conf{'umask'}));

## Most initializations have now been done.
$log->syslog('notice', 'Sympa %s Started', Sympa::Constants::VERSION());

# Check for several files.
#FIXME: This would be done in --health_check mode.
unless (Conf::checkfiles()) {
    die "Missing files.\n";
    ## No return.
}

# Daemon called for dumping subscribers list
if ($main::options{'dump'} or $main::options{'dump_users'}) {
    my $all_lists;

    # Compat. for old style "--dump=LIST".
    my $list_id = $main::options{'dump'} || $main::options{'list'};

    if (defined $list_id and $list_id eq 'ALL') {
        $all_lists =
            Sympa::List::get_lists('*', filter => [status => 'open']);
    } elsif (defined $list_id and length $list_id) {
        # The parameter is list ID and list have to be open.
        unless (0 < index $list_id, '@') {
            $log->syslog('err', 'Incorrect list address %s', $list_id);
            exit 1;
        }
        my $list = Sympa::List->new($list_id);
        unless (defined $list) {
            $log->syslog('err', 'Unknown list %s', $list_id);
            exit 1;
        }
        unless ($list->{'admin'}{'status'} eq 'open') {
            $log->syslog('err', 'List is not open: %s', $list);
            exit 1;
        }

        $all_lists = [$list];
    } else {
        $log->syslog('err', 'No lists specified');
        exit 1;
    }

    my @roles = qw(member);
    if ($main::options{'role'}) {
        my %roles = map { ($_ => 1) }
            ($main::options{'role'} =~ /\b(member|owner|editor)\b/g);
        @roles = sort keys %roles;
        unless (@roles) {
            $log->syslog('err', 'Unknown role %s', $main::options{'role'});
            exit 1;
        }
    }

    foreach my $list (@$all_lists) {
        foreach my $role (@roles) {
            unless ($list->dump_users($role)) {
                printf STDERR "%s: Could not dump list users (%s)\n",
                    $list->get_id, $role;
            } else {
                printf STDERR "%s: Dumped list users (%s)\n",
                    $list->get_id, $role;
            }
        }
    }

    exit 0;
} elsif ($main::options{'restore_users'}) {
    my $all_lists;

    my $list_id = $main::options{'list'};

    if (defined $list_id and $list_id eq 'ALL') {
        $all_lists =
            Sympa::List::get_lists('*', filter => [status => 'open']);
    } elsif (defined $list_id and length $list_id) {
        # The parameter is list ID and list have to be open.
        unless (0 < index $list_id, '@') {
            $log->syslog('err', 'Incorrect list address %s', $list_id);
            exit 1;
        }
        my $list = Sympa::List->new($list_id);
        unless (defined $list) {
            $log->syslog('err', 'Unknown list %s', $list_id);
            exit 1;
        }
        unless ($list->{'admin'}{'status'} eq 'open') {
            $log->syslog('err', 'List is not open: %s', $list);
            exit 1;
        }

        $all_lists = [$list];
    } else {
        $log->syslog('err', 'No lists specified');
        exit 1;
    }

    my @roles = qw(member);
    if ($main::options{'role'}) {
        my %roles = map { ($_ => 1) }
            ($main::options{'role'} =~ /\b(member|owner|editor)\b/g);
        @roles = sort keys %roles;
        unless (@roles) {
            $log->syslog('err', 'Unknown role %s', $main::options{'role'});
            exit 1;
        }
    }

    foreach my $list (@$all_lists) {
        foreach my $role (@roles) {
            unless ($list->restore_users($role)) {
                printf STDERR "%s: Could not restore list users (%s)\n",
                    $list->get_id, $role;
            } else {
                printf STDERR "%s: Restored list users (%s)\n",
                    $list->get_id, $role;
            }
        }
    }

    exit 0;
} elsif ($main::options{'make_alias_file'}) {
    my $robots = $main::options{'robot'} || '*';
    my @robots;
    if ($robots eq '*') {
        @robots = Sympa::List::get_robots();
    } else {
        for my $name (split /[\s,]+/, $robots) {
            next unless length($name);
            if (Conf::valid_robot($name)) {
                push @robots, $name;
            } else {
                printf STDERR "Invalid robot %s\n", $name;
            }
        }
    }
    exit 0 unless @robots;

    # There may be multiple aliases files.  Give each of them suffixed
    # name.
    my ($basename, %robots_of, %sympa_aliases);
    $basename = sprintf '%s/sympa_aliases.%s', $Conf::Conf{'tmpdir'}, $PID;

    foreach my $robot (@robots) {
        my $file = Conf::get_robot_conf($robot, 'sendmail_aliases');
        $robots_of{$file} ||= [];
        push @{$robots_of{$file}}, $robot;
    }
    if (1 < scalar(keys %robots_of)) {
        my $i = 0;
        %sympa_aliases = map {
            $i++;
            map { $_ => sprintf('%s.%03d', $basename, $i) } @{$robots_of{$_}}
        } sort keys %robots_of;
    } else {
        %sympa_aliases = map { $_ => $basename } @robots;
    }

    # Create files.
    foreach my $sympa_aliases (values %sympa_aliases) {
        my $fh;
        unless (open $fh, '>', $sympa_aliases) {    # truncate if exists
            printf STDERR "Unable to create %s: %s\n", $sympa_aliases, $ERRNO;
            exit 1;
        }
        close $fh;
    }

    # Write files.
    foreach my $robot (sort @robots) {
        my $all_lists     = Sympa::List::get_lists($robot);
        my $alias_manager = Conf::get_robot_conf($robot, 'alias_manager');
        my $sympa_aliases = $sympa_aliases{$robot};

        my $fh;
        unless (open $fh, '>>', $sympa_aliases) {    # append
            printf STDERR "Unable to create %s: %s\n", $sympa_aliases, $ERRNO;
            exit 1;
        }
        printf $fh "#\n#\tAliases for all Sympa lists open on %s\n#\n",
            $robot;
        close $fh;
        foreach my $list (@{$all_lists || []}) {
            next unless $list->{'admin'}{'status'} eq 'open';

            system($alias_manager, 'add', $list->{'name'}, $list->{'domain'},
                $sympa_aliases);
        }
    }

    if (1 < scalar(keys %robots_of)) {
        printf
            "Sympa aliases files %s.??? were made.  You probably need to install them in your SMTP engine.\n",
            $basename;
    } else {
        printf
            "Sympa aliases file %s was made.  You probably need to install it in your SMTP engine.\n",
            $basename;
    }
    exit 0;
} elsif ($main::options{'md5_digest'}) {
    my $md5 = Digest::MD5::md5_hex($main::options{'md5_digest'});
    printf "md5 digest : %s \n", $md5;

    exit 0;
} elsif ($main::options{'import'}) {
    #FIXME The parameter should be a list address.
    unless ($main::options{'import'} =~ /\@/) {
        printf STDERR "Incorrect list address %s\n", $main::options{'import'};
        exit 1;
    }
    my $list;
    unless ($list = Sympa::List->new($main::options{'import'})) {
        printf STDERR "Unknown list name %s\n", $main::options{'import'};
        exit 1;
    }
    my $dump = do { local $RS; <STDIN> };

    my $spindle = Sympa::Spindle::ProcessRequest->new(
        context          => $list,
        action           => 'import',
        dump             => $dump,
        force            => 1,
        sender           => Sympa::get_address($list, 'listmaster'),
        scenario_context => {skip => 1},
    );
    unless ($spindle and $spindle->spin) {
        printf STDERR "Failed to add email addresses to %s\n", $list;
        exit 1;
    }
    my $status = _report($spindle);
    printf STDERR "Total imported subscribers: %d\n",
        scalar(grep { $_->[1] eq 'notice' and $_->[2] eq 'now_subscriber' }
            @{$spindle->{stash} || []});
    exit($status ? 0 : 1);

} elsif ($main::options{'md5_encode_password'}) {
    print STDERR "Obsoleted.  Use upgrade_sympa_password.pl.\n";

    exit 0;
} elsif ($main::options{'lowercase'}) {
    print STDERR "Working on user_table...\n";
    my $total = _lowercase_field('user_table', 'email_user');

    if (defined $total) {
        print STDERR "Working on subscriber_table...\n";
        my $total_sub =
            _lowercase_field('subscriber_table', 'user_subscriber');
        if (defined $total_sub) {
            $total += $total_sub;
        }
    }

    unless (defined $total) {
        print STDERR "Could not work on dabatase.\n";
        exit 1;
    }

    printf STDERR "Total lowercased rows: %d\n", $total;

    exit 0;
} elsif ($main::options{'close_list'}) {
    my ($listname, $robot_id) = split /\@/, $main::options{'close_list'}, 2;
    my $current_list = Sympa::List->new($listname, $robot_id);
    unless ($current_list) {
        printf STDERR "Incorrect list name %s.\n",
            $main::options{'close_list'};
        exit 1;
    }

    my $spindle = Sympa::Spindle::ProcessRequest->new(
        context          => $robot_id,
        action           => 'close_list',
        current_list     => $current_list,
        sender           => Sympa::get_address($robot_id, 'listmaster'),
        scenario_context => {skip => 1},
    );
    unless ($spindle and $spindle->spin and _report($spindle)) {
        printf STDERR "Could not close list %s\n", $current_list->get_id;
        exit 1;
    }
    exit 0;

} elsif ($main::options{'change_user_email'}) {
    unless ($main::options{'current_email'} and $main::options{'new_email'}) {
        print STDERR "Missing current_email or new_email parameter\n";
        exit 1;
    }

    my $spindle = Sympa::Spindle::ProcessRequest->new(
        context          => [Sympa::List::get_robots()],
        action           => 'move_user',
        current_email    => $main::options{'current_email'},
        email            => $main::options{'new_email'},
        sender           => Sympa::get_address('*', 'listmaster'),
        scenario_context => {skip => 1},
    );
    unless ($spindle and $spindle->spin and _report($spindle)) {
        printf STDERR "Failed to change user email address %s to %s\n",
            $main::options{'current_email'}, $main::options{'new_email'};
        exit 1;
    }
    exit 0;

} elsif ($main::options{'delete_list_admin'}) {
    unless ($main::options{'email'}) {
        print STDERR "Missing email option\n";
        exit 1;
    }

    if ($main::options{'robot'} && $main::options{'list'}) {
        print STDERR "You must specify either a list or a robot. Not both.\n";
        exit 1;
    }

    my %parameters;
    $parameters{email} = $main::options{'email'};

    $parameters{role} = $main::options{'role'} if $main::options{'role'};

    if ($main::options{'robot'}) {
        $parameters{context} = $main::options{'robot'};
        $parameters{sender} = 'listmaster@' . $main::options{'robot'};
    }
    if ($main::options{'list'}) {
        my ($listname, $robot_id) = split '@', $main::options{'list'};
        my $list = Sympa::List->new($listname, $robot_id);
        unless ($list) {
            printf STDERR "Incorrect list name %s\n",
                $main::options{'list'};
            exit 1;
        }
        $parameters{context} = $list;
        $parameters{sender}  = Sympa::get_address($list, 'listmaster');
    }

    my $spindle = Sympa::Spindle::ProcessRequest->new(
        action           => 'delete_list_admin',
        %parameters
    );
    unless ($spindle and $spindle->spin and _report($spindle)) {
        my $role;
        if ($main::options{'roles'}) {
            $role = $main::options{'roles'}.' role';
        }else{
            $role = 'all administrative roles';
        }
        my $target;
        if ($main::options{'list'}) {
            $target = 'list '.$main::options{'list'};
        }else{
            $target = 'domain '.$main::options{'robot'}
        }
        printf STDERR "Failed to remove %s to user %s for %s\n",
            $role, $main::options{'email'}, $target;
        exit 1;
    }
    exit 0;

} elsif ($main::options{'purge_list'}) {
    my ($listname, $robot_id) = split /\@/, $main::options{'purge_list'}, 2;
    my $current_list = Sympa::List->new($listname, $robot_id);
    unless ($current_list) {
        printf STDERR "Incorrect list name %s\n",
            $main::options{'purge_list'};
        exit 1;
    }

    my $spindle = Sympa::Spindle::ProcessRequest->new(
        context          => $robot_id,
        action           => 'close_list',
        current_list     => $current_list,
        mode             => 'purge',
        scenario_context => {skip => 1},
    );
    unless ($spindle and $spindle->spin and _report($spindle)) {
        printf STDERR "Could not purge list %s\n", $current_list->get_id;
        exit 1;
    }
    exit 0;

} elsif ($main::options{'rename_list'}) {
    my $current_list =
        Sympa::List->new(split(/\@/, $main::options{'rename_list'}, 2),
        {just_try => 1});
    unless ($current_list) {
        printf STDERR "Incorrect list name %s\n",
            $main::options{'rename_list'};
        exit 1;
    }

    my $listname = $main::options{'new_listname'};
    unless (defined $listname and length $listname) {
        print STDERR "Missing parameter new_listname\n";
        exit 1;
    }

    my $robot_id = $main::options{'new_listrobot'};
    unless (defined $robot_id) {
        $robot_id = $current_list->{'domain'};
    } else {
        unless (length $robot_id and Conf::valid_robot($robot_id)) {
            printf STDERR "Unknown robot \"%s\"\n", $robot_id;
            exit 1;
        }
    }

    my $spindle = Sympa::Spindle::ProcessRequest->new(
        context          => $robot_id,
        action           => 'move_list',
        current_list     => $current_list,
        listname         => $listname,
        sender           => Sympa::get_address($robot_id, 'listmaster'),
        scenario_context => {skip => 1},
    );
    unless ($spindle and $spindle->spin and _report($spindle)) {
        printf STDERR "Could not rename list %s to %s\@%s\n",
            $current_list->get_id, $listname, $robot_id;
        exit 1;
    }
    exit 0;

} elsif ($main::options{'copy_list'}) {
    my $current_list =
        Sympa::List->new(split(/\@/, $main::options{'copy_list'}, 2),
        {just_try => 1});
    unless ($current_list) {
        printf STDERR "Incorrect list name %s\n", $main::options{'copy_list'};
        exit 1;
    }

    my $listname = $main::options{'new_listname'};
    unless (defined $listname and length $listname) {
        print STDERR "Missing parameter new_listname\n";
        exit 1;
    }

    my $robot_id = $main::options{'new_listrobot'};
    unless (defined $robot_id) {
        $robot_id = $current_list->{'domain'};
    } else {
        unless (length $robot_id and Conf::valid_robot($robot_id)) {
            printf STDERR "Unknown robot \"%s\"\n", $robot_id;
            exit 1;
        }
    }

    my $spindle = Sympa::Spindle::ProcessRequest->new(
        context          => $robot_id,
        action           => 'move_list',
        current_list     => $current_list,
        listname         => $listname,
        mode             => 'copy',
        sender           => Sympa::get_address($robot_id, 'listmaster'),
        scenario_context => {skip => 1},
    );
    unless ($spindle and $spindle->spin and _report($spindle)) {
        printf STDERR "Could not copy list %s to %s\@%s\n",
            $current_list->get_id, $listname, $robot_id;
        exit 1;
    }
    exit 0;

} elsif ($main::options{'test_database_message_buffer'}) {
    print
        "Deprecated.  Size of messages no longer limited by database packet size.\n";
    exit 1;
} elsif ($main::options{'conf_2_db'}) {

    printf
        "Sympa is going to store %s in database conf_table. This operation do NOT remove original files\n",
        Conf::get_sympa_conf();
    if (Conf::conf_2_db()) {
        printf "Done";
    } else {
        printf "an error occur";
    }
    exit 1;

} elsif ($main::options{'create_list'}) {
    my $robot = $main::options{'robot'} || $Conf::Conf{'domain'};

    unless ($main::options{'input_file'}) {
        print STDERR "Error : missing 'input_file' parameter\n";
        exit 1;
    }

    my $spindle = Sympa::Spindle::ProcessRequest->new(
        context          => $robot,
        action           => 'create_list',
        parameters       => {file => $main::options{'input_file'}},
        sender           => Sympa::get_address($robot, 'listmaster'),
        scenario_context => {skip => 1}
    );
    unless ($spindle and $spindle->spin and _report($spindle)) {
        print STDERR "Could not create list\n";
        exit 1;
    }
    exit 0;

} elsif ($main::options{'instantiate_family'}) {
    my $robot = $main::options{'robot'} || $Conf::Conf{'domain'};

    my $family_name;
    unless ($family_name = $main::options{'instantiate_family'}) {
        print STDERR "Error : missing family parameter\n";
        exit 1;
    }
    my $family;
    unless ($family = Sympa::Family->new($family_name, $robot)) {
        printf STDERR
            "The family %s does not exist, impossible instantiation\n",
            $family_name;
        exit 1;
    }

    unless ($main::options{'input_file'}) {
        print STDERR "Error : missing input_file parameter\n";
        exit 1;
    }

    unless (-r $main::options{'input_file'}) {
        printf STDERR "Unable to read %s file\n",
            $main::options{'input_file'};
        exit 1;
    }

    unless (
        instantiate(
            $family,
            $main::options{'input_file'},
            close_unknown => $main::options{'close_unknown'},
            quiet         => $main::options{quiet},
        )
    ) {
        print STDERR "\nImpossible family instantiation : action stopped \n";
        exit 1;
    }

    my %result;
    my $err = get_instantiation_results($family, \%result);

    unless ($main::options{'quiet'}) {
        print STDOUT "@{$result{'info'}}";
        print STDOUT "@{$result{'warn'}}";
    }
    if ($err) {
        print STDERR "@{$result{'errors'}}";
    }

    exit 0;
} elsif ($main::options{'add_list'}) {
    my $robot = $main::options{'robot'} || $Conf::Conf{'domain'};

    my $family_name;
    unless ($family_name = $main::options{'add_list'}) {
        print STDERR "Error : missing family parameter\n";
        exit 1;
    }

    my $family;
    unless ($family = Sympa::Family->new($family_name, $robot)) {
        printf STDERR
            "The family %s does not exist, impossible to add a list\n",
            $family_name;
        exit 1;
    }

    unless ($main::options{'input_file'}) {
        print STDERR "Error : missing 'input_file' parameter\n";
        exit 1;
    }

    my $spindle = Sympa::Spindle::ProcessRequest->new(
        context          => $family,
        action           => 'create_automatic_list',
        parameters       => {file => $main::options{'input_file'}},
        sender           => Sympa::get_address($family, 'listmaster'),
        scenario_context => {skip => 1},
    );
    unless ($spindle and $spindle->spin and _report($spindle)) {
        printf STDERR "Impossible to add a list to the family %s\n",
            $family_name;
        exit 1;
    }

    exit 0;

} elsif ($main::options{'sync_include'}) {

    my $list = Sympa::List->new($main::options{'sync_include'});

    unless (defined $list) {
        printf STDERR "Incorrect list name %s\n",
            $main::options{'sync_include'};
        exit 1;
    }

    unless ($list->has_include_data_sources) {
        printf STDERR "No data sources defined for inclusion into list %s.\n",
            $list->get_id;
        exit 1;
    }

    unless (defined $list->sync_include()) {
        print STDERR "Failed to synchronize list members\n";
        exit 1;
    }

    printf "Members of list %s have been successfully updated.\n",
        $list->get_id;
    exit 0;
## Migration from one version to another
} elsif ($main::options{'upgrade'}) {

    $log->syslog('notice', "Upgrade process...");

    $main::options{'from'} ||= Sympa::Upgrade::get_previous_version();
    $main::options{'to'}   ||= Sympa::Constants::VERSION;

    if ($main::options{'from'} eq $main::options{'to'}) {
        $log->syslog('notice', 'Current version: %s; no upgrade is required',
            $main::options{'to'});
        exit 0;
    } else {
        $log->syslog('notice', "Upgrading from %s to %s...",
            $main::options{'from'}, $main::options{'to'});
    }

    unless (
        Sympa::Upgrade::upgrade($main::options{'from'}, $main::options{'to'}))
    {
        $log->syslog('err', "Migration from %s to %s failed",
            $main::options{'from'}, $main::options{'to'});
        exit 1;
    }

    $log->syslog('notice', 'Upgrade process finished');
    Sympa::Upgrade::update_version();

    exit 0;

} elsif ($main::options{'upgrade_shared'}) {
    print STDERR "Obsoleted.  Use upgrade_shared_repository.pl.\n";

    exit 0;
} elsif ($main::options{'reload_list_config'}) {
    if ($main::options{'list'}) {
        $log->syslog('notice', 'Loading list %s...', $main::options{'list'});
        my $list =
            Sympa::List->new($main::options{'list'}, '',
            {'reload_config' => 1, 'force_sync_admin' => 1});
        unless (defined $list) {
            printf STDERR "Error : incorrect list name '%s'\n",
                $main::options{'list'};
            exit 1;
        }
    } else {
        $log->syslog('notice', "Loading ALL lists...");
        my $all_lists = Sympa::List::get_lists(
            '*',
            'reload_config'    => 1,
            'force_sync_admin' => 1
        );
    }
    $log->syslog('notice', '...Done.');

    exit 0;
}

##########################################
elsif ($main::options{'modify_list'}) {
    my $robot = $main::options{'robot'} || $Conf::Conf{'domain'};

    my $family;
    unless ($main::options{'modify_list'}) {
        print STDERR "Error : missing family parameter\n";
        exit 1;
    }
    unless ($family =
        Sympa::Family->new($main::options{'modify_list'}, $robot)) {
        printf STDERR
            "The family %s does not exist, impossible to modify the list.\n",
            $main::options{'modify_list'};
        exit 1;
    }
    unless ($main::options{'input_file'}) {
        print STDERR "Error : missing input_file parameter\n";
        exit 1;
    }

    # list config family updating
    my $spindle = Sympa::Spindle::ProcessRequest->new(
        context          => $family,
        action           => 'update_automatic_list',
        parameters       => {file => $main::options{'input_file'}},
        sender           => Sympa::get_address($family, 'listmaster'),
        scenario_context => {skip => 1},
    );
    unless ($spindle and $spindle->spin and _report($spindle)) {
        print STDERR "No object list resulting from updating\n";
        exit 1;
    }

    exit 0;
}

##########################################
elsif ($main::options{'close_family'}) {
    my $robot = $main::options{'robot'} || $Conf::Conf{'domain'};

    my $family_name;
    unless ($family_name = $main::options{'close_family'}) {
        pod2usage(-exitval => 1, -output => \*STDERR);
    }
    my $family;
    unless ($family = Sympa::Family->new($family_name, $robot)) {
        printf STDERR
            "The family %s does not exist, impossible family closure\n",
            $family_name;
        exit 1;
    }

    my $lists = Sympa::List::get_lists($family);
    my @impossible_close;
    my @close_ok;

    foreach my $list (@{$lists || []}) {
        my $listname = $list->{'name'};

        my $spindle = Sympa::Spindle::ProcessRequest->new(
            context          => $family->{'robot'},
            action           => 'close_list',
            current_list     => $list,
            sender           => Sympa::get_address($family, 'listmaster'),
            scenario_context => {skip => 1},
        );
        unless ($spindle and $spindle->spin and _report($spindle)) {
            push @impossible_close, $listname;
            next;
        }
        push(@close_ok, $listname);
    }

    if (@impossible_close) {
        print "\nImpossible list closure for : \n  "
            . join(", ", @impossible_close) . "\n";
    }
    if (@close_ok) {
        print "\nThese lists are closed : \n  "
            . join(", ", @close_ok) . "\n";
    }

    exit 0;
}
##########################################
elsif ($main::options{'sync_list_db'}) {
    my $listname = $main::options{'list'} || '';
    if (length($listname) > 1) {
        my $list = Sympa::List->new($listname);
        unless (defined $list) {
            printf STDOUT "\nList '%s' does not exist. \n", $listname;
            exit 1;
        }
        $list->_update_list_db;
    } else {
        Sympa::List::_flush_list_db();
        my $all_lists = Sympa::List::get_lists('*', 'reload_config' => 1);
        foreach my $list (@$all_lists) {
            $list->_update_list_db;
        }
    }
    exit 0;
} elsif ($main::options{'export_list'}) {
    my $robot_id = $main::options{'robot'} || '*';
    my $all_lists = Sympa::List::get_lists($robot_id);
    exit 1 unless defined $all_lists;
    foreach my $list (@$all_lists) {
        printf "%s\n", $list->{'name'};
    }
    exit 0;
} elsif ($main::options{'send_digest'}) {
    Sympa::Spindle::ProcessDigest->new(
        send_now    => 1,
        keep_digest => $main::options{'keep_digest'},
    )->spin;
    exit 0;
} elsif ($main::options{'open_list'}) {
    my ($listname, $robot_id) = split /\@/, $main::options{'open_list'}, 2;
    my $current_list = Sympa::List->new($listname, $robot_id);
    unless ($current_list) {
        printf STDERR "Incorrect list name %s.\n",
            $main::options{'open_list'};
        exit 1;
    }

    my $mode = 'open';
    $mode = 'install' if $current_list->{'admin'}{'status'} eq 'pending';
    my $notify = $main::options{'notify'} // 0;

    my $spindle = Sympa::Spindle::ProcessRequest->new(
        context          => $robot_id,
        action           => 'open_list',
        mode             => $mode,
        notify           => $notify,
        current_list     => $current_list,
        sender           => Sympa::get_address($robot_id, 'listmaster'),
        scenario_context => {skip => 1},
    );
    unless ($spindle and $spindle->spin and _report($spindle)) {
        printf STDERR "Could not open list %s\n", $current_list->get_id;
        exit 1;
    }
    exit 0;
} elsif ($main::options{'show_pending_lists'}) {
    my $all_lists = Sympa::List::get_lists(
        $main::options{'show_pending_lists'},
        'filter' => ['status' => 'pending']
    );

    if (@{$all_lists}) {
        print "Pending lists:\n";
        foreach my $list (@$all_lists) {
            printf "%s@%s\n  subject: %s\n  creator: %s\n  date: %s\n",
                $list->{'name'},
                $main::options{'show_pending_lists'},
                $list->{'admin'}{'subject'},
                $list->{'admin'}{'creation'}{'email'},
                $list->{'admin'}{'creation'}{'date_epoch'};
        }
    } else {
        printf "No pending list for robot %s\n",
            $main::options{'show_pending_lists'};
    }
    exit 0;
}

die 'Unknown option';

exit(0);

# Load configuration.
sub _load {
    ## Load sympa.conf.
    unless (Conf::load(Conf::get_sympa_conf(), 'no_db')) {    #Site and Robot
        die sprintf
            "Unable to load sympa configuration, file %s or one of the vhost robot.conf files contain errors. Exiting.\n",
            Conf::get_sympa_conf();
    }

    ## Open the syslog and say we're read out stuff.
    $log->openlog($Conf::Conf{'syslog'}, $Conf::Conf{'log_socket_type'});

    # Enable SMTP logging if required
    $mailer->{log_smtp} = $main::options{'mail'}
        || Sympa::Tools::Data::smart_eq($Conf::Conf{'log_smtp'}, 'on');

    # setting log_level using conf unless it is set by calling option
    if (defined $main::options{'log_level'}) {
        $log->{level} = $main::options{'log_level'};
        $log->syslog(
            'info',
            'Configuration file read, log level set using options: %s',
            $main::options{'log_level'}
        );
    } else {
        $log->{level} = $Conf::Conf{'log_level'};
        $log->syslog(
            'info',
            'Configuration file read, default log level %s',
            $Conf::Conf{'log_level'}
        );
    }

    if (Conf::cookie_changed()) {
        die sprintf
            'sympa.conf/cookie parameter has changed. You may have severe inconsitencies into password storage. Restore previous cookie or write some tool to re-encrypt password in database and check spools contents (look at %s/cookies.history file).',
            $Conf::Conf{'etc'};
    }

    # Check database connectivity.
    unless (Sympa::DatabaseManager->instance) {
        die sprintf
            "Database %s defined in sympa.conf is unreachable. verify db_xxx parameters in sympa.conf\n",
            $Conf::Conf{'db_name'};
    }

    # Now trying to load full config (including database)
    unless (Conf::load()) {    #FIXME: load Site, then robot cache
        die sprintf
            "Unable to load Sympa configuration, file %s or any of the virtual host robot.conf files contain errors. Exiting.\n",
            Conf::get_sympa_conf();
    }

    ## Set locale configuration
    ## Compatibility with version < 2.3.3
    $main::options{'lang'} =~ s/\.cat$//
        if defined $main::options{'lang'};
    $default_lang =
        $language->set_lang($main::options{'lang'}, $Conf::Conf{'lang'},
        'en');

    ## Main program
    if (!chdir($Conf::Conf{'home'})) {
        die sprintf 'Can\'t chdir to %s: %s', $Conf::Conf{'home'}, $ERRNO;
        ## Function never returns.
    }

    ## Check for several files.
    unless (Conf::checkfiles_as_root()) {
        die "Missing files\n";
    }
}

sub _report {
    my $spindle = shift;

    my @reports = @{$spindle->{stash} || []};
    @reports = ([undef, 'notice', 'performed']) unless @reports;

    my $template = Sympa::Template->new('*', subdir => 'mail_tt2');
    foreach my $report (@reports) {
        my ($request, $report_type, $report_entry, $report_param) = @$report;
        my $action = $request ? $request->{action} : 'sympa';
        my $message = '';
        $template->parse(
            {   report_type  => $report_type,
                report_entry => $report_entry,
                report_param => ($report_param || {}),
            },
            'report.tt2',
            \$message
        );
        $message ||= $report_entry;
        $message =~ s/\n/ /g;

        printf STDERR "%s [%s] %s\n", $action, $report_type, $message;
    }

    return $spindle->success ? 1 : undef;
}

# DEPRECATED.  Use Sympa::Spindle::ProcessDigest class.
#sub SendDigest;

# Lowercase field from database.
# Old names: List::lowercase_field(), Sympa::List::lowercase_field().
sub _lowercase_field {
    my ($table, $field) = @_;

    my $sth;
    my $sdm   = Sympa::DatabaseManager->instance;
    my $total = 0;

    unless ($sdm
        and $sth = $sdm->do_query(q{SELECT %s FROM %s}, $field, $table)) {
        $log->syslog('err', 'Unable to get values of field %s for table %s',
            $field, $table);
        return undef;
    }

    while (my $user = $sth->fetchrow_hashref('NAME_lc')) {
        my $lower_cased = lc($user->{$field});
        next if $lower_cased eq $user->{$field};

        $total++;

        ## Updating database.
        unless (
            $sth = $sdm->do_prepared_query(
                sprintf(
                    q{UPDATE %s SET %s = ? WHERE %s = ?},
                    $table, $field, $field
                ),
                $lower_cased,
                $user->{$field}
            )
        ) {
            $log->syslog('err',
                'Unable to set field % from table %s to value %s',
                $field, $lower_cased, $table);
            next;
        }
    }
    $sth->finish();

    return $total;
}

#### Subroutines for family

use Term::ProgressBar;
use XML::LibXML;

# instantiate family action :
#  - create family lists if they are not
#  - update family lists if they already exist
#
# IN : -$family
#      -$xml_fh : file handle on the xml file
#      -%options
#        - close_unknown : true if must close old lists undefined in new
#                          instantiation
# OUT : -1 or undef
# Old name: Sympa::Family::instantiate().
sub instantiate {
    $log->syslog('debug2', '(%s, %s, ...)', @_);
    my $family   = shift;
    my $xml_file = shift;
    my %options  = @_;

    ## all the description variables are emptied.
    _initialize_instantiation($family);

    ## get the currently existing lists in the family
    my $previous_family_lists = {
        (   map { $_->{name} => $_ }
                @{Sympa::List::get_lists($family, no_check_family => 1) || []}
        )
    };

    ## Splits the family description XML file into a set of list description
    ## xml files
    ## and collects lists to be created in $list_to_generate.
    my $list_to_generate = _split_xml_file($family, $xml_file);
    unless ($list_to_generate) {
        $log->syslog('err', 'Errors during the parsing of family xml file');
        return undef;
    }

    my $created = 0;
    my $total;
    my $progress;
    unless (@$list_to_generate) {
        $log->syslog('err', 'No list found in XML file %s.', $xml_file);
        $total = 0;
    } else {
        $total    = scalar @$list_to_generate;
        $progress = Term::ProgressBar->new(
            {   name  => 'Creating lists',
                count => $total,
                ETA   => 'linear'
            }
        );
        $progress->max_update_rate(1);
    }
    my $next_update = 0;

    # EACH FAMILY LIST
    foreach my $listname (@$list_to_generate) {
        my $path = $family->{'dir'} . '/' . $listname . '.xml';
        my $list = Sympa::List->new($listname, $family->{'robot'},
            {no_check_family => 1});

        if ($list) {
            ## LIST ALREADY EXISTING
            delete $previous_family_lists->{$list->{'name'}};

            # Update list config.
            my $spindle = Sympa::Spindle::ProcessRequest->new(
                context          => $family,
                action           => 'update_automatic_list',
                parameters       => {file => $path},
                sender           => Sympa::get_address($family, 'listmaster'),
                scenario_context => {skip => 1},
            );
            unless ($spindle and $spindle->spin and $spindle->success) {
                push(@{$family->{'errors'}{'update_list'}}, $list->{'name'});
                $list->set_status_error_config('instantiation_family',
                    $family->{'name'});
                next;
            }
        } else {
            # FIRST LIST CREATION

            ## Create the list
            my $spindle = Sympa::Spindle::ProcessRequest->new(
                context          => $family,
                action           => 'create_automatic_list',
                listname         => $listname,
                parameters       => {file => $path},
                sender           => Sympa::get_address($family, 'listmaster'),
                scenario_context => {skip => 1},
            );
            unless ($spindle and $spindle->spin and $spindle->success) {
                push @{$family->{'errors'}{'create_list'}}, $listname;
                next;
            }

            $list = Sympa::List->new($listname, $family->{'robot'},
                {no_check_family => 1});

            ## aliases
            if (grep { $_->[1] eq 'notice' and $_->[2] eq 'auto_aliases' }
                @{$spindle->{stash} || []}) {
                push(
                    @{$family->{'created_lists'}{'with_aliases'}},
                    $list->{'name'}
                );
            } else {
                $family->{'created_lists'}{'without_aliases'}{$list->{'name'}}
                    = $list->{'name'};
            }
        }

        $created++;
        $progress->message(
            sprintf(
                "List \"%s\" (%i/%i) created/updated",
                $list->{'name'}, $created, $total
            )
        );
        $next_update = $progress->update($created)
            if ($created > $next_update);
    }

    $progress->update($total) if $progress;

    ## PREVIOUS LIST LEFT
    foreach my $l (keys %{$previous_family_lists}) {
        my $list;
        unless ($list =
            Sympa::List->new($l, $family->{'robot'}, {no_check_family => 1}))
        {
            push(@{$family->{'errors'}{'previous_list'}}, $l);
            next;
        }

        my $answer;
        unless ($options{close_unknown}) {
            #while ($answer ne 'y' and $answer ne 'n') {
            print STDOUT
                "The list $l isn't defined in the new instantiation family, do you want to close it ? (y or n)";
            $answer = <STDIN>;
            chomp($answer);
            #######################
            $answer ||= 'y';
            #}
        }
        if ($options{close_unknown} or $answer eq 'y') {
            my $spindle = Sympa::Spindle::ProcessRequest->new(
                context          => $family->{'robot'},
                action           => 'close_list',
                current_list     => $list,
                sender           => Sympa::get_address($family, 'listmaster'),
                scenario_context => {skip => 1},
            );
            unless ($spindle and $spindle->spin and $spindle->success) {
                push @{$family->{'family_closed'}{'impossible'}},
                    $list->{'name'};
            }
            push(@{$family->{'family_closed'}{'ok'}}, $list->{'name'});

        } elsif (lc($answer) eq 'n') {
            next;
        } else {
            my $spindle = Sympa::Spindle::ProcessRequest->new(
                context      => $family,
                action       => 'update_automatic_list',
                current_list => $list,
                parameters   => {file => $list->{'dir'} . '/instance.xml'},
                sender       => Sympa::get_address($family, 'listmaster'),
                scenario_context => {skip => 1},
            );
            unless ($spindle and $spindle->spin and $spindle->success) {
                push(@{$family->{'errors'}{'update_list'}}, $list->{'name'});
                $list->set_status_error_config('instantiation_family',
                    $family->{'name'});
                next;
            }
        }
    }

    return 1;
}

# return a string of instantiation results
#
# IN : -$family
#
# OUT : -$string
# Old name: Sympa::Family::get_instantiation_results().
sub get_instantiation_results {
    my ($family, $result) = @_;
    $log->syslog('debug3', '(%s)', $family->{'name'});

    $result->{'errors'} = ();
    $result->{'warn'}   = ();
    $result->{'info'}   = ();
    my $string;

    unless ($#{$family->{'errors'}{'create_hash'}} < 0) {
        push(
            @{$result->{'errors'}},
            "\nImpossible list generation because errors in xml file for : \n  "
                . join(", ", @{$family->{'errors'}{'create_hash'}}) . "\n"
        );
    }

    unless ($#{$family->{'errors'}{'create_list'}} < 0) {
        push(
            @{$result->{'errors'}},
            "\nImpossible list creation for : \n  "
                . join(", ", @{$family->{'errors'}{'create_list'}}) . "\n"
        );
    }

    unless ($#{$family->{'errors'}{'listname_already_used'}} < 0) {
        push(
            @{$result->{'errors'}},
            "\nImpossible list creation because listname is already used (orphelan list or in another family) for : \n  "
                . join(", ", @{$family->{'errors'}{'listname_already_used'}})
                . "\n"
        );
    }

    unless ($#{$family->{'errors'}{'update_list'}} < 0) {
        push(
            @{$result->{'errors'}},
            "\nImpossible list updating for : \n  "
                . join(", ", @{$family->{'errors'}{'update_list'}}) . "\n"
        );
    }

    unless ($#{$family->{'errors'}{'previous_list'}} < 0) {
        push(
            @{$result->{'errors'}},
            "\nExisted lists from the lastest instantiation impossible to get and not anymore defined in the new instantiation : \n  "
                . join(", ", @{$family->{'errors'}{'previous_list'}}) . "\n"
        );
    }

    # $string .= "\n****************************************\n";

    unless ($#{$family->{'created_lists'}{'with_aliases'}} < 0) {
        push(
            @{$result->{'info'}},
            "\nThese lists have been created and aliases are ok :\n  "
                . join(", ", @{$family->{'created_lists'}{'with_aliases'}})
                . "\n"
        );
    }

    my $without_aliases = $family->{'created_lists'}{'without_aliases'};
    if (ref $without_aliases) {
        if (scalar %{$without_aliases}) {
            $string =
                "\nThese lists have been created but aliases need to be installed : \n";
            foreach my $l (keys %{$without_aliases}) {
                $string .= " $without_aliases->{$l}";
            }
            push(@{$result->{'warn'}}, $string . "\n");
        }
    }

    unless ($#{$family->{'updated_lists'}{'aliases_ok'}} < 0) {
        push(
            @{$result->{'info'}},
            "\nThese lists have been updated and aliases are ok :\n  "
                . join(", ", @{$family->{'updated_lists'}{'aliases_ok'}})
                . "\n"
        );
    }

    my $aliases_to_install = $family->{'updated_lists'}{'aliases_to_install'};
    if (ref $aliases_to_install) {
        if (scalar %{$aliases_to_install}) {
            $string =
                "\nThese lists have been updated but aliases need to be installed : \n";
            foreach my $l (keys %{$aliases_to_install}) {
                $string .= " $aliases_to_install->{$l}";
            }
            push(@{$result->{'warn'}}, $string . "\n");
        }
    }

    my $aliases_to_remove = $family->{'updated_lists'}{'aliases_to_remove'};
    if (ref $aliases_to_remove) {
        if (scalar %{$aliases_to_remove}) {
            $string =
                "\nThese lists have been updated but aliases need to be removed : \n";
            foreach my $l (keys %{$aliases_to_remove}) {
                $string .= " $aliases_to_remove->{$l}";
            }
            push(@{$result->{'warn'}}, $string . "\n");
        }
    }

    # $string .= "\n****************************************\n";

    unless ($#{$family->{'generated_lists'}{'file_error'}} < 0) {
        push(
            @{$result->{'errors'}},
            "\nThese lists have been generated but they are in status error_config because of errors while creating list config files :\n  "
                . join(", ", @{$family->{'generated_lists'}{'file_error'}})
                . "\n"
        );
    }

    my $constraint_error = $family->{'generated_lists'}{'constraint_error'};
    if (ref $constraint_error) {
        if (scalar %{$constraint_error}) {
            $string =
                "\nThese lists have been generated but there are in status error_config because of errors on parameter constraint :\n";
            foreach my $l (keys %{$constraint_error}) {
                $string .= " $l : " . $constraint_error->{$l} . "\n";
            }
            push(@{$result->{'errors'}}, $string);
        }
    }

    # $string .= "\n****************************************\n";

    unless ($#{$family->{'family_closed'}{'ok'}} < 0) {
        push(
            @{$result->{'info'}},
            "\nThese lists don't belong anymore to the family, they are in status family_closed :\n  "
                . join(", ", @{$family->{'family_closed'}{'ok'}}) . "\n"
        );
    }

    unless ($#{$family->{'family_closed'}{'impossible'}} < 0) {
        push(
            @{$result->{'warn'}},
            "\nThese lists don't belong anymore to the family, but they can't be set in status family_closed :\n  "
                . join(", ", @{$family->{'family_closed'}{'impossible'}})
                . "\n"
        );
    }

    unshift @{$result->{'errors'}},
        "\n********** ERRORS IN INSTANTIATION of $family->{'name'} FAMILY ********************\n"
        if ($#{$result->{'errors'}} > 0);
    unshift @{$result->{'warn'}},
        "\n********** WARNINGS IN INSTANTIATION of $family->{'name'} FAMILY ********************\n"
        if ($#{$result->{'warn'}} > 0);
    unshift @{$result->{'info'}},
        "\n\n******************************************************************************\n"
        . "\n******************** INSTANTIATION of $family->{'name'} FAMILY ********************\n"
        . "\n******************************************************************************\n\n";

    return $#{$result->{'errors'}};

}

# initialize vars for instantiation and result
# then to make a string result
#
# IN  : -$family
# OUT : -1
# Old name: Sympa::Family::_initialize_instantiation().
sub _initialize_instantiation {
    my $family = shift;
    $log->syslog('debug3', '(%s)', $family->{'name'});

    ### info vars for instantiate  ###
    ### returned by                ###
    ### get_instantiation_results  ###

    ## lists in error during creation or updating : LIST FATAL ERROR
    # array of xml file name  : error during xml data extraction
    $family->{'errors'}{'create_hash'} = ();
    ## array of list name : error during list creation
    $family->{'errors'}{'create_list'} = ();
    ## array of list name : error during list updating
    $family->{'errors'}{'update_list'} = ();
    ## array of list name : listname already used (in another family)
    $family->{'errors'}{'listname_already_used'} = ();
    ## array of list name : previous list impossible to get
    $family->{'errors'}{'previous_list'} = ();

    ## created or updated lists
    ## array of list name : aliases are OK (installed or not, according to
    ## status)
    $family->{'created_lists'}{'with_aliases'} = ();
    ## hash of (list name -> aliases) : aliases needed to be installed
    $family->{'created_lists'}{'without_aliases'} = {};
    ## array of list name : aliases are OK (installed or not, according to
    ## status)
    $family->{'updated_lists'}{'aliases_ok'} = ();
    ## hash of (list name -> aliases) : aliases needed to be installed
    $family->{'updated_lists'}{'aliases_to_install'} = {};
    ## hash of (list name -> aliases) : aliases needed to be removed
    $family->{'updated_lists'}{'aliases_to_remove'} = {};

    ## generated (created or updated) lists in error : no fatal error for the
    ## list
    ## array of list name : error during copying files
    $family->{'generated_lists'}{'file_error'} = ();
    ## hash of (list name -> array of param) : family constraint error
    $family->{'generated_lists'}{'constraint_error'} = {};

    ## lists isn't anymore in the family
    ## array of list name : lists in status family_closed
    $family->{'family_closed'}{'ok'} = ();
    ## array of list name : lists that must be in status family_closed but
    ## they aren't
    $family->{'family_closed'}{'impossible'} = ();

    return 1;
}

# split the xml family file into xml list files. New
# list names are put in the array reference
# and new files are put in
# the family directory
#
# IN : -$family
#      -$xml_fh : file handle on xml file containing description
#               of the family lists
# OUT : -1 (if OK) or undef
# Old name: Sympa::Family::_split_xml_file().
sub _split_xml_file {
    my $family   = shift;
    my $xml_file = shift;
    my $root;
    $log->syslog('debug2', '(%s)', $family->{'name'});

    ## parse file
    my $parser = XML::LibXML->new();
    $parser->line_numbers(1);
    my $doc;

    unless ($doc = $parser->parse_file($xml_file)) {
        $log->syslog('err', 'Failed to parse XML file');
        return undef;
    }

    ## the family document
    $root = $doc->documentElement();
    unless ($root->nodeName eq 'family') {
        $log->syslog('err', 'The root element must be called "family"');
        return undef;
    }

    # Lists: Family's elements.
    my @list_to_generate;
    foreach my $list_elt ($root->childNodes()) {

        if ($list_elt->nodeType == 1) {    # ELEMENT_NODE
            unless ($list_elt->nodeName eq 'list') {
                $log->syslog(
                    'err',
                    'Elements contained in the root element must be called "list", line %s',
                    $list_elt->line_number()
                );
                return undef;
            }
        } else {
            next;
        }

        ## listname
        my @children = $list_elt->getChildrenByTagName('listname');

        if ($#children < 0) {
            $log->syslog(
                'err',
                '"listname" element is required in "list" element, line: %s',
                $list_elt->line_number()
            );
            return undef;
        }
        if ($#children > 0) {
            my @error;
            foreach my $i (@children) {
                push(@error, $i->line_number());
            }
            $log->syslog(
                'err',
                'Only one "listname" element is allowed for "list" element, lines: %s',
                join(", ", @error)
            );
            return undef;
        }
        my $listname_elt = shift @children;
        my $listname     = $listname_elt->textContent();
        $listname =~ s/^\s*//;
        $listname =~ s/\s*$//;
        $listname = lc $listname;
        my $filename = $listname . ".xml";

        ## creating list XML document
        my $list_doc =
            XML::LibXML::Document->createDocument($doc->version(),
            $doc->encoding());
        $list_doc->setDocumentElement($list_elt);

        ## creating the list xml file
        unless ($list_doc->toFile("$family->{'dir'}/$filename", 0)) {
            $log->syslog(
                'err',
                'Cannot create list file %s',
                $family->{'dir'} . '/' . $filename,
                $list_elt->line_number()
            );
            return undef;
        }

        push @list_to_generate, $listname;
    }
    return [@list_to_generate];
}

__END__

=encoding utf-8

=head1 NAME

sympa, sympa.pl - Command line utility to manage Sympa

=head1 SYNOPSIS

C<sympa.pl> S<[ C<-d, --debug> ]> S<[ C<-f, --file>=I<another.sympa.conf> ]>
S<[ C<-l, --lang>=I<lang> ]> S<[ C<-m, --mail> ]>
S<[ C<-h, --help> ]> S<[ C<-v, --version> ]>
S<>
S<[ C<--import>=I<listname> ]>
S<[ C<--open_list>=I<list>[I<@robot>] [--notify] ]>
S<[ C<--close_list>=I<list>[I<@robot>] ]>
S<[ C<--purge_list>=I<list>[I<@robot>] ]>
S<[ C<--lowercase> ]> S<[ C<--make_alias_file> ]>
S<[ C<--delete_list_admin> C<--email>=I<user@example.com> C<--list>=I<list>@I<domain>|C<--robot>=I<domain> [ C<--role>=I<role> ] ]>
S<[ C<--dump_users> C<--list>=I<list>@I<domain>|ALL [ C<--role>=I<roles> ] ]>
S<[ C<--restore_users> C<--list>=I<list>@I<domain>|ALL [ C<--role>=I<roles> ] ]>
S<[ C<--show_pending_lists>=I<robot> ]>

=head1 DESCRIPTION

NOTE:
On overview of Sympa documentation see L<sympa_toc(1)>.

Sympa.pl is invoked from command line then performs various administration
tasks.

=head1 OPTIONS

F<sympa.pl> may run with following options in general.

=over 4

=item C<-d>, C<--debug>

Enable debug mode.

=item C<-f>, C<--config=>I<file>

Force Sympa to use an alternative configuration file instead
of F<--CONFIG-->.

=item C<-l>, C<--lang=>I<lang>

Set this option to use a language for Sympa. The corresponding
gettext catalog file must be located in F<$LOCALEDIR>
directory.

=item C<--log_level=>I<level>

Sets Sympa log level.

=back

With the following options F<sympa.pl> will run in batch mode:

=over 4

=item C<--add_list=>I<family_name> C<--robot=>I<robot_name>
C<--input_file=>I</path/to/file.xml>

Add the list described by the file.xml under robot_name, to the family
family_name.

=item C<--change_user_email> C<--current_email=>I<xx> C<--new_email=>I<xx>

Changes a user email address in all Sympa  databases (subscriber_table,
list config, etc) for all virtual robots.

=item C<--close_family=>I<family_name> C<--robot=>I<robot_name>

Close lists of family_name family under robot_name.      

=item C<--close_list=>I<list>[I<@robot>]

Close the list (changing its status to closed), remove aliases and remove
subscribers from DB (a dump is created in the list directory to allow
restoring the list)

=item C<--conf_2_db>

Load sympa.conf and each robot.conf into database.

=item C<--copy_list=>I<listname>@I<robot>
C<--new_listname=>I<newlistname> C<--new_listrobot=>I<newrobot>

Copy a list.

=item C<--create_list> C<--robot=>I<robot_name>
C<--input_file=>I</path/to/file.xml >

Create a list with the XML file under robot robot_name.

=item C<--delete_list_admin> C<--email>=I<user@example.com> C<--list>=I<list>@I<domain>|C<--robot>=I<domain> [ C<--role>=I<role> ]

C<--email> is the list admin's email address. It is mandatory.
C<--role> may specify C<owner> or C<editor>. If C<--role> is absent, both values are used.
You must specify either C<--list> or C<--robot>. If you specify C<--robot>, the user
is removed from the role in all this robot's lists.
Please note that this command WILL NOT remove the user if it is the last list owner.

=item C<--dump=>I<list>@I<domain>|C<ALL>

Obsoleted option.  Use C<--dump_users>.

=item C<--dump_users> C<--list=>I<list>@I<domain>|C<ALL> [ C<--role=>I<roles> ]

Dumps users of a list or all lists.

C<--role> may specify C<member>, C<owner>, C<editor> or any of them separated
by comma (C<,>). Only C<member> is chosen by default.

Users are dumped in files I<role>C<.dump> in each list directory.

Note: On Sympa prior to 6.2.31b.1, subscribers were dumped in
F<subscribers.db.dump> file, and owners and moderators could not be dumped.

See also C<--restore_users>.

Note: This option replaced C<--dump> on Sympa 6.2.34.

=begin comment

=item C<--export_list> [ C<--robot=>I<robot_name> ]

B<Not fully implemented>.

=end comment

=item C<--health_check>

Check if F<sympa.conf>, F<robot.conf> of virtual robots and database structure
are correct.  If any errors occur, exits with non-zero status.

=item C<--import=>I<list>@I<dom>

Import subscribers in the list. Data are read from standard input.
The imported data should contain one entry per line : the first field
is an email address, the second (optional) field is the free form name.
Fields are spaces-separated.

Sample:

    ## Data to be imported
    ## email        gecos
    john.steward@some.company.com           John - accountant
    mary.blacksmith@another.company.com     Mary - secretary

=item C<--instantiate_family=>I<family_name> C<--robot=>I<robot_name>
C<--input_file=>I</path/to/file.xml> [ C<--close_unknown> ] [ C<--quiet> ]

Instantiate family_name lists described in the file.xml under robot_name.
The family directory must exist; automatically close undefined lists in a
new instantiation if --close_unknown is specified; do not print report if
C<--quiet> is specified.

=item C<--lowercase>

Lowercases email addresses in database.

=item C<--make_alias_file> [ C<--robot> robot ]

Create an aliases file in /tmp/ with all list aliases. It uses the
F<list_aliases.tt2> template  (useful when list_aliases.tt2 was changed).

=item C<--md5_encode_password>

Rewrite password in C<user_table> of database using MD5 fingerprint.
YOU CAN'T UNDO unless you save this table first.

B<Note> that this option was obsoleted.
Use L<upgrade_sympa_password(1)>.

=item C<--modify_list=>I<family_name> C<--robot=>I<robot_name>
C<--input_file=>I</path/to/file.xml>

Modify the existing list installed under the robot robot_name and that
belongs to the family family_name. The new description is in the C<file.xml>.

=item C<--open_list=>I<list>[I<@robot>] [--notify]

Restore the closed list (changing its status to open), add aliases and restore
users to DB (dump files in the list directory are imported).

The C<--notify> is optional. If present, the owner(s) of the list will be notified.

=item C<--purge_list>=I<list>[@I<robot>]

Remove the list (remove archive, configuration files, users and owners in admin table. Restore is not possible after this operation.

=item C<--show_pending_lists>=I<robot>

Print all pending lists for the robot, with informations.

=item C<--reload_list_config>
[ C<--list=>I<mylist>@I<mydom> ] [ C<--robot=>I<mydom> ]

Recreates all F<config.bin> files or cache in C<list_table>.
You should run this command if you edit authorization scenarios.
The list and robot parameters are optional.

=item C<--rename_list=>I<listname>@I<robot>
C<--new_listname=>I<newlistname> C<--new_listrobot=>I<newrobot>

Renames a list or move it to another virtual robot.

=item C<--send_digest> [ C<--keep_digest> ]

Send digest right now.
If C<--keep_digest> is specified, stocked digest will not be removed.

=item C<--restore_users> C<--list=>I<list>@I<domain>|C<ALL> [ C<--role=>I<roles> ]

Restore users from files dumped by C<--dump_users>.

Note: This option was added on Sympa 6.2.34.

=item C<--sync_include=>I<listname>@I<robot>

Trigger the list members update.

=item C<--sync_list_db> [ C<--list=>I<listname>@I<robot> ]

Syncs filesystem list configs to the database cache of list configs,
optionally syncs an individual list if specified.

=item C<--test_database_message_buffer>

B<Note>:
This option was deprecated.

Test the database message buffer size.

=item C<--upgrade> [ C<--from=>I<X> ] [ C<--to=>I<Y> ]

Runs Sympa maintenance script to upgrade from version I<X> to version I<Y>.

=item C<--upgrade_shared> [ C<--list=>I<X> ] [ C<--robot=>I<Y> ]

B<Note>:
This option was deprecated.
See upgrade_shared_repository(1).

Rename files in shared.

=back

With following options F<sympa.pl> will print some information and exit.

=over 4

=item C<-h>, C<--help>

Print this help message.

=item C<--md5_digest=>I<password>

Output a MD5 digest of a password (useful for SOAP client trusted
application).

=item C<-v>, C<--version>

Print the version number.

=back

=head1 FILES

F<--CONFIG--> main configuration file.

=head1 SEE ALSO

L<sympa_toc(1)>.

=head1 HISTORY

This program was originally written by:

=over 4

=item Serge Aumont

ComitE<233> RE<233>seau des UniversitE<233>s

=item Olivier SalaE<252>n

ComitE<233> RE<233>seau des UniversitE<233>s

=back

As of Sympa 6.2b.4, it was split into three programs:
F<sympa.pl> command line utility, F<sympa_automatic.pl> daemon and
F<sympa_msg.pl> daemon.

=cut<|MERGE_RESOLUTION|>--- conflicted
+++ resolved
@@ -86,13 +86,9 @@
         'send_digest',                  'keep_digest',
         'upgrade_config_location',      'role=s',
         'dump_users',                   'restore_users',
-<<<<<<< HEAD
-        'open_list=s',                  'delete_list_admin',
-        'email=s',                      'role=s',
-=======
         'open_list=s',                  'show_pending_lists=s',
-        'notify'
->>>>>>> 544db3fe
+        'delete_list_admin',            'email=s', 
+        'role=s',                       'notify'
     )
 ) {
     pod2usage(-exitval => 1, -output => \*STDERR);
