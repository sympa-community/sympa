--- conflicted
+++ resolved
@@ -86,16 +86,12 @@
         'send_digest',                  'keep_digest',
         'upgrade_config_location',      'role=s',
         'dump_users',                   'restore_users',
-<<<<<<< HEAD
-        'open_list=s',                  'add_list_admin',
+        'open_list=s',                  'show_pending_lists=s',
+        'add_list_admin',               'info=s',
         'email=s',                      'role=s',
         'visibility=s',                 'profile=s',
-        'reception=s',             'gecos=s',
-        'info=s',
-=======
-        'open_list=s',                  'show_pending_lists=s',
-        'notify'
->>>>>>> 544db3fe
+        'reception=s',                  'gecos=s',
+        'notify' 
     )
 ) {
     pod2usage(-exitval => 1, -output => \*STDERR);
