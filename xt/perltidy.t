use strict;
use warnings;

use English qw(-no_match_vars);
use File::Finder;
use FindBin qw($Bin);
use Test::More;
use Test::PerlTidy;

chdir "$Bin/.." or die $ERRNO;
my $finder =
    File::Finder->type('f')->name(qr{[.](?:pl[.]in|fcgi[.]in|pm|t)$});
my @files = (
    'src/lib/Sympa/Constants.pm.in',
    grep { $_ ne 'src/lib/Sympa/Constants.pm' } $finder->in(qw(src t xt))
);

<<<<<<< HEAD
run_tests(
    path       => "$Bin/../",
    perltidyrc => "$Bin/../doc/dot.perltidyrc",
    exclude    => [
        "$Bin/../autom4te.cache/", "$Bin/../ext/",
        "$Bin/../default/",        "$Bin/../doc/",
        "$Bin/../ext/",            "$Bin/../po/",
        "$Bin/../www/"
    ]
);
=======
foreach my $file (@files) {
    ok Test::PerlTidy::is_file_tidy($file, 'doc/dot.perltidyrc'), $file;
}
done_testing;
>>>>>>> e28802e8
<|MERGE_RESOLUTION|>--- conflicted
+++ resolved
@@ -15,20 +15,7 @@
     grep { $_ ne 'src/lib/Sympa/Constants.pm' } $finder->in(qw(src t xt))
 );
 
-<<<<<<< HEAD
-run_tests(
-    path       => "$Bin/../",
-    perltidyrc => "$Bin/../doc/dot.perltidyrc",
-    exclude    => [
-        "$Bin/../autom4te.cache/", "$Bin/../ext/",
-        "$Bin/../default/",        "$Bin/../doc/",
-        "$Bin/../ext/",            "$Bin/../po/",
-        "$Bin/../www/"
-    ]
-);
-=======
 foreach my $file (@files) {
     ok Test::PerlTidy::is_file_tidy($file, 'doc/dot.perltidyrc'), $file;
 }
 done_testing;
->>>>>>> e28802e8
