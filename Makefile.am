--- conflicted
+++ resolved
@@ -30,11 +30,8 @@
 	t/02_Sympa_DatabaseManager.t \
 	t/Language.t \
 	t/LockedFile.t \
-<<<<<<< HEAD
+	t/Message.t \
 	t/Message_smime.t \
-=======
-	t/Message.t \
->>>>>>> dced686e
 	t/Regexps.t \
 	t/compile_modules.t \
 	t/compile_executables.t \
