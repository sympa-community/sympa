# $Id$

# Sympa - SYsteme de Multi-Postage Automatique
#
# Copyright (c) 1997, 1998, 1999 Institut Pasteur & Christophe Wolfhugel
# Copyright (c) 1997, 1998, 1999, 2000, 2001, 2002, 2003, 2004, 2005,
# 2006, 2007, 2008, 2009, 2010, 2011 Comite Reseau des Universites
# Copyright (c) 2011, 2012, 2013, 2014, 2015, 2016, 2017 GIP RENATER
# Copyright 2017, 2018, 2019 The Sympa Community. See the AUTHORS.md file at
# the top-level directory of this distribution and at
# <https://github.com/sympa-community/sympa.git>.
#
# This program is free software; you can redistribute it and/or modify
# it under the terms of the GNU General Public License as published by
# the Free Software Foundation; either version 2 of the License, or
# (at your option) any later version.
#
# This program is distributed in the hope that it will be useful,
# but WITHOUT ANY WARRANTY; without even the implied warranty of
# MERCHANTABILITY or FITNESS FOR A PARTICULAR PURPOSE.  See the
# GNU General Public License for more details.
#
# You should have received a copy of the GNU General Public License
# along with this program.  If not, see <http://www.gnu.org/licenses/>.

SUBDIRS = src default doc po www

check_SCRIPTS = \
	t/01_Conf.t \
	t/Config_XML.t \
	t/DatabaseManager.t \
	t/Database_LDAP.t \
	t/Language.t \
	t/LockedFile.t \
	t/Message_smime.t \
	t/Message_urlize.t \
	t/Regexps.t \
<<<<<<< HEAD
	t/WWW_Tools.t \
	t/compile_modules.t \
	t/compile_executables.t \
	t/compile_scenarios.t \
	t/Config_XML.t \
	t/Database_LDAP.t \
	t/parse_templates.t \
	t/pod-syntax.t \
	t/tools_data.t \
	t/tools_file.t \
=======
	t/Scenario.t \
	t/Tools_Data.t \
	t/Tools_File.t \
>>>>>>> 7dee23b6
	t/Tools_Password.t \
	t/Tools_SMIME.t \
	t/Tools_Text.t \
	t/Tools_Time.t \
	t/compile_executables.t \
	t/compile_modules.t \
	t/compile_scenarios.t \
	t/parse_templates.t \
	t/pod-syntax.t
check_DATA = \
	t/data/list_data/test/config \
	t/data/sympa.conf \
	t/data/sympa.sqlite \
	t/data/etc/auth.conf \
	t/locale/cs/LC_MESSAGES/sympa.mo \
	t/locale/cs/LC_MESSAGES/web_help.mo \
	t/locale/zh_TW/LC_MESSAGES/sympa.mo \
	t/pki/cnf/ca.cnf \
	t/pki/cnf/rousse.cnf \
	t/pki/crt/ca.pem \
	t/pki/crt/rousse.pem \
	t/pki/key/ca.pem \
	t/pki/key/rousse_nopassword.pem \
	t/pki/key/rousse_password.pem \
	t/samples/urlize-deep-nested-mixed.eml \
	t/samples/urlize-encoding.eml \
	t/samples/urlize-nested-alternative-and-related.eml \
	t/samples/urlize-nested-alternative.eml \
	t/samples/urlize-nested-mixed.eml \
	t/samples/urlize-nested-mutiple-attachments.eml \
	t/samples/urlize-simple-mutiple-attachments.eml \
	t/samples/urlize-simple.eml \
	t/samples/signed.eml \
	t/samples/unsigned.eml \
	t/stub/Sympa/Constants.pm \
	xt/perlcriticrc
noinst_SCRIPTS = \
	xt/critic.t \
	xt/fixme.t \
	xt/fixme-todo.t \
	xt/pod-coverage.t \
	xt/pod-spelling.t \
	xt/perltidy.t
nobase_modules_DATA = \
	cpanfile

EXTRA_DIST = \
	AUTHORS.md \
	CONTRIBUTING.md \
	INSTALL.md \
	NEWS.md \
	OChangeLog \
	ONEWS \
	README.md \
	etc_README \
	$(check_SCRIPTS) $(check_DATA) \
	$(noinst_SCRIPTS) \
	$(nobase_modules_DATA)

CLEANFILES = \
	sympa.conf-dist

MSGFMT=@MSGFMT@
.po.mo:
	$(MSGFMT) -o $@ $<

# Skip this with "make distcheck"
check-local: $(check_DATA)
	if test -d t; then \
		[ -z "$(TEST_FILES)" ] && TEST_FILES="$(check_SCRIPTS)"; \
		PERL5LIB=src/lib; export PERL5LIB; \
		$(PERL) -MTest::Harness -e 'runtests @ARGV' $$TEST_FILES; \
	fi

authorcheck:
	[ -z "$(TEST_FILES)" ] && TEST_FILES="$(noinst_SCRIPTS)"; \
	PERL5LIB=src/lib; export PERL5LIB; \
	$(PERL) -MTest::Harness -e 'runtests @ARGV' $$TEST_FILES

install-data-hook: installdir installconfig nextstep

installdir:
	@echo "Creating plugin directory"
	@for dir in $(modulesdir)/Sympa/Template/Plugin; do \
		if [ ! -d $(DESTDIR)$$dir ] ; then \
			echo "Creating $(DESTDIR)$$dir"; \
			$(INSTALL) -d -m 755 $(DESTDIR)$$dir; \
		fi; \
	done
	@echo "Creating writable directories"
	-@for dir in $(expldir) $(spooldir) $(bouncedir) $(arcdir) $(piddir) \
		$(confdir) $(sysconfdir); do \
		if [ ! -d $(DESTDIR)$$dir ] ; then \
			echo "Creating $(DESTDIR)$$dir"; \
			$(INSTALL) -d -m 755 $(DESTDIR)$$dir; \
		fi; \
		chown $(USER) $(DESTDIR)$$dir; \
		chgrp $(GROUP) $(DESTDIR)$$dir; \
	done
	-@for subdir in automatic bounce msg task tmp; do \
		if [ ! -d $(DESTDIR)$(spooldir)/$$subdir ] ; then \
			echo "Creating $(DESTDIR)$(spooldir)/$$subdir"; \
			$(INSTALL) -d -m 750 $(DESTDIR)$(spooldir)/$$subdir; \
		fi; \
		chown $(USER) $(DESTDIR)$(spooldir)/$$subdir; \
		chgrp $(GROUP) $(DESTDIR)$(spooldir)/$$subdir; \
	done

installconfig: installdir
	@echo "Installing basic configuration ..."
	-@if [ ! -f  $(DESTDIR)$(confdir)/sympa.conf ]; then \
		echo "installing sympa.conf"; \
		$(INSTALL) -m 640 sympa.conf $(DESTDIR)$(confdir); \
		chown $(USER) $(DESTDIR)$(confdir)/sympa.conf; \
		chgrp $(GROUP) $(DESTDIR)$(confdir)/sympa.conf; \
	fi
	@echo "Installing configuration template ..."
	-@echo "installing sympa.conf-dist"; \
	$(INSTALL) -m 644 -T sympa.conf-dist $(DESTDIR)$(confdir)/sympa.conf-dist; \
	chown $(USER) $(DESTDIR)$(confdir)/sympa.conf-dist; \
	chgrp $(GROUP) $(DESTDIR)$(confdir)/sympa.conf-dist
	-@if [ ! -f $(DESTDIR)$(sysconfdir)/data_structure.version ]; then \
		cd $(DESTDIR)$(sysconfdir); \
		echo "# automatically created file" >> data_structure.version; \
		echo "# you should not modify it" >> data_structure.version; \
		echo $(VERSION) >> data_structure.version; \
		chown $(USER) data_structure.version; \
		chgrp $(GROUP) data_structure.version; \
	fi
	-@for dir in create_list_templates custom_actions custom_conditions \
		data_sources families tasks \
		mail_tt2 scenari search_filters web_tt2; do \
		if [ ! -d $(DESTDIR)$(sysconfdir)/$$dir ] ; then \
			echo "Creating $(DESTDIR)$(sysconfdir)/$$dir"; \
			$(INSTALL) -d -m 755 $(DESTDIR)$(sysconfdir)/$$dir; \
		fi; \
		chown $(USER) $(DESTDIR)$(sysconfdir)/$$dir; \
		chgrp $(GROUP) $(DESTDIR)$(sysconfdir)/$$dir; \
	done
	@if [ ! -e $(DESTDIR)$(sysconfdir)/README ]; then \
		echo "Creating $(DESTDIR)$(sysconfdir)/README"; \
		$(SED) \
			-e 's|--sysconfdir--|$(sysconfdir)|' \
			-e 's|--defaultdir--|$(defaultdir)|' \
			$(srcdir)/etc_README > $(DESTDIR)$(sysconfdir)/README; \
		chmod 644 $(DESTDIR)$(sysconfdir)/README; \
	fi

nextstep: 
	@echo ""
	@echo "** You can find documentation at:"
	@echo "** https://sympa-community.github.io/manual/"
	@echo ""
	@echo "#########################################################"
	@echo "# CHECK YOU HAVE ALL THE NEEDED MODULES:"
	@echo "#    * Install or upgrade required perl modules. If you have cpanminus:"
	@echo "#        cpanm --installdeps --with-recommends ."
	@echo "#"
	@echo "# FIRST INSTALLATION:"
	@echo "#    * Edit this file to define initial configuration:"
	@echo "#        $(confdir)/sympa.conf"
	@echo "#"
	@echo "# ADDITIONAL SETTINGS:"
	@echo "#    * You will find all available configuration settings in:"
	@echo "#        $(confdir)/sympa.conf-dist"
	@echo "#"
	@echo "#    * Copy the configuration settings you want in:"
	@echo "#        $(confdir)/sympa.conf"
	@echo "#"
	@echo "# UPGRADING"
	@echo "#    * Run this script to upgrade your data structures:"
	@echo "#        $(sbindir)/sympa.pl --upgrade"
	@echo "#######################################################"

uninstall-hook:
	cd $(DESTDIR)$(confdir) && rm -f sympa.conf
	cd $(DESTDIR)$(confdir) && rm -f sympa.conf-dist
	cd $(DESTDIR)$(confdir) && rm -f wwsympa.conf
	cd $(DESTDIR)$(sysconfdir) && rm -f data_structure.version
	cd $(DESTDIR)$(sysconfdir) && rm -f README

DISTCHECK_CONFIGURE_FLAGS = --enable-fhs --with-perl=$(PERL)

dist-hook:
	$(MAKE) check

distcheck-hook:
	-md5sum $(DIST_ARCHIVES) > $(DIST_ARCHIVES).md5
	-sha256sum $(DIST_ARCHIVES) > $(DIST_ARCHIVES).sha256
	-openssl sha512 $(DIST_ARCHIVES) > $(DIST_ARCHIVES).sha512

tidyall:
	tidyall --conf-file doc/dot.tidyallrc --root-dir . -r src t xt

all-local: sympa.conf-dist

sympa.conf-dist:
	@PERL5LIB=$(srcdir)/src/lib; export PERL5LIB; \
	$(PERL) mk-sympa-dist.pl
<|MERGE_RESOLUTION|>--- conflicted
+++ resolved
@@ -35,26 +35,14 @@
 	t/Message_smime.t \
 	t/Message_urlize.t \
 	t/Regexps.t \
-<<<<<<< HEAD
-	t/WWW_Tools.t \
-	t/compile_modules.t \
-	t/compile_executables.t \
-	t/compile_scenarios.t \
-	t/Config_XML.t \
-	t/Database_LDAP.t \
-	t/parse_templates.t \
-	t/pod-syntax.t \
-	t/tools_data.t \
-	t/tools_file.t \
-=======
 	t/Scenario.t \
 	t/Tools_Data.t \
 	t/Tools_File.t \
->>>>>>> 7dee23b6
 	t/Tools_Password.t \
 	t/Tools_SMIME.t \
 	t/Tools_Text.t \
 	t/Tools_Time.t \
+	t/WWW_Tools.t \
 	t/compile_executables.t \
 	t/compile_modules.t \
 	t/compile_scenarios.t \
