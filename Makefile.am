# $Id$

# Sympa - SYsteme de Multi-Postage Automatique
#
# Copyright (c) 1997, 1998, 1999 Institut Pasteur & Christophe Wolfhugel
# Copyright (c) 1997, 1998, 1999, 2000, 2001, 2002, 2003, 2004, 2005,
# 2006, 2007, 2008, 2009, 2010, 2011 Comite Reseau des Universites
# Copyright (c) 2011, 2012, 2013, 2014, 2015, 2016, 2017 GIP RENATER
# Copyright 2017, 2018, 2019 The Sympa Community. See the AUTHORS.md file at
# the top-level directory of this distribution and at
# <https://github.com/sympa-community/sympa.git>.
#
# This program is free software; you can redistribute it and/or modify
# it under the terms of the GNU General Public License as published by
# the Free Software Foundation; either version 2 of the License, or
# (at your option) any later version.
#
# This program is distributed in the hope that it will be useful,
# but WITHOUT ANY WARRANTY; without even the implied warranty of
# MERCHANTABILITY or FITNESS FOR A PARTICULAR PURPOSE.  See the
# GNU General Public License for more details.
#
# You should have received a copy of the GNU General Public License
# along with this program.  If not, see <http://www.gnu.org/licenses/>.

SUBDIRS = src default doc po www

check_SCRIPTS = \
	t/01_Conf.t \
	t/Config_XML.t \
	t/DatabaseManager.t \
	t/Database_LDAP.t \
	t/Language.t \
	t/LockedFile.t \
	t/Message_smime.t \
	t/Message_urlize.t \
	t/Regexps.t \
<<<<<<< HEAD
	t/compile_modules.t \
	t/compile_executables.t \
	t/compile_scenarios.t \
	t/Config_XML.t \
	t/Database_LDAP.t \
	t/DataSource_LDAP2.t \
	t/parse_templates.t \
	t/pod-syntax.t \
	t/tools_data.t \
	t/tools_file.t \
=======
	t/Scenario.t \
	t/Tools_Data.t \
	t/Tools_File.t \
>>>>>>> d2a043dd
	t/Tools_Password.t \
	t/Tools_SMIME.t \
	t/Tools_Text.t \
	t/Tools_Time.t \
	t/WWW_Tools.t \
	t/compile_executables.t \
	t/compile_modules.t \
	t/compile_scenarios.t \
	t/parse_templates.t \
	t/pod-syntax.t
check_DATA = \
<<<<<<< HEAD
	src/lib/Sympa/Test/MockLDAP.pm \
=======
	t/data/list_data/test/config \
	t/data/sympa.conf \
	t/data/sympa.sqlite \
	t/data/etc/auth.conf \
>>>>>>> d2a043dd
	t/locale/cs/LC_MESSAGES/sympa.mo \
	t/locale/cs/LC_MESSAGES/web_help.mo \
	t/locale/zh_TW/LC_MESSAGES/sympa.mo \
	t/pki/cnf/ca.cnf \
	t/pki/cnf/rousse.cnf \
	t/pki/crt/ca.pem \
	t/pki/crt/rousse.pem \
	t/pki/key/ca.pem \
	t/pki/key/rousse_nopassword.pem \
	t/pki/key/rousse_password.pem \
	t/samples/urlize-deep-nested-mixed.eml \
	t/samples/urlize-encoding.eml \
	t/samples/urlize-nested-alternative-and-related.eml \
	t/samples/urlize-nested-alternative.eml \
	t/samples/urlize-nested-mixed.eml \
	t/samples/urlize-nested-mutiple-attachments.eml \
	t/samples/urlize-simple-mutiple-attachments.eml \
	t/samples/urlize-simple.eml \
	t/samples/signed.eml \
	t/samples/unsigned.eml \
	t/stub/Sympa/Constants.pm \
	xt/perlcriticrc
noinst_SCRIPTS = \
	xt/critic.t \
	xt/fixme.t \
	xt/fixme-todo.t \
	xt/pod-coverage.t \
	xt/pod-spelling.t \
	xt/perltidy.t
nobase_modules_DATA = \
	cpanfile

EXTRA_DIST = \
	AUTHORS.md \
	CONTRIBUTING.md \
	INSTALL.md \
	NEWS.md \
	OChangeLog \
	ONEWS \
	README.md \
	etc_README \
	$(check_SCRIPTS) $(check_DATA) \
	$(noinst_SCRIPTS) \
	$(nobase_modules_DATA)

CLEANFILES = \
	sympa.conf-dist

MSGFMT=@MSGFMT@
.po.mo:
	$(MSGFMT) -o $@ $<

# Skip this with "make distcheck"
check-local: $(check_DATA)
	if test -d t; then \
		[ -z "$(TEST_FILES)" ] && TEST_FILES="$(check_SCRIPTS)"; \
		PERL5LIB=src/lib; export PERL5LIB; \
		$(PERL) -MTest::Harness -e 'runtests @ARGV' $$TEST_FILES; \
	fi

authorcheck:
	[ -z "$(TEST_FILES)" ] && TEST_FILES="$(noinst_SCRIPTS)"; \
	PERL5LIB=src/lib; export PERL5LIB; \
	$(PERL) -MTest::Harness -e 'runtests @ARGV' $$TEST_FILES

install-data-hook: installdir installconfig nextstep

installdir:
	@echo "Creating plugin directory"
	@for dir in $(modulesdir)/Sympa/Template/Plugin; do \
		if [ ! -d $(DESTDIR)$$dir ] ; then \
			echo "Creating $(DESTDIR)$$dir"; \
			$(INSTALL) -d -m 755 $(DESTDIR)$$dir; \
		fi; \
	done
	@echo "Creating writable directories"
	-@for dir in $(expldir) $(spooldir) $(bouncedir) $(arcdir) $(piddir) \
		$(confdir) $(sysconfdir); do \
		if [ ! -d $(DESTDIR)$$dir ] ; then \
			echo "Creating $(DESTDIR)$$dir"; \
			$(INSTALL) -d -m 755 $(DESTDIR)$$dir; \
		fi; \
		chown $(USER) $(DESTDIR)$$dir; \
		chgrp $(GROUP) $(DESTDIR)$$dir; \
	done
	-@for subdir in automatic bounce msg task tmp; do \
		if [ ! -d $(DESTDIR)$(spooldir)/$$subdir ] ; then \
			echo "Creating $(DESTDIR)$(spooldir)/$$subdir"; \
			$(INSTALL) -d -m 750 $(DESTDIR)$(spooldir)/$$subdir; \
		fi; \
		chown $(USER) $(DESTDIR)$(spooldir)/$$subdir; \
		chgrp $(GROUP) $(DESTDIR)$(spooldir)/$$subdir; \
	done

installconfig: installdir
	@echo "Installing basic configuration ..."
	-@if [ ! -f  $(DESTDIR)$(confdir)/sympa.conf ]; then \
		echo "installing sympa.conf"; \
		$(INSTALL) -m 640 sympa.conf $(DESTDIR)$(confdir); \
		chown $(USER) $(DESTDIR)$(confdir)/sympa.conf; \
		chgrp $(GROUP) $(DESTDIR)$(confdir)/sympa.conf; \
	fi
	@echo "Installing configuration template ..."
	-@echo "installing sympa.conf-dist"; \
	$(INSTALL) -m 644 -T sympa.conf-dist $(DESTDIR)$(confdir)/sympa.conf-dist; \
	chown $(USER) $(DESTDIR)$(confdir)/sympa.conf-dist; \
	chgrp $(GROUP) $(DESTDIR)$(confdir)/sympa.conf-dist
	-@if [ ! -f $(DESTDIR)$(sysconfdir)/data_structure.version ]; then \
		cd $(DESTDIR)$(sysconfdir); \
		echo "# automatically created file" >> data_structure.version; \
		echo "# you should not modify it" >> data_structure.version; \
		echo $(VERSION) >> data_structure.version; \
		chown $(USER) data_structure.version; \
		chgrp $(GROUP) data_structure.version; \
	fi
	-@for dir in create_list_templates custom_actions custom_conditions \
		data_sources families tasks \
		mail_tt2 scenari search_filters web_tt2; do \
		if [ ! -d $(DESTDIR)$(sysconfdir)/$$dir ] ; then \
			echo "Creating $(DESTDIR)$(sysconfdir)/$$dir"; \
			$(INSTALL) -d -m 755 $(DESTDIR)$(sysconfdir)/$$dir; \
		fi; \
		chown $(USER) $(DESTDIR)$(sysconfdir)/$$dir; \
		chgrp $(GROUP) $(DESTDIR)$(sysconfdir)/$$dir; \
	done
	@if [ ! -e $(DESTDIR)$(sysconfdir)/README ]; then \
		echo "Creating $(DESTDIR)$(sysconfdir)/README"; \
		$(SED) \
			-e 's|--sysconfdir--|$(sysconfdir)|' \
			-e 's|--defaultdir--|$(defaultdir)|' \
			$(srcdir)/etc_README > $(DESTDIR)$(sysconfdir)/README; \
		chmod 644 $(DESTDIR)$(sysconfdir)/README; \
	fi

nextstep: 
	@echo ""
	@echo "** You can find documentation at:"
	@echo "** https://sympa-community.github.io/manual/"
	@echo ""
	@echo "#########################################################"
	@echo "# CHECK YOU HAVE ALL THE NEEDED MODULES:"
	@echo "#    * Install or upgrade required perl modules. If you have cpanminus:"
	@echo "#        cpanm --installdeps --with-recommends ."
	@echo "#"
	@echo "# FIRST INSTALLATION:"
	@echo "#    * Edit this file to define initial configuration:"
	@echo "#        $(confdir)/sympa.conf"
	@echo "#"
	@echo "# ADDITIONAL SETTINGS:"
	@echo "#    * You will find all available configuration settings in:"
	@echo "#        $(confdir)/sympa.conf-dist"
	@echo "#"
	@echo "#    * Copy the configuration settings you want in:"
	@echo "#        $(confdir)/sympa.conf"
	@echo "#"
	@echo "# UPGRADING"
	@echo "#    * Run this script to upgrade your data structures:"
	@echo "#        $(sbindir)/sympa.pl --upgrade"
	@echo "#######################################################"

uninstall-hook:
	cd $(DESTDIR)$(confdir) && rm -f sympa.conf
	cd $(DESTDIR)$(confdir) && rm -f sympa.conf-dist
	cd $(DESTDIR)$(confdir) && rm -f wwsympa.conf
	cd $(DESTDIR)$(sysconfdir) && rm -f data_structure.version
	cd $(DESTDIR)$(sysconfdir) && rm -f README

DISTCHECK_CONFIGURE_FLAGS = --enable-fhs --with-perl=$(PERL)

dist-hook:
	$(MAKE) check

distcheck-hook:
	-md5sum $(DIST_ARCHIVES) > $(DIST_ARCHIVES).md5
	-sha256sum $(DIST_ARCHIVES) > $(DIST_ARCHIVES).sha256
	-openssl sha512 $(DIST_ARCHIVES) > $(DIST_ARCHIVES).sha512

tidyall:
	tidyall --conf-file doc/dot.tidyallrc --root-dir . -r src t xt

all-local: sympa.conf-dist

sympa.conf-dist:
	@PERL5LIB=$(srcdir)/src/lib; export PERL5LIB; \
	$(PERL) mk-sympa-dist.pl
<|MERGE_RESOLUTION|>--- conflicted
+++ resolved
@@ -28,6 +28,7 @@
 check_SCRIPTS = \
 	t/01_Conf.t \
 	t/Config_XML.t \
+	t/DataSource_LDAP2.t \
 	t/DatabaseManager.t \
 	t/Database_LDAP.t \
 	t/Language.t \
@@ -35,22 +36,9 @@
 	t/Message_smime.t \
 	t/Message_urlize.t \
 	t/Regexps.t \
-<<<<<<< HEAD
-	t/compile_modules.t \
-	t/compile_executables.t \
-	t/compile_scenarios.t \
-	t/Config_XML.t \
-	t/Database_LDAP.t \
-	t/DataSource_LDAP2.t \
-	t/parse_templates.t \
-	t/pod-syntax.t \
-	t/tools_data.t \
-	t/tools_file.t \
-=======
 	t/Scenario.t \
 	t/Tools_Data.t \
 	t/Tools_File.t \
->>>>>>> d2a043dd
 	t/Tools_Password.t \
 	t/Tools_SMIME.t \
 	t/Tools_Text.t \
@@ -62,14 +50,11 @@
 	t/parse_templates.t \
 	t/pod-syntax.t
 check_DATA = \
-<<<<<<< HEAD
 	src/lib/Sympa/Test/MockLDAP.pm \
-=======
 	t/data/list_data/test/config \
 	t/data/sympa.conf \
 	t/data/sympa.sqlite \
 	t/data/etc/auth.conf \
->>>>>>> d2a043dd
 	t/locale/cs/LC_MESSAGES/sympa.mo \
 	t/locale/cs/LC_MESSAGES/web_help.mo \
 	t/locale/zh_TW/LC_MESSAGES/sympa.mo \
