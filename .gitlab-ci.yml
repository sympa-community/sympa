.job-template: &job
  image: "hatsoftwares/sympa-perl-${CI_JOB_NAME}:latest"
  retry: 2
  script:
    - export p=$(pwd)
    - . ~/.bash_profile
    - . ~/bashrc
    - coverage-install
    - coverage-setup
    - cpanm --quiet --notest --installdeps --with-develop --with-feature=ldap --with-feature=safe-unicode --with-feature=soap --with-feature=sqlite .
    - cpanm --notest --quiet Unicode::CaseFold
    - autoreconf -i
    - ./configure
    - cd src; make; cd ..
    - make check-local TEST_FILES='xt/perltidy.t' || true
<<<<<<< HEAD
    - make check-local TEST_FILES='t/compile_executables.t t/compile_modules.t t/Language.t t/Message_smime.t t/compile_scenarios.t t/parse_templates.t t/pod-syntax.t'
=======
    - make check-local TEST_FILES='t/compile_executables.t t/compile_modules.t t/Language.t t/Message.t t/compile_scenarios.t t/parse_templates.t t/pod-syntax.t'
>>>>>>> dced686e
    - coverage-report
    - make clean

"5.10":
  <<: *job
"5.12":
  <<: *job
"5.14":
  <<: *job
"5.16":
  <<: *job
  variables:
    COVERAGE: 1
"5.18":
  <<: *job
"5.20":
  <<: *job
"5.22":
  <<: *job
"5.24":
  <<: *job
"5.26":
  <<: *job
"5.28":
  <<: *job
"5.30":
  <<: *job<|MERGE_RESOLUTION|>--- conflicted
+++ resolved
@@ -13,11 +13,7 @@
     - ./configure
     - cd src; make; cd ..
     - make check-local TEST_FILES='xt/perltidy.t' || true
-<<<<<<< HEAD
-    - make check-local TEST_FILES='t/compile_executables.t t/compile_modules.t t/Language.t t/Message_smime.t t/compile_scenarios.t t/parse_templates.t t/pod-syntax.t'
-=======
-    - make check-local TEST_FILES='t/compile_executables.t t/compile_modules.t t/Language.t t/Message.t t/compile_scenarios.t t/parse_templates.t t/pod-syntax.t'
->>>>>>> dced686e
+    - make check-local TEST_FILES='t/compile_executables.t t/compile_modules.t t/Language.t t/Message.t t/Message_smime.t t/compile_scenarios.t t/parse_templates.t t/pod-syntax.t'
     - coverage-report
     - make clean
 
